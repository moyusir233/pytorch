--- conflicted
+++ resolved
@@ -86,11 +86,7 @@
     if: github.event.schedule == '0 7 * * *'
     with:
       build-environment: linux-bionic-cuda11.8-py3.10-gcc7-sm80
-<<<<<<< HEAD
-      dashboard-tag: training-true-inference-true-default-true-dynamic-true-cudagraphs-true-cppwrapper-true-freezing_cudagraphs-true
-=======
-      dashboard-tag: training-true-inference-true-default-true-dynamic-true-cudagraphs-true-aotinductor-true
->>>>>>> ca7ece9b
+      dashboard-tag: training-true-inference-true-default-true-dynamic-true-cudagraphs-true-aotinductor-true-freezing_cudagraphs-true
       docker-image: ${{ needs.linux-bionic-cuda11_8-py3_10-gcc7-inductor-build.outputs.docker-image }}
       test-matrix: ${{ needs.linux-bionic-cuda11_8-py3_10-gcc7-inductor-build.outputs.test-matrix }}
       use-gha: anything-non-empty-to-use-gha
