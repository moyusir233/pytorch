<<<<<<< HEAD
#include <c10/cuda/CUDACachingAllocator.h>
=======
>>>>>>> 0ea20e16
#include <c10/cuda/impl/CUDAGuardImpl.h>

namespace c10 {
namespace cuda {
namespace impl {

<<<<<<< HEAD
void CUDAGuardImpl::recordDataPtrOnStream(
    const c10::DataPtr& data_ptr,
    const Stream& stream) const {
  CUDAStream cuda_stream{stream};
  CUDACachingAllocator::recordStream(data_ptr, cuda_stream);
}

=======
>>>>>>> 0ea20e16
constexpr DeviceType CUDAGuardImpl::static_type;

C10_REGISTER_GUARD_IMPL(CUDA, CUDAGuardImpl);

} // namespace impl
} // namespace cuda
} // namespace c10<|MERGE_RESOLUTION|>--- conflicted
+++ resolved
@@ -1,23 +1,9 @@
-<<<<<<< HEAD
-#include <c10/cuda/CUDACachingAllocator.h>
-=======
->>>>>>> 0ea20e16
 #include <c10/cuda/impl/CUDAGuardImpl.h>
 
 namespace c10 {
 namespace cuda {
 namespace impl {
 
-<<<<<<< HEAD
-void CUDAGuardImpl::recordDataPtrOnStream(
-    const c10::DataPtr& data_ptr,
-    const Stream& stream) const {
-  CUDAStream cuda_stream{stream};
-  CUDACachingAllocator::recordStream(data_ptr, cuda_stream);
-}
-
-=======
->>>>>>> 0ea20e16
 constexpr DeviceType CUDAGuardImpl::static_type;
 
 C10_REGISTER_GUARD_IMPL(CUDA, CUDAGuardImpl);
