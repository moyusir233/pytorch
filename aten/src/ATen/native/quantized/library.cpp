--- conflicted
+++ resolved
@@ -239,16 +239,7 @@
   // Conv2D with binary postop
   m.def(TORCH_SELECTIVE_SCHEMA("quantized::qconv2d_pointwise_pt2e.binary(Tensor qx, float x_scale, int x_zero_point, Tensor qaccum, float accum_scale, int accum_zero_point, Tensor qw, Tensor w_scale, Tensor w_zero_point, Tensor? bias, int[] stride, int[] padding, int[] dilation, int groups, float output_scale, int output_zero_point, bool fp32_output, str binary_attr, Scalar? alpha, str? unary_attr, Scalar?[] unary_scalars, str? unary_algorithm) -> Tensor"));
 
-  // Post Op Add
-  // m.def(TORCH_SELECTIVE_SCHEMA("quantized::qconv2d_add_pt2e(Tensor qx, float x_scale, int x_zero_point, Tensor qaccum, float accum_scale, int accum_zero_point, Tensor qw, Tensor w_scale, Tensor w_zero_point, Tensor? bias, int[] stride, int[] padding, int[] dilation, int groups, float output_scale, int output_zero_point) -> Tensor"));
-  // Post Op AddReLU
-<<<<<<< HEAD
-  m.def(TORCH_SELECTIVE_SCHEMA("quantized::qconv2d_add_relu_pt2e(Tensor qx, float x_scale, int x_zero_point, Tensor qaccum, float accum_scale, int accum_zero_point, Tensor qw, Tensor w_scale, Tensor w_zero_point, Tensor? bias, int[] stride, int[] padding, int[] dilation, int groups, float output_scale, int output_zero_point) -> Tensor"));
-
   m.def(TORCH_SELECTIVE_SCHEMA("quantized::dynamic_quant_qconv.tensor(Tensor x, float x_scale, int x_zero_point, Tensor prepacked_w, Tensor w_scale, Tensor w_zero_point, int w_axis, Tensor? bias, int[] stride, int[] padding, int[] dilation, bool transposed,  int[] output_padding, int groups) -> Tensor"));
-=======
-  // m.def(TORCH_SELECTIVE_SCHEMA("quantized::qconv2d_add_relu_pt2e(Tensor qx, float x_scale, int x_zero_point, Tensor qaccum, float accum_scale, int accum_zero_point, Tensor qw, Tensor w_scale, Tensor w_zero_point, Tensor? bias, int[] stride, int[] padding, int[] dilation, int groups, float output_scale, int output_zero_point) -> Tensor"));
->>>>>>> b6682289
 }
 
 // According to #33294: The "_" prefix registration will be
