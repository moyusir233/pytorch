--- conflicted
+++ resolved
@@ -1,4 +1,3 @@
-#include <ATen/native/vulkan/api/OpProfiler.h>
 #include <ATen/native/vulkan/ops/Common.h>
 #include <ATen/native/vulkan/ops/Utils.h>
 
@@ -16,16 +15,10 @@
       // pipeline barrier
       pipeline_barrier,
       // images
-<<<<<<< HEAD
-      src.image(
-          pipeline_barrier,
-          api::PipelineStage::Transfer),
-=======
       src.image(pipeline_barrier, api::PipelineStage::TRANSFER),
->>>>>>> 0b5b1000
       dst.image(
           pipeline_barrier,
-          api::PipelineStage::Transfer,
+          api::PipelineStage::TRANSFER,
           api::MemoryAccessType::WRITE),
       // copy details
       src.extents(),
@@ -66,11 +59,23 @@
 
   api::VulkanFence fence = context->fences().get_fence();
 
-  utils::pack_vtensor_to_staging(
-      src, staging.buffer(), fence.get_submit_handle());
+  {
+    // Refer to comment in submit_compute_job. When syncing with the GPU, the
+    // context must not allow other threads to record dispatches into it between
+    // between calling vkQueueSubmit and flushing the context. Therefore,
+    // cmd_mutex_ must be manually managed by the calling thread.
+    std::unique_lock<std::mutex> context_lock(context->dispatch_lock());
 
-  fence.wait();
+    utils::pack_vtensor_to_staging(
+        src, staging.buffer(), fence.get_submit_handle());
 
+    fence.wait();
+
+    context->flush();
+    // cmd_mutex_ will be released when exiting this scope.
+  }
+
+  // Copy data from buffer back to CPU tensor.
   {
     api::MemoryMap mapping(staging.buffer(), api::MemoryAccessType::READ);
     mapping.invalidate();
@@ -90,7 +95,6 @@
     }
   }
 
-  context->flush();
   context->fences().return_fence(fence);
 }
 
