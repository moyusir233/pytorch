# -*- coding: utf-8 -*-
# Owner(s): ["module: mps"]

import io
import platform
import sys
import math
import random
import unittest
import warnings
import subprocess
import tempfile
import os
import copy
import gc
import torch
import torch.nn as nn
import torch.nn.functional as F
import itertools
from collections import defaultdict
from torch import inf
from torch.nn import Parameter
from torch.testing._internal import opinfo
from torch.testing._internal.common_utils import \
    (gradcheck, gradgradcheck, run_tests, TestCase, download_file, IS_CI, NoTest,
     TEST_WITH_UBSAN, skipIfSlowGradcheckEnv, suppress_warnings)
from torch.testing import make_tensor
from torch.testing._internal.common_dtype import get_all_dtypes, integral_types
import torch.backends.mps
from torch.distributions import Uniform, Exponential
from functools import partial

from torch.testing._internal.common_methods_invocations import (
    op_db,
    DecorateInfo,
    UnaryUfuncInfo,
    ReductionOpInfo,
    SpectralFuncInfo,
    BinaryUfuncInfo,
)
from torch.testing._internal.common_device_type import ops, dtypes, instantiate_device_type_tests, OpDTypes
from torch.testing._internal.common_nn import NNTestCase
import numpy as np
import torch
import torch.utils._pytree as pytree
from itertools import product

test_consistency_op_db = copy.deepcopy(op_db)
test_error_inputs_op_db = copy.deepcopy(op_db)

# Copied from `test_ops.py` for the purposes of duplicating `test_numpy_ref`
_ref_test_ops = tuple(
    filter(
        lambda op: not isinstance(
            op, (UnaryUfuncInfo, ReductionOpInfo, SpectralFuncInfo, BinaryUfuncInfo)
        )
        and op.ref is not None,
        op_db,
    )
)

def mps_ops_grad_modifier(ops):
    XFAILLIST_GRAD = {
        # CPU Error: RuntimeError: "addmv_impl_cpu" not implemented for 'Half'
        'addr': [torch.float16],

        # Unimplemented ops
        '__getitem__': [torch.float16],
        'prod': [torch.float32],  # The operator 'aten::cumprod.out'
        'sgn': [torch.float16, torch.float32],
        '_segment_reduce': [torch.float16, torch.float32],
        'unfold_copy': [torch.float16, torch.float32],  # unfold_backward is not implemented
        'unfold': [torch.float16, torch.float32],
        'sparse.mmreduce': [torch.float32],  # csr not supported
        'unique_consecutive': [torch.float16, torch.float32],
        'special_modified_bessel_i0': [torch.float16, torch.float32],
        'scalar_tensor': [torch.float16, torch.float32],
        'cdist': [torch.float32],
        'masked.scatter': [torch.float16, torch.float32],
        'index_fill': [torch.float16, torch.float32],  # missing `aten::_unique`.
        'aminmax': [torch.float32],

        # Correctness issues
        'atanh': [torch.float32],

        # Random output
        'exponential': [torch.float16, torch.float32],

        # CPU errors
        # derivative for aten::floor_divide is not implemented on CPU
        'floor_divide': [torch.float16, torch.float32],
        # derivative for aten::narrow_copy is not implemented on CPU
        'narrow_copy': [torch.float16, torch.float32],
        # derivative for aten::_histogramdd_from_bin_cts is not implemented on CPU
        'histogramdd': [torch.float16, torch.float32],
        # derivative for aten::histogram is not implemented
        'histogram': [torch.float16, torch.float32],
        # 'bool' object is not iterable
        'allclose': [torch.float16, torch.float32],
        'equal': [torch.float16, torch.float32],
        # 'float' object is not iterable
        'item': [torch.float16, torch.float32],
        # "mse_backward_cpu_out" not implemented for 'Half'
        'nn.functional.mse_loss': [torch.float16],
        # "smooth_l1_backward_cpu_out" not implemented for 'Half'
        'nn.functional.smooth_l1_loss': [torch.float16],
        # cpu error: grad requires non-empty inputs
        'randn': [torch.float16, torch.float32],
        'signal.windows.bartlett': [torch.float32],
        'signal.windows.blackman': [torch.float32],
        'signal.windows.cosine': [torch.float32],
        'signal.windows.exponential': [torch.float32],
        'signal.windows.gaussian': [torch.float32],
        'signal.windows.general_cosine': [torch.float32],
        'signal.windows.general_hamming': [torch.float32],
        'signal.windows.hamming': [torch.float32],
        'signal.windows.hann': [torch.float32],
        'signal.windows.kaiser': [torch.float32],
        'signal.windows.nuttall': [torch.float32],
        'eye': [torch.float16, torch.float32],

        # trunc_tensor not working properly for float16
        'divtrunc_rounding': [torch.float16],
        'fmod': [torch.float16],

        # round not working properly for float16
        'round': [torch.float16],
    }

    MACOS_12_3_XFAILLIST_GRAD = {
        # Unsupported Border padding mode, forward pass success as fallback to cpu
        'grid_sampler_2d': [torch.float32],
        # Unimplemented
        'logaddexp2': [torch.float32],

        # The result of pow(9 , 8) is showing 43046716, whereas it should've been 43046721.
        # fixed in macOS 13. We are not raising error.
        '__rpow__': [torch.float32],
        'pow': [torch.float32],
    }

    MACOS_BEFORE_13_3_XFAILLIST_GRAD = {
        # Failures due to precision issues (due to fast-math). These has been fixed in MacOS 13.3+
        'masked.softmin': [torch.float32],
        'masked.softmax': [torch.float32],
        'masked.log_softmax': [torch.float32],

        # Unsupported Border padding mode, forward pass success as fallback to cpu
        'grid_sampler_2d': [torch.float32],

        # Same issue as `argsort` and `sort` with duplicate elements (undefined behaviour).
        # Forward pass is passing since `msort` doesn't return the indices, just the values, which match the CPU.
        # On the backward pass for `sort` both are used (values and indices), thus resulting in a issmatch between CPU and MPS.
        # Running `msort` with stable `sort` passes.
        'msort': [torch.float16],

        # The result of pow(9 , 8) is showing 43046716, whereas it should've been 43046721.
        # fixed in macOS 13. We are not raising error.
        'pow': [torch.float32],
        '__rpow__': [torch.float32],
    }

    XPASSLIST_GRAD = {
        'nn.functional.pairwise_distance': [torch.float16],
    }

    MACOS_13_3_XFAILLIST_GRAD = {
        # Same issue as `argsort` and `sort` with duplicate elements (undefined behaviour).
        # Forward pass is passing since `msort` doesn't return the indices, just the values, which match the CPU.
        # On the backward pass for `sort` both are used (values and indices), thus resulting in a issmatch between CPU and MPS.
        # Running `msort` with stable `sort` passes.
        'msort': [torch.float16],
    }

    def addDecorator(op, d) -> None:
        op.decorators = list(op.decorators) if op.decorators is not None else []
        op.decorators.append(d)

    for op in ops:
        key = op.name + op.variant_test_name
        if key in XFAILLIST_GRAD:
            addDecorator(op, DecorateInfo(
                         unittest.expectedFailure,
                         dtypes=XFAILLIST_GRAD[key]))

        if key in XPASSLIST_GRAD:
            addDecorator(op, DecorateInfo(
                         unittest.skip,
                         dtypes=XPASSLIST_GRAD[key]))

        if key in MACOS_12_3_XFAILLIST_GRAD and (not torch.backends.mps.is_macos13_or_newer()):
            addDecorator(op, DecorateInfo(
                         unittest.expectedFailure,
                         dtypes=MACOS_12_3_XFAILLIST_GRAD[key]))

        if key in MACOS_BEFORE_13_3_XFAILLIST_GRAD and (torch.backends.mps.is_macos13_or_newer() and product_version < 13.3):
            addDecorator(op, DecorateInfo(
                         unittest.expectedFailure,
                         dtypes=MACOS_BEFORE_13_3_XFAILLIST_GRAD[key]))

        if key in MACOS_13_3_XFAILLIST_GRAD and (product_version >= 13.3):
            addDecorator(op, DecorateInfo(
                         unittest.expectedFailure,
                         dtypes=MACOS_13_3_XFAILLIST_GRAD[key]))
        yield op

def mps_ops_modifier(ops):
    # Those ops worked on MacOS12, but broken on MacOS13, see https://github.com/pytorch/pytorch/issues/85758
    MACOS_12_3_XFAILLIST = {
        # Top 60
        # expected failures
        # The result of pow(9 , 8) is showing 43046716, whereas it should've been 43046721.
        # fixed in macOS 13.3. Currently error is not raised.
        'pow': [torch.int16, torch.int64, torch.uint8, torch.int8],
        # expected failures
        '__rpow__': [torch.uint8, torch.int8],

        # Failures due to precision issues (due to fast-math). These has been fixed in MacOS 13.3+
        'cdist': [torch.float32],
        'tan': [torch.uint8, torch.float32],

        # Data type support starts from macOS 13
        'nn.functional.avg_pool1d': [torch.int64],
        'nn.functional.avg_pool2d': [torch.int64],
        'nn.functional.local_response_norm': [torch.int64],
        '__radd__': [torch.uint8],
        '__rdiv__': [torch.uint8],
        '__rmul__': [torch.uint8],
        'abs': [torch.uint8],
        'acos': [torch.uint8],
        'acosh': [torch.uint8],
        'add': [torch.uint8],
        'asin': [torch.uint8],
        'asinh': [torch.uint8],
        'atan': [torch.uint8],
        'atanh': [torch.uint8],
        'ceil': [torch.uint8],
        'corrcoef': [torch.uint8],
        'cos': [torch.uint8],
        'cosh': [torch.uint8],
        'cov': [torch.uint8],
        'cumulative_trapezoid': [torch.uint8],
        'deg2rad': [torch.uint8],
        'diff': [torch.uint8],
        'eq': [torch.uint8],
        'equal': [torch.uint8],
        'erf': [torch.uint8],
        'exp2': [torch.uint8],
        'exp': [torch.uint8],
        'expm1': [torch.uint8],
        'floor': [torch.uint8],
        'fmax': [torch.uint8],
        'fmin': [torch.uint8],
        'fmod': [torch.uint8],
        'ge': [torch.uint8],
        'gt': [torch.uint8],
        'isclose': [torch.uint8],
        'isnan': [torch.uint8],
        'kron': [torch.uint8],
        'le': [torch.uint8],
        'log10': [torch.uint8],
        'log1p': [torch.uint8],
        'log2': [torch.uint8],
        'log': [torch.uint8],
        'logical_and': [torch.uint8],
        'logical_or': [torch.uint8],
        'logical_xor': [torch.uint8],
        'logit': [torch.uint8],
        'lt': [torch.uint8],
        'masked.mean': [torch.uint8],
        'masked.std': [torch.uint8],
        'masked.var': [torch.uint8],
        'maximum': [torch.uint8],
        'minimum': [torch.uint8],
        'mul': [torch.uint8],
        'ne': [torch.uint8],
        'neg': [torch.uint8],
        'nn.functional.cosine_embedding_loss': [torch.uint8],
        'nn.functional.margin_ranking_loss': [torch.uint8],
        'nn.functional.poisson_nll_loss': [torch.uint8],
        'nn.functional.softsign': [torch.uint8],
        'nn.functional.tanhshrink': [torch.uint8],
        'nn.functional.triplet_margin_loss': [torch.uint8],
        'nn.functional.triplet_margin_with_distance_loss': [torch.uint8],
        'nn.functional.pairwise_distance': [torch.uint8],
        'outer': [torch.uint8],
        'rad2deg': [torch.uint8],
        'reciprocal': [torch.uint8],
        'remainder': [torch.uint8],
        'round': [torch.uint8],
        'rsqrt': [torch.uint8],
        'sigmoid': [torch.uint8],
        'sign': [torch.uint8],
        'signbit': [torch.uint8],
        'sin': [torch.uint8],
        'sinh': [torch.uint8],
        'special.ndtr': [torch.uint8],
        'sqrt': [torch.uint8],
        'sub': [torch.uint8],
        'tanh': [torch.uint8],
        'trapezoid': [torch.uint8],
        'trapz': [torch.uint8],
        'true_divide': [torch.uint8],
        'trunc': [torch.uint8],
        'xlogy': [torch.uint8],
        'minbinary': [torch.uint8],
        'maxbinary': [torch.uint8],
        'divtrunc_rounding': [torch.uint8],
        'divfloor_rounding': [torch.uint8],
        'divno_rounding_mode': [torch.uint8],
        'floor_divide': [torch.uint8],
        'ldexp': [torch.uint8],
        # square internally calls into power, and will type cast to int64, which supports starting from macOS 13
        'square': [torch.bool, torch.int16, torch.int32, torch.int64, torch.uint8, torch.int8],

        # cpu not giving nan for x/0.0
        'atan2': [torch.bool, torch.float16, torch.int16, torch.int32, torch.int64, torch.uint8, torch.int8],
    }

    MACOS_BEFORE_13_3_XFAILLIST = {
        # Failures due to precision issues (due to fast-math). These has been fixed in MacOS 13.3+
        'tan': [torch.float32],
        'cdist': [torch.float32],

        # CPU Error: cpu not giving nan for x/0.0
        'atan2': [torch.bool, torch.float16, torch.int16, torch.int32, torch.int64, torch.uint8, torch.int8],

        # test blow pass on macOS 12 as it falls back to cpu
        # Argsort case using duplicate indices (undefined behaviour):
        #  - CPU output: tensor([2546, 6917, 3181,  ..., 7128, 5133,   30], devuce='cpu')
        #  - MPS output: tensor([2546, 6917, 3181,  ..., 7128,   30, 5133], device='mps:0')
        # Elements from index 30 and 5133 are both equal.
        # Since CPU is not using argsort with stable=True, these cases result in undefined behaviour.
        'argsort': [torch.float16, torch.int8, torch.uint8, torch.bool],
        # Same issue as `argsort` with duplicate indices. This test checks both the sorted values and the indices.
        # The values of the sorted tensor match the CPU, but in case of the returned indices this results in undefined behaviour.
        'sort': [torch.int8, torch.uint8, torch.bool, torch.float16],
        # Unsupported dtypes
        'cumsum': [torch.int64],
        'cumulative_trapezoid': [torch.int64],
        'masked.cumsum': [torch.int64],
    }

    MACOS_AFTER_13_1_XFAILLIST = {
        # before macOS 13.2 it falls back to cpu and pass the forward pass
        'grid_sampler_2d': [torch.float32],  # Unsupported Border padding mode
    }

    MACOS_13_3_XFAILLIST = {
        # Failure due to precision issue for fp16
        # on both cpu and mps there are test cases that might produce inf result
        # 'nn.functional.pairwise_distance': [torch.float16],

        # test blow pass on macOS 12 as it falls back to cpu
        # Argsort case using duplicate indices (undefined behaviour):
        #  - CPU output: tensor([2546, 6917, 3181,  ..., 7128, 5133,   30], devuce='cpu')
        #  - MPS output: tensor([2546, 6917, 3181,  ..., 7128,   30, 5133], device='mps:0')
        # Elements from index 30 and 5133 are both equal.
        # Since CPU is not using argsort with stable=True, these cases result in undefined behaviour.
        'argsort': [torch.float16, torch.int8, torch.uint8, torch.bool],
        # Same issue as `argsort` with duplicate indices. This test checks both the sorted values and the indices.
        # The values of the sorted tensor match the CPU, but in case of the returned indices this results in undefined behaviour.
        'sort': [torch.int8, torch.uint8, torch.bool, torch.float16],
    }

    # Those ops are not expected to work
    UNIMPLEMENTED_XFAILLIST = {
        # Failures due to lack of op implementation on MPS backend
        'login': None,
        'log_sigmoid': None,
        'log_sigmoid_forward': None,
        'linalg.eig': None,
        'linalg.eigvals': None,
        'fft.fft': None,
        'fft.fft2': None,
        'fft.fftn': None,
        'fft.hfft': None,
        'fft.hfft2': None,
        'fft.hfftn': None,
        'fft.ifft': None,
        'fft.ifft2': None,
        'fft.ifftn': None,
        'fft.ihfft': None,
        'fft.ihfft2': None,
        'fft.ihfftn': None,
        'fft.irfft': None,
        'fft.irfft2': None,
        'fft.irfftn': None,
        'fft.rfft': None,
        'fft.rfft2': None,
        'fft.rfftn': None,
        'put': None,
        'stft': None,
        'nn.functional.conv_transpose3d': None,
        'rounddecimals_neg_3': None,
        'rounddecimals_3': None,
        'rounddecimals_0': None,
        '__rsub__': None,
        'angle': None,
        'bucketize': None,
        'cauchy_': None,
        'cauchy': None,
        'cholesky': None,
        'cholesky_inverse': None,
        'cholesky_solve': None,
        'cummax': None,
        'cummin': None,
        'cumprod': None,
        'digamma': None,
        'erfc': None,
        'erfinv': None,
        'frexp': None,
        'gcd': None,
        'geqrf': None,
        'nn.functional.grid_sample': None,  # Unsupported Border padding mode
        'heaviside': None,
        'i0': None,
        'igamma': None,
        'igammac': None,
        'index_copy': None,
        'index_reduce': None,
        'isin': None,
        'isneginf': None,
        'isposinf': None,
        'kthvalue': None,
        'lcm': None,
        'lerp': None,
        'lgamma': None,
        'linalg.cholesky': None,
        'linalg.cholesky_ex': None,
        'linalg.cond': None,
        'linalg.detsingular': None,
        'linalg.det': None,
        'linalg.eigh': None,
        'linalg.eigvalsh': None,
        'linalg.householder_product': None,
        'linalg.ldl_factor': None,
        'linalg.ldl_factor_ex': None,
        'linalg.ldl_solve': None,
        'linalg.lstsq': None,
        'linalg.lstsqgrad_oriented': None,
        'linalg.lu': None,
        'linalg.lu_factor': None,
        'linalg.lu_factor_ex': None,
        'linalg.lu_solve': None,
        'linalg.matrix_norm': [torch.float32],
        'linalg.norm': [torch.float32],
        'linalg.normsubgradients_at_zero': [torch.float32],
        'linalg.qr': None,
        'linalg.slogdet': None,
        'linalg.solve': None,
        'linalg.solve_ex': None,
        'linalg.svdvals': None,
        'linalg.tensorsolve': None,
        'linalg.vander': None,
        'linalg.vecdot': None,
        'logcumsumexp': None,
        'logdet': None,
        'lu': None,
        'lu_solve': None,
        'lu_unpack': None,
        'masked.cumprod': None,
        'masked.median': None,
        'matrix_exp': None,
        'mode': None,
        'mvlgamma': None,
        'mvlgammamvlgamma_p_1': None,
        'mvlgammamvlgamma_p_3': None,
        'mvlgammamvlgamma_p_5': None,
        'nanquantile': None,
        'nanmedian': None,
        'native_dropout_backward': None,
        'nextafter': None,
        'normnuc': None,
        'nn.functional.fractional_max_pool2d': None,
        'nn.functional.fractional_max_pool3d': None,
        'nn.functional.adaptive_avg_pool3d': None,
        'nn.functional.adaptive_max_pool3d': None,
        'nn.functional.interpolatearea': None,
        'nn.functional.interpolatebicubic': None,
        'nn.functional.interpolatelinear': None,
        'nn.functional.interpolatetrilinear': None,
        # TODO: max_pool2d for integral types fails the numerical test
        'nn.functional.max_pool2d': [torch.int16, torch.int32, torch.int64, torch.uint8, torch.int8],
        'nn.functional.max_unpool1dgrad': None,
        'nn.functional.max_unpool2dgrad': None,
        'nn.functional.max_unpool3dgrad': None,
        'nn.functional.avg_pool3d': None,
        'nn.functional.ctc_loss': None,
        'nn.functional.embedding_bag': None,
        'nn.functional.hardshrink': None,
        'nn.functional.max_pool3d': None,
        'nn.functional.max_unpool1d': None,
        'nn.functional.max_unpool2d': None,
        'nn.functional.max_unpool3d': None,
        'nn.functional.mish': None,
        'nn.functional.multi_margin_loss': None,
        'nn.functional.multilabel_margin_loss': None,
        'nn.functional.pdist': None,
        'nn.functional.rrelu': None,
        'nn.functional.softshrink': None,
        'nn.functional.norm': None,
        'ormqr': None,
        'pca_lowrank': None,
        'pinverse': None,
        'polar': None,
        'polygamma': None,
        'polygammapolygamma_n_0': None,
        'polygammapolygamma_n_1': None,
        'polygammapolygamma_n_2': None,
        'polygammapolygamma_n_3': None,
        'polygammapolygamma_n_4': None,
        'qr': None,
        'quantile': None,
        'renorm': None,
        'rsub': None,
        'scatter_reduceamax': None,
        'scatter_reduceamin': None,
        'scatter_reducemin': None,
        'scatter_reducemean': None,
        'scatter_reduceprod': None,
        'scatter_reducesum': None,
        'searchsorted': None,
        'segment_reduce': None,
        '_segment.reduce': None,
        'segment.reduce': None,
        'segment_reduce_offsets': None,
        '_segment_reduce_offsets': None,
        '_segment_reduce_lengths': None,
        '_segment_reducelengths': None,
        '_segment_reduceoffsets': None,
        'sinc': None,
        'sparse.mm': None,
        'sparse.mmreduce': None,
        'special.airy_ai': None,
        'special.bessel_j0': None,
        'special.bessel_j1': None,
        'special.bessel_y0': None,
        'special.bessel_y1': None,
        'special.chebyshev_polynomial_t': None,
        'special.chebyshev_polynomial_u': None,
        'special.entr': None,
        'special.erfcx': None,
        'special.hermite_polynomial_h': None,
        'special.hermite_polynomial_he': None,
        'special.i0e': None,
        'special.i1': None,
        'special.i1e': None,
        'special.laguerre_polynomial_l': None,
        'special.log_ndtr': None,
        'special.modified_bessel_i0': None,
        'special.modified_bessel_i1': None,
        'special.modified_bessel_k0': None,
        'special.modified_bessel_k1': None,
        'special.ndtri': None,
        'special.polygamma': None,
        'special.polygammaspecial_polygamma_n_0': None,
        'special.scaled_modified_bessel_k0': None,
        'special.scaled_modified_bessel_k1': None,
        'special.spherical_bessel_j0': None,
        'special.xlog1py': None,
        'special.zeta': None,
        'std_mean': None,
        'std_meanunbiased': None,
        'svd_lowrank': None,
        'symeig': None,
        'take': None,
        'to': None,
        'to_sparse': None,
        'unique': None,
        'vdot': None,
        'view_as_complex': None,
        'segment_reduce_': None,
        '_upsample_bilinear2d_aa': None,
        'geometric' : None,
        'geometric_': None,
        'log_normal_': None,
        'log_normal': None,
        'bfloat16': None,
        'cdouble': None,
        'cfloat': None,
        'complex': None,
        'double': None,
        'chalf': None,
        'nn.functional.softminwith_dtype': None,
        'log_softmaxwith_dtype': None,
        'softmaxwith_dtype': None,
        'float_power': None,
        'full_like': None,
        'linalg.matrix_rank': None,
        'linalg.matrix_rankhermitian': None,
        'linalg.pinv': None,
        'linalg.pinvhermitian': None,
        'nonzero_static': None,

        # MPS: input sizes must be divisible by output sizes
        'nn.functional.adaptive_avg_pool1d': None,
        'nn.functional.adaptive_avg_pool2d': None,

        # Unsupported dtypes
        # bmm is not supported for integral types
        'nn.functional.bilinear': [torch.int16, torch.int32, torch.int64, torch.uint8, torch.int8],
        # Cannot convert a MPS Tensor to float64 dtype. The tensors
        # input data is created with double in common_methods_invocations.py
        'nn.functional.batch_norm': [torch.float32],
        'ones_like': None,
        'zeros_like': None,

        # Convolution for integral types is not supported on MPS
        'nn.functional.conv1d': [torch.int64],
        'nn.functional.conv2d': [torch.int64],
        'nn.functional.conv_transpose1d': [torch.int64],
        'nn.functional.conv_transpose2d': [torch.int64],

        # Unsupported dtypes
        'dot': [torch.int64],
        'index_add': [torch.int64],
        'log1p': [torch.int64],
        'sigmoid': [torch.int64],
        'atan2': [torch.int64],

        # GEMM on MPS is not supported for integral types
        'nn.functional.linear': [torch.int16, torch.int32, torch.int64, torch.uint8, torch.int8],
        '__rmatmul__': [torch.int16, torch.int32, torch.int64, torch.uint8, torch.int8],
        'addmmdecomposed': [torch.int16, torch.int32, torch.int64, torch.uint8, torch.int8],
        'addbmm': [torch.int16, torch.int32, torch.int64, torch.uint8, torch.int8],
        'addmm': [torch.int16, torch.int32, torch.int64, torch.uint8, torch.int8],
        'addmv': [torch.int16, torch.int32, torch.int64, torch.uint8, torch.int8],
        'baddbmm': [torch.int16, torch.int32, torch.int64, torch.uint8, torch.int8],
        'mm': [torch.int16, torch.int32, torch.int64, torch.uint8, torch.int8],
        'bmm': [torch.int16, torch.int32, torch.int64, torch.uint8, torch.int8],
        'einsum': [torch.int16, torch.int32, torch.int64, torch.uint8, torch.int8],
        'inner': [torch.int16, torch.int32, torch.int64, torch.uint8, torch.int8],
        'linalg.multi_dot': [torch.int16, torch.int32, torch.int64, torch.uint8, torch.int8],
        'matmul': [torch.int16, torch.int32, torch.int64, torch.uint8, torch.int8],
        'mat': [torch.int16, torch.int32, torch.int64, torch.uint8, torch.int8],
        'mv': [torch.int16, torch.int32, torch.int64, torch.uint8, torch.int8],
        'tensordot': [torch.int16, torch.int32, torch.int64, torch.uint8, torch.int8],

        # new_zeros/new_ones: Cannot convert a MPS Tensor to float64 dtype as
        # the MPS framework doesn't support float64
        'new_zeros': [torch.bool, torch.float16, torch.float32, torch.int16, torch.int32, torch.int64, torch.uint8, torch.int8],
        'new_ones': [torch.bool, torch.float16, torch.float32, torch.int16, torch.int32, torch.int64, torch.uint8, torch.int8],
        'new_full': [torch.bool, torch.float16, torch.float32, torch.int16, torch.int32, torch.int64, torch.uint8, torch.int8],
        # returned output on CPU is float64
        'bincount': [torch.int16, torch.int32, torch.int64, torch.uint8, torch.int8],

        # trunc_tensor not working properly for float16
        'divtrunc_rounding': [torch.float16],
        'fmod': [torch.float16],

        # round not working properly for float16
        'round': [torch.float16],
    }

    UNDEFINED_XFAILLIST = {
        # Top 60 operators
        # topk fails with duplicate indices
        'topk': [torch.int16, torch.int32, torch.int64, torch.uint8, torch.int8],

        # Failures due to random output that they generate using
        # Philox engine causing mismatch with CPU results
        'multinomial': [torch.float32],  # random results
        'uniform': [torch.float16, torch.float32],
        'rand_like': [torch.float16, torch.float32],
        'randint_like': [torch.float16, torch.float32, torch.int16, torch.int32, torch.int64, torch.uint8, torch.int8],
        'randn_like': [torch.float16, torch.float32],
        'bernoulli': [torch.float32],
        'exponential': [torch.float16, torch.float32],
        'nn.functional.feature_alpha_dropoutwith_train': [torch.float32],
        'normal': [torch.float16, torch.float32, torch.float16, torch.float32],
        'normalin_place': [torch.float16, torch.float32],
        'normalnumber_mean': [torch.float16, torch.float32],
        'nn.functional.alpha_dropout': [torch.float32],
        'nn.functional.dropout': [torch.float32],
        'nn.functional.dropout2d': [torch.float32],
        'nn.functional.dropout3d': [torch.float32],
        'nn.functional.multi_head_attention_forward': [torch.float32],

        # duplicate indices are used in the testcase - undefined behaviour
        'index_put': None,
        # zero to negative integer powers are undefined
        '__rpow__': [torch.int8, torch.int16, torch.int32, torch.int64],
        'resize_': [torch.float16, torch.float32],
        'resize_as_': [torch.float16, torch.float32],

        # CPU Errors:
        'addr': [torch.bool, torch.int16, torch.int32,
                 torch.int64, torch.uint8, torch.int8],  # "addmv_impl_cpu" not implemented for 'Half'
        'as_stridedpartial_views': [torch.bool, torch.float16, torch.float32, torch.int16,
                                    torch.int32, torch.int64, torch.uint8, torch.int8],  # cpu result off, showing random values
        'as_strided_partial_views': [torch.bool, torch.float16, torch.float32, torch.int16,
                                     torch.int32, torch.int64, torch.uint8, torch.int8],  # cpu result off, showing random values

        # random results
        # mps vs cpu:
        # Mismatched elements: 40 / 96 (41.7%)
        # Greatest absolute difference: 17.892311096191406 at index (1, 0, 2) (up to 1e-05 allowed)
        # Greatest relative difference: inf at index (1, 0, 0) (up to 1.3e-06 allowed)
        # cuda(2.0.0.dev20230301+cu117) vs cpu:
        # Mismatched elements: 56 / 96 (58.3%)
        # Greatest absolute difference: 17.892311096191406 at index (1, 0, 2) (up to 1e-05 allowed)
        # Greatest relative difference: inf at index (1, 0, 0) (up to 1.3e-06 allowed)
        'nn.functional.scaled_dot_product_attention': [torch.float32],

        # Failures due to casting negative float to uint8 is undefined
        'byte': [torch.float16, torch.float32],
    }

    EMPTY_OPS_SKIPLIST = {
        # Fill tensors with uninitialized data, causing mismatch with CPU.
        # They occasionally match, thus skipping them.
        # See https://github.com/pytorch/pytorch/issues/100175
        'new_empty': [torch.bool, torch.float16, torch.float32, torch.int16, torch.int32, torch.int64, torch.uint8, torch.int8],
        'new_empty_strided': [torch.bool, torch.float16, torch.float32, torch.int16,
                              torch.int32, torch.int64, torch.uint8, torch.int8],
        'empty_strided': [torch.bool, torch.float16, torch.float32, torch.int16, torch.int32, torch.int64, torch.uint8, torch.int8],
        # CPU: empty is returning all 0's and there is a mismatch with MPS
        # allocation (MacOS 13). According to
        # https://pytorch.org/docs/2.0/generated/torch.empty.html
        'empty': [torch.bool, torch.float16, torch.float32, torch.int16,
                  torch.int32, torch.int64, torch.uint8, torch.int8],
        'empty_like': [torch.bool, torch.float16, torch.float32, torch.int16, torch.int32, torch.int64, torch.uint8, torch.int8],
        'empty_permuted': [torch.bool, torch.float16, torch.float32, torch.int16,
                           torch.int32, torch.int64, torch.uint8, torch.int8],
    }

    def addDecorator(op, d) -> None:
        op.decorators = list(op.decorators) if op.decorators is not None else []
        op.decorators.append(d)

    for op in ops:
        key = op.name + op.variant_test_name
        if key in EMPTY_OPS_SKIPLIST:
            addDecorator(op, DecorateInfo(
                         unittest.skip("Skipping empty ops."),
                         dtypes=EMPTY_OPS_SKIPLIST[key]))
        for xfaillist in [UNIMPLEMENTED_XFAILLIST, UNDEFINED_XFAILLIST]:
            if key in xfaillist:
                addDecorator(op, DecorateInfo(
                             unittest.expectedFailure,
                             dtypes=xfaillist[key]))

        if key in MACOS_BEFORE_13_3_XFAILLIST and (torch.backends.mps.is_macos13_or_newer() and product_version < 13.3):
            addDecorator(op, DecorateInfo(
                         unittest.expectedFailure,
                         dtypes=MACOS_BEFORE_13_3_XFAILLIST[key]))

        if key in MACOS_AFTER_13_1_XFAILLIST and torch.backends.mps.is_macos13_or_newer(2):
            addDecorator(op, DecorateInfo(
                         unittest.expectedFailure,
                         dtypes=MACOS_AFTER_13_1_XFAILLIST[key]))

        if key in MACOS_13_3_XFAILLIST and (product_version >= 13.3):
            addDecorator(op, DecorateInfo(
                         unittest.expectedFailure,
                         dtypes=MACOS_13_3_XFAILLIST[key]))

        if key in MACOS_12_3_XFAILLIST and (not torch.backends.mps.is_macos13_or_newer()):
            addDecorator(op, DecorateInfo(
                         unittest.expectedFailure,
                         dtypes=MACOS_12_3_XFAILLIST[key]))
        yield op

def mps_ops_error_inputs_modifier(ops):
    # Error input samples do not take a dtype argument.
    XFAILLIST = {
        # Exceptions are not raised
        '__rmod__',
        '__rsub__',
        'bernoulli',
        'clamp_max',
        'clamp_min',
        'masked_scatter',

        # unsupported float64 dtype
        'cat',
        'complex',
        'multinomial',
        'nn.functional.conv1d',
        'nn.functional.conv2d',
        'gather',
        'scatter',
        'scatter_add',

        # unsupported complex dtypes
        'masked_fill',
        'gradient',
        'fft.hfft',
        'fft.irfft',

        # MPS does not support tensor dimensions > 16
        'amax',
        'amin',
        'aminmax',

        # memory overlapping checks
        'index_select',

        # unimplemented
        'logcumsumexp',
    }

    def addDecorator(op, d) -> None:
        op.decorators = list(op.decorators) if op.decorators is not None else []
        op.decorators.append(d)

    for op in ops:
        if op.error_inputs_func is None:
            continue
        key = op.name + op.variant_test_name
        if key in XFAILLIST:
            addDecorator(op, DecorateInfo(unittest.expectedFailure))
        yield op

# Same logic as test_cuda.py
if not torch.backends.mps.is_available():
    print('MPS not available, skipping tests', file=sys.stderr)
    TestCase = NoTest  # noqa: F811
    NNTestCase = NoTest  # noqa: F811

product_version = float('.'.join(platform.mac_ver()[0].split('.')[:2]) or -1)

# Determine whether to enable MPS memory leak check (uses same code as CUDA).
TEST_MPS_MEM_LEAK_CHECK = os.getenv('PYTORCH_TEST_MPS_MEM_LEAK_CHECK', '0') == '1'

def skipMPSMemoryLeakCheckIf(condition):
    def dec(fn):
        if getattr(fn, '_do_mps_memory_leak_check', True):
            fn._do_mps_memory_leak_check = not condition
        return fn
    return dec

class MpsMemoryLeakCheck():
    def __init__(self, testcase, name=None):
        self.name = testcase.id() if name is None else name
        self.testcase = testcase

    def __enter__(self):
        # Performs a gc if required (required if any memory is held)
        caching_allocator_mem_allocated = torch.mps.current_allocated_memory()
        if caching_allocator_mem_allocated > 0:
            gc.collect()
            torch.mps.empty_cache()

        # Acquires caching allocator and driver statistics before the test is run
        self.caching_allocator_before = torch.mps.current_allocated_memory()
        self.driver_before = torch.mps.driver_allocated_memory()

    def __exit__(self, exec_type, exec_value, traceback):
        # Don't check for leaks if an exception was thrown
        if exec_type is not None:
            return
        # Compares caching allocator before/after statistics
        # An increase in allocated memory is a discrepancy indicating a possible memory leak
        discrepancy_detected = False
        caching_allocator_mem_allocated = torch.mps.current_allocated_memory()
        if caching_allocator_mem_allocated > self.caching_allocator_before:
            discrepancy_detected = True

        # Short-circuits if no discrepancy detected
        if not discrepancy_detected:
            return
        # Validates the discrepancy persists after garbage collection and
        # is confirmed by the driver API
        gc.collect()
        torch.mps.empty_cache()

        discrepancy_detected = True
        # Query memory multiple items to ensure leak was not transient
        for n in range(3):
            caching_allocator_mem_allocated = torch.mps.current_allocated_memory()
            driver_mem_allocated = torch.mps.driver_allocated_memory()

            caching_allocator_discrepancy = False
            driver_discrepancy = False

            if caching_allocator_mem_allocated > self.caching_allocator_before:
                caching_allocator_discrepancy = True

            if driver_mem_allocated > self.driver_before:
                driver_discrepancy = True

            if not(caching_allocator_discrepancy or driver_discrepancy):
                # Leak was false positive, exit loop
                discrepancy_detected = False
                break

        if caching_allocator_discrepancy and not driver_discrepancy:
            # Just raises a warning if the leak is not validated by the driver API
            msg = ("MPS caching allocator reports a memory leak not "
                   "verified by the driver API in {}! "
                   "Caching allocator allocated memory was {} and is now reported as {}. "
                   "MPS driver allocated memory was {} and is now {}.").format(
                self.name, self.caching_allocator_before,
                caching_allocator_mem_allocated, self.driver_before, driver_mem_allocated)
            warnings.warn(msg)
        elif caching_allocator_discrepancy and driver_discrepancy:
            # A caching allocator discrepancy validated by the driver API is a failure
            msg = ("MPS driver API confirmed a leak in {}! "
                   "Caching allocator allocated memory was {} and is now reported as {}. "
                   "MPS driver allocated memory was {} and is now {}.").format(
                self.name, self.caching_allocator_before, caching_allocator_mem_allocated,
                self.driver_before, driver_mem_allocated)

            raise RuntimeError(msg)

# Expand TestCase class with Memory Leak Detection on MPS device
class TestCaseMPS(TestCase):
    _do_mps_memory_leak_check = True

    def __init__(self, method_name='runTest'):
        super().__init__(method_name)
        test_method = getattr(self, method_name, None)
        if test_method is not None:
            # Wraps the tested method if we should do MPS memory check.
            if TEST_MPS_MEM_LEAK_CHECK:
                if self._do_mps_memory_leak_check:
                    self.wrap_with_mps_policy(method_name, self.assertLeaksNoMpsTensors)

    def assertLeaksNoMpsTensors(self, name=None):
        name = self.id() if name is None else name
        return MpsMemoryLeakCheck(self, name)

    def wrap_with_mps_policy(self, method_name, policy):
        test_method = getattr(self, method_name)
        setattr(self, method_name, super().wrap_method_with_policy(test_method, policy))

    # checks for leaks even if TEST_MPS_MEM_LEAK_CHECK is 0
    def wrap_with_mps_memory_check(self, method):
        return super().wrap_method_with_policy(method, self.assertLeaksNoMpsTensors)

class TestMemoryLeak(TestCaseMPS):
    def test_mps_memory_leak_detection(self):
        l = []

        @self.wrap_with_mps_memory_check
        def no_leak():
            pass

        # Trigger an intentional memory leak
        @self.wrap_with_mps_memory_check
        def leak_gpu0():
            # increasing to 8MB to force acquiring a new block and overcome blocksize differences across platforms
            l.append(torch.randn(1024 * 1024 * 8, device=torch.device("mps")))

        no_leak()

        # check if a runtime error for memory leak was emitted which would
        # confirm whether memory leak detection worked successfully or not.
        with self.assertRaisesRegex(RuntimeError, r"MPS driver API confirmed .+"):
            leak_gpu0()

class MPSReluTest(TestCaseMPS):
    def _npRelu(self, np_features):
        return np.maximum(np_features, np.zeros(np_features.shape)).astype(np_features.dtype)

    def testNpRelu(self):
        torch.testing.assert_close(
            np.array([[0., 0.7, 0.0, 0.3, 0.0], [0.1, 0.0, 0.5, 0.0, 0.9]]),
            self._npRelu(
                np.array([[-0.9, 0.7, -0.5, 0.3, -0.1], [0.1, -0.3, 0.5, -0.7,
                                                         0.9]])))

    def _testRelu(self, np_features, device):
        np_relu = self._npRelu(np_features)
        # Convert the numpy array to a PyTorch Tensor,
        # and move the Tensor to the CPU/GPU based on the "device" parameter
        py_tensor = torch.from_numpy(np_features).to(device)
        py_relu = torch.nn.ReLU(inplace=False)(py_tensor)
        py_relu_cpu = py_relu.to("cpu")

        self.assertEqual(np_relu, py_relu_cpu)

    def _testReluInPlace(self, np_features, device):
        np_relu = self._npRelu(np_features)
        # Convert the numpy array to a PyTorch Tensor,
        # and move the Tensor to the CPU/GPU based on the "device" parameter
        py_tensor = torch.from_numpy(np_features).to(device)
        py_relu = torch.nn.ReLU(inplace=True)(py_tensor)
        py_relu_cpu = py_relu.to("cpu")

        self.assertEqual(np_relu, py_relu_cpu)
        # Inplace Relu modifies the initial input and it should match the output of Relu
        self.assertEqual(np_relu, py_tensor.to("cpu"))

    def testNumbersCPU(self):
        for t in [np.int32]:
            # Force execution on CPU even if a GPU kernel is available for the type.
            self._testRelu(
                np.array([[-9, 7, -5, 3, -1], [1, -3, 5, -7, 9]]).astype(t),
                device="cpu")
            self._testReluInPlace(
                np.array([[-9, 7, -5, 3, -1], [1, -3, 5, -7, 9]]).astype(t),
                device="cpu")

    def testNumbersGPU(self):
        for t in [np.float16, np.float32]:
            self._testRelu(
                np.array([[-9, 7, -5, 3, -1], [1, -3, 5, -7, 9]]).astype(t),
                device="mps")
            self._testReluInPlace(
                np.array([[-9, 7, -5, 3, -1], [1, -3, 5, -7, 9]]).astype(t),
                device="mps")

class MatmulTest(TestCaseMPS):
    def _helper(self, shape_tensor_1, shape_tensor_2, expand_tensor_1_shape=None, expand_tensor_2_shape=None):
        if expand_tensor_1_shape:
            tensor1_mps = torch.randn(shape_tensor_1, device="mps").expand(expand_tensor_1_shape)
        else:
            tensor1_mps = torch.randn(shape_tensor_1, device="mps")

        if expand_tensor_2_shape:
            tensor2_mps = torch.randn(shape_tensor_2, device="mps").expand(expand_tensor_2_shape)
        else:
            tensor2_mps = torch.randn(shape_tensor_2, device="mps")

        tensor1_cpu = tensor1_mps.to("cpu")
        tensor2_cpu = tensor2_mps.to("cpu")

        matmul_cpu = torch.matmul(tensor1_cpu, tensor2_cpu)
        matmul_mps = torch.matmul(tensor1_mps, tensor2_mps)

        self.assertEqual(matmul_cpu, matmul_mps.to("cpu"))

    def test_vector_x_vector(self):
        # uses `dot`
        self._helper(3, 3)

    def test_matrix_x_vector(self):
        # uses `addmv`
        self._helper((3, 4), 4)

    def test_batched_matrix_x_broadcasted_vector(self):
        self._helper((10, 3, 4), 4)

    def test_batched_matrix_x_batched_matrix(self):
        # uses `bmm.out`
        self._helper((10, 3, 4), (10, 4, 5))

    def test_batched_matrix_x_broadcasted_matrix(self):
        self._helper((10, 3, 4), (4, 5))


class MPSLeakyReluTest(TestCaseMPS):
    def _npLeakyRelu(self, np_features, negative_slope=0.1):
        return np.maximum(np_features, negative_slope * np_features).astype(np_features.dtype)

    def testNpLeakyRelu(self):
        torch.testing.assert_close(
            np.array([[-0.09, 0.7, -0.05, 0.3, -0.01],
                      [0.1, -0.03, 0.5, -0.07, 0.9]]),
            self._npLeakyRelu(
                np.array([[-0.9, 0.7, -0.5, 0.3, -0.1], [0.1, -0.3, 0.5, -0.7,
                                                         0.9]]),
                negative_slope=0.1))

    def _testLeakyRelu(self, np_features, negative_slope, device):
        cpu_x = torch.from_numpy(np_features).requires_grad_()
        mps_x = torch.from_numpy(np_features).to('mps').requires_grad_()
        relu_op = torch.nn.LeakyReLU(negative_slope)

        cpu_leaky_relu = relu_op(cpu_x)
        mps_leaky_relu = relu_op(mps_x)
        torch.testing.assert_close(cpu_leaky_relu, mps_leaky_relu.to('cpu'))

        # test backward pass
        cpu_grad = torch.ones_like(cpu_leaky_relu)
        mps_grad = cpu_grad.to('mps')
        cpu_leaky_relu.backward(gradient=cpu_grad)
        mps_leaky_relu.backward(gradient=mps_grad)
        torch.testing.assert_close(cpu_x.grad, mps_x.grad.to('cpu'))

    def testNumbersCPU(self):
        for t in [np.float32]:
            self._testLeakyRelu(
                np.array([[-9, 7, -5, 3, -1], [1, -3, 5, -7, 9]]).astype(t),
                negative_slope=0.2,
                device="cpu")


class TestAvgPool(TestCaseMPS):
    def _sum_pool2d(self, x, kernel_size):
        windows = torch.nn.functional.unfold(x, kernel_size=kernel_size, stride=kernel_size)
        return torch.sum(windows, dim=1)

    def _sum_pool3d(self, x, kernel_size):
        # Because unfold does not support 3D sliding window we will split tensor to multiple tensors and calculate sum
        h = kernel_size[0]
        splited_x = [t.sum(0) for t in x.split(h) if t.size(0) == h]
        # sum_pool2d assumes tensor in (1, 1, n, m) view, so unsqueeze two times
        splited_x = [self._sum_pool2d(t.unsqueeze(0).unsqueeze(0), kernel_size[1:]) for t in splited_x]
        joined_x = torch.cat(splited_x)
        return joined_x.view(1, joined_x.numel())

    def _avg_pool2d(self, x, kernel_size):
        size = reduce((lambda x, y: x * y), kernel_size)
        return self._sum_pool2d(x, kernel_size) / size

    def _avg_pool3d(self, x, kernel_size):
        size = reduce((lambda x, y: x * y), kernel_size)
        return self._sum_pool3d(x, kernel_size) / size

    def test_avg_pool2d_with_zero_divisor(self):
        self.assertRaisesRegex(RuntimeError, "divisor must be not zero",
                               lambda: F.avg_pool2d(torch.zeros(3, 3, 3), (2, 2), divisor_override=0))

    def test_doubletensor_avg_pool2d_with_divisor(self):
        n, m = 3, 3
        input = torch.rand(1, 1, n, m)
        for i in range(1, n + 1):
            for j in range(1, m + 1):
                for divisor in [1, 7, i * j]:
                    actual = F.avg_pool2d(input[0], (i, j), divisor_override=divisor)
                    actual = actual.view(1, actual.numel())
                    expected = self._sum_pool2d(input, (i, j)) / divisor
                    self.assertEqual(actual, expected, rtol=0, atol=1e-5)

    def test_avg_pool2d_ceil_mode(self):
        # Regression test for gh-36977
        x = 10 * torch.randn((1, 16, 4, 4))
        y = torch.nn.functional.avg_pool2d(
            x, ceil_mode=True, count_include_pad=True, kernel_size=(1, 2),
            padding=(0, 1), stride=2)
        self.assertTrue(not torch.isnan(y).any())
        y = torch.nn.functional.avg_pool2d(
            x.to('mps'), ceil_mode=True, count_include_pad=True, kernel_size=(1, 2),
            padding=(0, 1), stride=2)
        self.assertTrue(not torch.isnan(y).any())


class TestMPS(TestCaseMPS):
    def test_exp(self, device="mps", dtype=torch.float):
        for v in (2, -2) + ((1j, 1 + 1j) if dtype.is_complex else ()):
            b = torch.arange(18, device="cpu") / 3 * math.pi
            a = torch.tensor(v, dtype=dtype, device="cpu") * b
            a = a.to(dtype).to("mps")
            self.compare_with_numpy(torch.exp, np.exp, a)

    def test_exp1(self, device="mps", dtype=torch.float):
        input = torch.tensor([-0.1, 3.0, -0.9]).to('mps')
        output = torch.exp(input).to('cpu')

    def test_exp_strided_output(self):
        x = torch.rand((256, 10), device='mps')
        x_cpu = x.to("cpu")

        x = x.permute(1, 0)
        x_cpu = x_cpu.permute(1, 0)

        res = x.exp()
        res_cpu = x_cpu.exp()
        self.assertEqual(res, res_cpu)

    def _testLeakyRelu(self, np_features, negative_slope, device):
        cpu_x = torch.from_numpy(np_features).requires_grad_()
        mps_x = torch.from_numpy(np_features).to('mps').requires_grad_()
        relu_op = torch.nn.LeakyReLU(negative_slope)

        cpu_leaky_relu = relu_op(cpu_x)
        mps_leaky_relu = relu_op(mps_x)
        torch.testing.assert_close(cpu_leaky_relu, mps_leaky_relu.to('cpu'))

        # test backward pass
        cpu_grad = torch.ones_like(cpu_leaky_relu)
        mps_grad = cpu_grad.to('mps')
        cpu_leaky_relu.backward(gradient=cpu_grad)
        mps_leaky_relu.backward(gradient=mps_grad)
        torch.testing.assert_close(cpu_x.grad, mps_x.grad.to('cpu'))

    def testNumbersGPU(self):
        for t in [np.float32]:
            self._testLeakyRelu(
                np.array([[-9, 7, -5, 3, -1], [1, -3, 5, -7, 9]]).astype(t),
                negative_slope=0.1,
                device="mps")

    def test_fill(self):

        def helper(val, shape):
            tensor = torch.zeros(shape, device='mps')
            tensor_mps = tensor.fill_(val)
            tensor_mps = torch.tanh(tensor_mps)

            tensor_0 = torch.zeros(shape, device='cpu')
            tensor_cpu = tensor_0.fill_(val)
            tensor_cpu = torch.tanh(tensor_cpu)

            self.assertEqual(tensor_mps, tensor_cpu)

        helper(0, [1024])
        helper(0.2, [2, 3])

    def test_fill_storage_offset(self):
        shape = [2, 10]
        val = 0.2
        tensor = torch.ones(shape, device="mps")
        tensor_mps = tensor[:][1].fill_(val)
        tensor_0 = torch.ones(shape, device="cpu")
        tensor_cpu = tensor_0[:][1].fill_(val)

        self.assertEqual(tensor_mps, tensor_cpu)

        shape = [1, 10]
        val = 0.0
        tensor = torch.ones(shape, device="mps")
        val_tensor_mps = torch.tensor(val, device="mps")
        tensor_mps = tensor[:, 9].fill_(val_tensor_mps)
        tensor_0 = torch.ones(shape, device="cpu")
        val_tensor_cpu = torch.tensor(val, device="cpu")
        tensor_cpu = tensor_0[:, 9].fill_(val_tensor_cpu)

        self.assertEqual(tensor_mps, tensor_cpu)

    def test_cdist_large(self, device="mps"):
        for cm in ['use_mm_for_euclid_dist_if_necessary', 'use_mm_for_euclid_dist', 'donot_use_mm_for_euclid_dist']:
            x = torch.randn(100, 10, device=device)
            y = torch.randn(100, 10, device=device)
            actual = torch.cdist(x, y, p=2, compute_mode=cm)
            expected = self._brute_cdist(x, y, p=2)
            self.assertEqual(expected, actual)

    def test_cdist_large_batch(self, device="mps"):
        for cm in ['use_mm_for_euclid_dist_if_necessary', 'use_mm_for_euclid_dist', 'donot_use_mm_for_euclid_dist']:
            x = torch.randn(4, 3, 100, 10, device=device)
            y = torch.randn(4, 3, 100, 10, device=device)
            actual = torch.cdist(x, y, p=2, compute_mode=cm)
            expected = self._brute_cdist(x, y, p=2)
            self.assertEqual(expected, actual)

    def test_cdist_non_contiguous(self, device="mps"):
        for cm in ['use_mm_for_euclid_dist', 'donot_use_mm_for_euclid_dist']:
            x = torch.randn(5, 7, device=device).mT
            y = torch.randn(5, 3, device=device).mT
            actual = torch.cdist(x, y, p=2, compute_mode=cm)
            expected = self._brute_cdist(x, y, p=2)
            self.assertFalse(x.is_contiguous())
            self.assertFalse(y.is_contiguous())
            self.assertEqual(expected, actual)

            x = torch.randn(7, 5, device=device)
            y = torch.randn(5, 3, device=device).t()
            actual = torch.cdist(x, y, p=2, compute_mode=cm)
            expected = self._brute_cdist(x, y, p=2)
            self.assertTrue(x.is_contiguous())
            self.assertFalse(y.is_contiguous())
            self.assertEqual(expected, actual)

            x = torch.randn(5, 7, device=device).t()
            y = torch.randn(3, 5, device=device)
            actual = torch.cdist(x, y, p=2, compute_mode=cm)
            expected = self._brute_cdist(x, y, p=2)
            self.assertFalse(x.is_contiguous())
            self.assertTrue(y.is_contiguous())
            self.assertEqual(expected, actual)

    def test_cdist_non_contiguous_batch(self, device="mps"):
        for cm in ['use_mm_for_euclid_dist', 'donot_use_mm_for_euclid_dist']:
            x = torch.randn(4, 3, 2, 5, 7, device=device).mT
            y = torch.randn(4, 3, 2, 5, 3, device=device).mT
            actual = torch.cdist(x, y, p=2, compute_mode=cm)
            expected = self._brute_cdist(x, y, p=2)
            self.assertFalse(x.is_contiguous())
            self.assertFalse(y.is_contiguous())
            self.assertEqual(expected, actual)

            x = torch.randn(7, 2, 7, 5, device=device)
            y = torch.randn(7, 2, 5, 3, device=device).mT
            actual = torch.cdist(x, y, p=2, compute_mode=cm)
            expected = self._brute_cdist(x, y, p=2)
            self.assertTrue(x.is_contiguous())
            self.assertFalse(y.is_contiguous())
            self.assertEqual(expected, actual)

            x = torch.randn(4, 5, 7, device=device).mT
            y = torch.randn(4, 3, 5, device=device)
            actual = torch.cdist(x, y, p=2, compute_mode=cm)
            expected = self._brute_cdist(x, y, p=2)
            self.assertFalse(x.is_contiguous())
            self.assertTrue(y.is_contiguous())
            self.assertEqual(expected, actual)

    def test_cdist_euclidean_large(self, device="mps"):
        def _test_euclidean_large_cdist(sizex, sizey=None):
            if sizey is None:
                sizey = sizex
            x = torch.randn(sizex, device=device, dtype=torch.float)
            y = torch.randn(sizey, device=device, dtype=torch.float)
            eps = 1e-6
            # to avoid extremum
            x = x - (((x - y) < eps).float() * 2 * eps)
            x.requires_grad = True
            y.requires_grad = True
            dist = torch.cdist(x, y, p=2)
            # Do a backward pass to check that it is valid for large
            # matrices
            loss = dist.sum()
            loss.backward()

        _test_euclidean_large_cdist((2000, 5))

    def test_cdist_same_inputs(self, device="mps"):
        # Test to detect issues in cdist gradient calculation
        # When the distances are 0
        sizex = (1, 27, 32)
        for p in [0, 1, 2, 3, 1.5, 2.5, float('inf')]:
            x = torch.randn(sizex, device=device, dtype=torch.float)
            dist_grad = torch.randn((1, 27, 27), device=device, dtype=torch.float)
            y = x.clone()
            eps = 1e-6
            x.requires_grad = True
            d = torch.cdist(x, y)
            d.backward(dist_grad)
            # Check that the backward passs does not contain invalid
            # values such as nan or inf
            assert torch.isfinite(x.grad).all()


    def _brute_cdist(self, x, y, p=2):
        r1 = x.shape[-2]
        r2 = y.shape[-2]
        if r1 == 0 or r2 == 0:
            return torch.empty(r1, r2, device=x.device)
        return torch.norm(x[..., None, :] - y[..., None, :, :], p=p, dim=-1)

    def test_cdist_norm(self, device="mps"):
        for r1 in [3, 4]:
            for m in [2, 3]:
                for r2 in [4, 6]:
                    for p in [0, 1, 1.5, 2.5, float('inf')]:
                        x = torch.randn(r1, m, device=device)
                        y = torch.randn(r2, m, device=device)
                        if p == 2:
                            for cm in ['use_mm_for_euclid_dist', 'donot_use_mm_for_euclid_dist']:
                                actual = torch.cdist(x, y, p=2, compute_mode=cm)
                                expected = self._brute_cdist(x, y, p=2)
                                self.assertEqual(expected, actual, rtol=0, atol=0.02)
                        else:
                            actual = torch.cdist(x, y, p=p)
                            expected = self._brute_cdist(x, y, p=p)
                            self.assertEqual(expected, actual)

    def test_cdist_norm_batch(self, device="mps"):
        for r1 in [3, 4]:
            for m in [2, 3]:
                for r2 in [4, 6]:
                    for p in [0, 3, 1.5, 2.5, float('inf')]:
                        x = torch.randn(2, 3, 6, r1, m, device=device)
                        y = torch.randn(2, 3, 6, r2, m, device=device)
                        if p == 2:
                            for cm in ['use_mm_for_euclid_dist', 'donot_use_mm_for_euclid_dist']:
                                actual = torch.cdist(x, y, p=2, compute_mode=cm)
                                expected = self._brute_cdist(x, y, p=2)
                                self.assertEqual(expected, actual, rtol=0, atol=0.02)
                        else:
                            actual = torch.cdist(x, y, p=p)
                            expected = self._brute_cdist(x, y, p=p)
                            self.assertEqual(expected, actual)

    def test_mm(self):
        B = torch.ones(5, 6).to("mps")
        C = torch.ones(6, 5).to("mps")
        D = torch.mm(B, C).cpu()
        torch.testing.assert_close(D, torch.full((5, 5), 6.0))

    def test_linalg_cross(self):
        def helper(dtype):
            device = "mps"
            if dtype is torch.int32 or dtype is torch.int64:
                x = torch.randint(0, 99999, (100, 3, 100), dtype=dtype, device=device)
                y = torch.randint(0, 99999, (100, 3, 100), dtype=dtype, device=device)
            else:
                x = torch.rand(100, 3, 100, dtype=dtype, device=device)
                y = torch.rand(100, 3, 100, dtype=dtype, device=device)
            x_cpu = x.to("cpu")
            y_cpu = y.to("cpu")
            res1 = torch.linalg.cross(x, y, dim=1)
            res2 = torch.tensor((), dtype=dtype, device=device)
            res1_cpu = torch.linalg.cross(x_cpu, y_cpu, dim=1)
            res2_cpu = torch.tensor((), dtype=dtype, device="cpu")
            torch.linalg.cross(x, y, dim=1, out=res2)
            torch.linalg.cross(x_cpu, y_cpu, dim=1, out=res2_cpu)
            self.assertEqual(res1, res2)
            self.assertEqual(res1, res1_cpu)
            self.assertEqual(res2, res2_cpu)

            # test for broadcastable inputs
            if dtype is torch.int32 or dtype is torch.int64:
                x = torch.randint(0, 99999, (1, 3, 2), dtype=dtype, device=device)
                y = torch.randint(0, 99999, (4, 3, 1), dtype=dtype, device=device)
            else:
                x = torch.rand(1, 3, 2, dtype=dtype, device=device)
                y = torch.rand(4, 3, 1, dtype=dtype, device=device)
            x_cpu = x.to("cpu")
            y_cpu = y.to("cpu")
            res1 = torch.linalg.cross(x, y, dim=1)
            res2 = torch.tensor((), dtype=dtype, device=device)
            res1_cpu = torch.linalg.cross(x_cpu, y_cpu, dim=1)
            res2_cpu = torch.tensor((), dtype=dtype, device="cpu")
            torch.linalg.cross(x, y, dim=1, out=res2)
            torch.linalg.cross(x_cpu, y_cpu, dim=1, out=res2_cpu)
            self.assertEqual(res1, res2)
            self.assertEqual(res1, res1_cpu)
            self.assertEqual(res2, res2_cpu)
        [helper(dtype) for dtype in [torch.int32, torch.int64, torch.float32]]

    def test_cross(self):
        a = torch.randn(4, 3, device="mps")
        b = torch.randn(4, 3, device="mps")
        a_cpu = a.to("cpu")
        b_cpu = b.to("cpu")
        res = torch.cross(a, b, dim=1)
        res_cpu = torch.cross(a_cpu, b_cpu, dim=1)
        self.assertEqual(res, res_cpu)

    def test_addmm(self):
        A = torch.ones(5, 5).to("mps")
        B = torch.ones(5, 6).to("mps")
        C = torch.ones(6, 5).to("mps")
        D = torch.addmm(A, B, C).to("cpu")
        torch.testing.assert_close(D, torch.full((5, 5), 7.0))

    def test_bmm(self):
        batch1_cpu = torch.randn(10, 3, 4)
        batch2_cpu = torch.randn(10, 4, 5)

        batch1_mps = batch1_cpu.detach().clone().to("mps")
        batch2_mps = batch2_cpu.detach().clone().to("mps")

        output_cpu = torch.bmm(batch1_cpu, batch2_cpu)
        output_mps = torch.bmm(batch1_mps, batch2_mps)

        self.assertEqual(output_cpu, output_mps)
        self.assertEqual(output_cpu.size(), output_mps.size())

    def test_addr(self):
        A = torch.ones(5, 10).to("mps")
        B = torch.ones(5).to("mps")
        C = torch.ones(10).to("mps")
        D = torch.addr(A, B, C).to("cpu")
        torch.testing.assert_close(D, torch.full((5, 10), 2.0))

    def test_trace(self):
        M_cpu = torch.randn(3, 3)
        M_mps = M_cpu.detach().clone().to("mps")

        output_cpu = torch.trace(M_cpu)
        output_mps = torch.trace(M_mps)

        self.assertEqual(output_cpu, output_mps)
        self.assertEqual(output_cpu.size(), output_mps.size())

    def test_addbmm(self):
        M_cpu = torch.randn(3, 5)
        batch1_cpu = torch.randn(10, 3, 4)
        batch2_cpu = torch.randn(10, 4, 5)

        M_mps = M_cpu.detach().clone().to("mps")
        batch1_mps = batch1_cpu.detach().clone().to("mps")
        batch2_mps = batch2_cpu.detach().clone().to("mps")

        output_cpu = torch.addbmm(M_cpu, batch1_cpu, batch2_cpu)
        output_mps = torch.addbmm(M_mps, batch1_mps, batch2_mps)

        self.assertEqual(output_cpu, output_mps)
        self.assertEqual(output_cpu.size(), output_mps.size())

    def test_baddbmm(self):
        def helper(input_shape, batch1_shape, batch2_shape):
            M_cpu = torch.randn(input_shape)
            batch1_cpu = torch.randn(batch1_shape)
            batch2_cpu = torch.randn(batch2_shape)
            alpha = 1.2
            beta = 0.8

            M_mps = M_cpu.detach().clone().to("mps")
            batch1_mps = batch1_cpu.detach().clone().to("mps")
            batch2_mps = batch2_cpu.detach().clone().to("mps")

            output_cpu = torch.baddbmm(M_cpu, batch1_cpu, batch2_cpu, beta=beta, alpha=alpha)
            output_mps = torch.baddbmm(M_mps, batch1_mps, batch2_mps, beta=beta, alpha=alpha)

            self.assertEqual(output_cpu, output_mps)
            self.assertEqual(output_cpu.size(), output_mps.size())

        helper(input_shape=(3, 5), batch1_shape=(10, 3, 4), batch2_shape=(10, 4, 5))
        helper(input_shape=(10, 3, 5), batch1_shape=(10, 3, 4), batch2_shape=(10, 4, 5))
        helper(input_shape=(1, 77, 77), batch1_shape=(8, 77, 64), batch2_shape=(8, 64, 77))

    def test_local_scalar_dense_mps(self):
        x_cpu = torch.randn(1)
        y_mps = x_cpu.to("mps")
        torch.testing.assert_close(x_cpu.item(), y_mps.item())

    def test_linear_1d_weight(self):
        device = 'cpu'
        projected = torch.rand([8]).to(device)
        x = torch.rand([1, 2, 2, 8]).to(device)
        x_mps = x.to('mps')
        projected_mps = projected.to('mps')
        linear = F.linear(x, projected)
        linear_mps = F.linear(x_mps, projected_mps)

        self.assertEqual(linear, linear_mps)

        projected = torch.rand([1, 8]).to(device)
        x = torch.rand([1, 2, 2, 8]).to(device)
        x_mps = x.to('mps')
        projected_mps = projected.to('mps')
        linear = F.linear(x, projected)
        linear_mps = F.linear(x_mps, projected_mps)

        self.assertEqual(linear, linear_mps)

    def test_linear_bias(self):
        def helper(bias_shape):
            device = "cpu"
            x = torch.randn(2, 2, 2, 64, device=device)
            linear = torch.nn.Linear(64, 4, device=device)
            linear.bias = torch.nn.Parameter(torch.randn(bias_shape, dtype=torch.float32, device=device))
            y = linear(x)
            device = "mps"
            x_mps = x.to(device)
            linear.to(device)
            y_mps = linear(x_mps)
            self.assertEqual(y, y_mps)

        helper(())
        helper((2, 4))

    def _linear_helper(self, in_features, out_features, shape, bias=True, backward_pass=False):
        cpu_linear = torch.nn.Linear(in_features=in_features, out_features=out_features, device="cpu", bias=bias)
        mps_linear = torch.nn.Linear(in_features=in_features, out_features=out_features, device="mps", bias=bias)

        # Use the same weights and bias as the ones from the cpu
        mps_linear.weight.data = cpu_linear.weight.data.detach().clone().to("mps")

        if bias:
            mps_linear.bias.data = cpu_linear.bias.data.detach().clone().to("mps")

        linear_mps_input = torch.randn(shape).to('mps')
        linear_cpu_input = linear_mps_input.detach().clone().to('cpu')

        if backward_pass:
            linear_mps_input = linear_mps_input.requires_grad_()
            linear_cpu_input = linear_cpu_input.requires_grad_()

        linear_cpu_output = cpu_linear(linear_cpu_input)
        linear_mps_output = mps_linear(linear_mps_input)

        self.assertEqual(linear_cpu_output, linear_mps_output.to('cpu'))
        self.assertEqual(linear_cpu_output.size(), linear_mps_output.size())

        if backward_pass:
            cpu_grad = torch.rand_like(linear_cpu_output, requires_grad=True)
            grad = cpu_grad.detach().to('mps').requires_grad_()

            linear_cpu_output.backward(gradient=cpu_grad, create_graph=True)
            linear_mps_output.backward(gradient=grad, create_graph=True)

            self.assertEqual(linear_cpu_input.grad.size(), linear_mps_input.grad.size())
            self.assertEqual(linear_cpu_input.grad, linear_mps_input.grad.to("cpu"), atol=8e-04, rtol=10.4e-05)

            self.assertEqual(cpu_linear.weight.grad.size(), mps_linear.weight.grad.size())
            self.assertEqual(cpu_linear.weight.grad, mps_linear.weight.grad.to("cpu"), atol=8e-04, rtol=10.4e-05)
            if bias:
                self.assertEqual(cpu_linear.bias.grad.size(), mps_linear.bias.grad.size())
                self.assertEqual(cpu_linear.bias.grad, mps_linear.bias.grad.to("cpu"), atol=8e-04, rtol=10.4e-05)

            # test gradgrad
            x_grad_out = torch.rand_like(linear_cpu_input)
            x_grad_out_mps = x_grad_out.to("mps")
            w_grad_out = torch.rand_like(cpu_linear.weight)
            w_grad_out_mps = w_grad_out.to("mps")

            linear_cpu_input.grad.detach().zero_()
            linear_mps_input.grad.detach().zero_()
            cpu_linear.weight.grad.detach().zero_()
            mps_linear.weight.grad.detach().zero_()
            if bias:
                b_grad_out = torch.rand_like(cpu_linear.bias)
                b_grad_out_mps = b_grad_out.to("mps")
                cpu_linear.bias.grad.detach().zero_()
                mps_linear.bias.grad.detach().zero_()

            linear_cpu_input.grad.backward(x_grad_out, retain_graph=True)
            linear_mps_input.grad.backward(x_grad_out_mps, retain_graph=True)
            cpu_linear.weight.grad.backward(w_grad_out, retain_graph=True)
            mps_linear.weight.grad.backward(w_grad_out_mps, retain_graph=True)
            if bias:
                cpu_linear.bias.grad.backward(b_grad_out, retain_graph=True)
                mps_linear.bias.grad.backward(b_grad_out_mps, retain_graph=True)

            self.assertEqual(cpu_grad.grad, grad.grad)
            self.assertEqual(linear_cpu_input.grad, linear_mps_input.grad)
            self.assertEqual(cpu_linear.weight.grad, mps_linear.weight.grad)
            if bias:
                self.assertEqual(cpu_linear.bias.grad, mps_linear.bias.grad)

    def test_linear1D(self):
        self._linear_helper(in_features=2, out_features=3, shape=([2]), bias=True, backward_pass=False)

    def test_linear1D_backward(self):
        self._linear_helper(in_features=2, out_features=3, shape=([2]), bias=True, backward_pass=True)

    def test_linear2D(self):
        self._linear_helper(in_features=2, out_features=3, shape=((4, 2)), bias=True, backward_pass=False)

    def test_linear2D_backward(self):
        self._linear_helper(in_features=2, out_features=3, shape=((4, 2)), bias=True, backward_pass=True)

    def test_linear2D_no_bias(self):
        self._linear_helper(in_features=2, out_features=3, shape=((4, 2)), bias=False, backward_pass=False)

    def test_linear2D_no_bias_backward(self):
        self._linear_helper(in_features=2, out_features=3, shape=((4, 2)), bias=False, backward_pass=True)

    def test_linear3D(self):
        self._linear_helper(in_features=2, out_features=3, shape=((4, 5, 2)), bias=True, backward_pass=False)

    def test_linear3D_backward(self):
        self._linear_helper(in_features=2, out_features=3, shape=((4, 5, 2)), bias=True, backward_pass=True)

    def test_linear3D_no_bias(self):
        self._linear_helper(in_features=2, out_features=3, shape=((4, 5, 2)), bias=True, backward_pass=False)

    def test_linear3D_no_bias_backward(self):
        self._linear_helper(in_features=2, out_features=3, shape=((4, 5, 2)), bias=True, backward_pass=True)

    def test_uniform(self):
        low = torch.zeros(5, 5, requires_grad=True)
        high = (torch.ones(5, 5) * 3).requires_grad_()
        low_1d = torch.zeros(1, requires_grad=True)
        high_1d = (torch.ones(1) * 3).requires_grad_()
        self.assertEqual(Uniform(low, high).sample().size(), (5, 5))
        self.assertEqual(Uniform(low, high).sample((7,)).size(), (7, 5, 5))
        self.assertEqual(Uniform(low_1d, high_1d).sample().size(), (1,))
        self.assertEqual(Uniform(low_1d, high_1d).sample((1,)).size(), (1, 1))
        self.assertEqual(Uniform(0.0, 1.0).sample((1,)).size(), (1,))

        # Check log_prob computation when value outside range
        uniform = Uniform(low_1d, high_1d, validate_args=False)
        above_high = torch.tensor([4.0])
        below_low = torch.tensor([-1.0])
        self.assertEqual(uniform.log_prob(above_high).item(), -inf)
        self.assertEqual(uniform.log_prob(below_low).item(), -inf)

        # check cdf computation when value outside range
        self.assertEqual(uniform.cdf(below_low).item(), 0)
        self.assertEqual(uniform.cdf(above_high).item(), 1)

        state = torch.get_rng_state()
        rand = low.new(low.size()).uniform_()
        torch.set_rng_state(state)
        u = Uniform(low, high).rsample()
        u.backward(torch.ones_like(u))
        self.assertEqual(low.grad, 1 - rand)
        self.assertEqual(high.grad, rand)
        low.grad.zero_()
        high.grad.zero_()

    def test_randperm(self, device="mps"):
        rng_device = None
        for n in (5, 100, 50000, 100000):
            for dtype in (torch.long, torch.half, torch.float):
                if n > 2049 and dtype == torch.half:  # Large n for torch.half will raise an exception, do not test here.
                    continue
                if n > 256 and dtype == torch.bfloat16:
                    continue
                with torch.random.fork_rng(devices=rng_device):
                    res1 = torch.randperm(n, dtype=dtype, device=device)
                res2 = torch.empty(0, dtype=dtype, device=device)
                torch.randperm(n, out=res2, dtype=dtype, device=device)
                self.assertEqual(res1.cpu().sort().values.long(), torch.arange(n, device=device))

        # Default type is long
        for n in (100, 10000):
            self.assertEqual(torch.randperm(n, device=device).dtype, torch.long)

        # randperm of 0 elements is an empty tensor
        res1 = torch.randperm(0)
        res2 = torch.tensor(5, dtype=dtype, device=device)
        torch.randperm(0, out=res2)
        self.assertEqual(res1.numel(), 0)
        self.assertEqual(res2.numel(), 0)

        # Test non-contiguous tensors
        for n in (4, 5, 6, 10, 20):
            non_contiguous_tensor = torch.zeros((2, 3), dtype=torch.long, device=device).t()
            self.assertFalse(non_contiguous_tensor.is_contiguous())
            with torch.random.fork_rng(devices=rng_device):
                res = torch.randperm(n, dtype=torch.long, device=device)
            torch.randperm(n, out=non_contiguous_tensor)
            self.assertEqual(res.cpu().sort().values.long(), torch.arange(n, device=device))

    # Test forward maxpool2d
    def test_max_pool2d(self):
        def helper(shape, ks, padding=0, dilation=1, ceil_mode=False, return_indices=False, test_ties=False):

            cpu_x = None
            if (test_ties):
                cpu_x = torch.ones(shape, device='cpu', dtype=torch.float, requires_grad=True)
            else:
                cpu_x = torch.randn(shape, device='cpu', dtype=torch.float, requires_grad=True)
            x = cpu_x.detach().clone().to('mps').requires_grad_()

            pool = torch.nn.MaxPool2d(kernel_size=ks, padding=padding, dilation=dilation,
                                      ceil_mode=ceil_mode, return_indices=return_indices)

            if (return_indices is False):
                y = pool(x)
                ref_y = pool(cpu_x)

                cpu_grad = torch.ones_like(ref_y)
                grad = cpu_grad.to('mps')

                y.backward(gradient=grad)
                ref_y.backward(gradient=cpu_grad)

                self.assertEqual(y, ref_y)
                self.assertEqual(x.grad, cpu_x.grad)
            else:
                y, idx = pool(x)
                ref_y, ref_idx = pool(cpu_x)

                cpu_grad = torch.ones_like(ref_y)
                grad = cpu_grad.to('mps')

                y.backward(gradient=grad)
                ref_y.backward(gradient=cpu_grad)

                self.assertEqual(y, ref_y)
                self.assertEqual(idx, ref_idx)
                self.assertEqual(x.grad, cpu_x.grad)

        # Test with no batch dimension
        helper((8, 4, 4), ks=2)
        helper((2, 8, 4, 4), ks=2)
        helper((1, 1000, 32, 32), ks=4)
        helper((1, 1000, 1, 4), ks=(1, 4))  # test for max_pool1d
        # Test padding
        helper((1, 1000, 32, 32), ks=4, padding=1)
        helper((1, 1000, 1, 4), ks=(1, 4), padding=(0, 1))  # test for max_pool1d
        # Test dilation
        helper((1, 1000, 32, 32), ks=4, dilation=2)
        helper((1, 1000, 1, 4), ks=(1, 4), padding=(0, 2))  # test for max_pool1d
        # Test ceil mode
        helper((1, 1000, 32, 32), ks=4, ceil_mode=True)
        helper((1, 1000, 1, 4), ks=(1, 4), ceil_mode=True)  # test for max_pool1d

        # Test return indices
        for test_ties in [False, True]:
            # Test with no batch dimension
            helper((8, 4, 4), ks=2, return_indices=True, test_ties=test_ties)
            helper((2, 8, 4, 4), ks=2, return_indices=True, test_ties=test_ties)
            helper((1, 1000, 32, 32), ks=4, return_indices=True, test_ties=test_ties)
            helper((1, 1000, 1, 4), ks=(1, 4), return_indices=True, test_ties=test_ties)  # test for max_pool1d
            # Test padding
            helper((1, 1000, 32, 32), ks=4, padding=1, return_indices=True, test_ties=test_ties)
            helper((1, 1000, 1, 4), ks=(1, 4), padding=(0, 1),
                   return_indices=True, test_ties=test_ties)  # test for max_pool1d
            # Test dilation
            helper((1, 1000, 32, 32), ks=4, dilation=2, return_indices=True, test_ties=test_ties)
            helper((1, 1000, 1, 4), ks=(1, 4), padding=(0, 2),
                   return_indices=True, test_ties=test_ties)  # test for max_pool1d
            # Test ceil mode
            helper((1, 1000, 32, 32), ks=4, ceil_mode=True, return_indices=True, test_ties=test_ties)
            helper((1, 1000, 1, 4), ks=(1, 4), ceil_mode=True,
                   return_indices=True, test_ties=test_ties)  # test for max_pool1d

    def test_adaptive_avg_pool2d_output_size_one(self):
        def helper(size, memory_format):
            x = torch.randint(1, 10, size, dtype=torch.float, device='mps', requires_grad=True)
            if memory_format == 'non_contiguous':
                x = x[::2, ::2, ::2, ::2]
            else:
                x = x.to(memory_format=memory_format)

            net = torch.nn.AdaptiveAvgPool2d((1, 1))
            out = net(x)
            ref_out = x.contiguous().mean((-1, -2)).view((x.size(0), x.size(1), 1, 1))

            out.sum().backward()    # make sure it doesn't crash

            self.assertEqual(out, ref_out)
            if memory_format == torch.channels_last:
                self.assertTrue(out.is_contiguous(memory_format=torch.channels_last))
                c = out.size(1)
                self.assertEqual(out.stride(), [c, 1, c, c])
            else:
                self.assertTrue(out.is_contiguous())
                c = out.size(1)
                self.assertEqual(out.stride(), [c, 1, 1, 1])

        helper((2, 3, 6, 6), torch.contiguous_format)

    def test_masked_scatter(self):
        def helper(shape):
            x_mps = torch.randn(shape, device="mps")
            x_cpu = x_mps.detach().clone().cpu()

            mask_mps = torch.rand(shape, device="mps") < 0.6
            mask_cpu = mask_mps.detach().clone().cpu()

            y_mps = torch.randn(shape, device="mps")
            y_cpu = y_mps.detach().clone().cpu()

            y_mps.masked_scatter_(mask_mps, x_mps)
            y_cpu.masked_scatter_(mask_cpu, x_cpu)

            self.assertEqual(y_mps, y_cpu)
        helper([2, 5])
        helper([10, 10])
        helper([5, 10, 3])
        helper([10, 5, 10, 3])
        helper([10, 5, 10, 3, 20])

    def test_masked_fill(self):
        device = "mps"
        dtype = torch.float32
        mask_dtype = torch.bool

        with warnings.catch_warnings(record=True) as w:
            warnings.simplefilter("always")
            num_dest = 10
            dst = torch.zeros(num_dest, dtype=dtype, device=device)
            mask = torch.randint(2, (num_dest,), dtype=mask_dtype, device=device)
            val = random.random()
            dst2 = torch.zeros(num_dest, dtype=dtype)
            mask_cpu = mask.to("cpu")

            dst.masked_fill_(mask, val)
            for i in range(num_dest):
                if mask_cpu[i]:
                    dst2[i] = val
            self.assertEqual(dst.to("cpu"), dst2, atol=0, rtol=0)

            # test non-contiguous case
            dst = ((torch.randn(num_dest, num_dest, num_dest) * 10).to(dtype)).permute((2, 0, 1))
            dst2 = dst.contiguous()
            if dtype.is_complex:
                mask = dst.abs() > 0
            else:
                mask = dst > 0
            self.assertTrue(not dst.is_contiguous())
            self.assertTrue(dst2.is_contiguous())
            dst.masked_fill_(mask.to(mask_dtype), val)
            dst2.masked_fill_(mask.to(mask_dtype), val)
            self.assertEqual(dst, dst2, atol=0, rtol=0)

            if mask_dtype == torch.uint8:
                self.assertEqual(len(w), 3)

                warn = 'masked_fill_ received a mask with dtype torch.uint8,'
                for wi in w:
                    self.assertEqual(str(wi.message)[0:52], str(warn))
            else:
                self.assertEqual(len(w), 0)

    def test_nhwc_operation(self):
        def helper(shape, channels_last=False):
            import numpy as np
            np.random.seed(332)
            arr = (256 - 128) * np.random.random_sample(size=shape) + 128
            cpu_x = torch.tensor(arr, device='cpu', dtype=torch.float, requires_grad=True)
            if (channels_last):
                cpu_x = cpu_x.to(memory_format=torch.channels_last)
                cpu_x.retain_grad()
            x = cpu_x.detach().clone().to('mps').requires_grad_()

            # This passes
            self.assertEqual(x, cpu_x)

        helper((2, 2, 2, 2), True)

    # Test forward batch norm
    def test_batch_norm(self):
        def helper(shape, eps=1, momentum=0.1, wts=False, training=False, channels_last=False,
                   track_running_stats=True, test_module=False):

            import numpy as np
            np.random.seed(332)
            arr = (256 - 128) * np.random.random_sample(size=shape) + 128
            cpu_x = torch.tensor(arr, device='cpu', dtype=torch.float, requires_grad=True)
            if (channels_last):
                cpu_x = cpu_x.to(memory_format=torch.channels_last)
                cpu_x.retain_grad()
            x = cpu_x.detach().clone().to('mps').requires_grad_()

            mean_shape = [shape[1]]
            cpu_running_mean = None
            cpu_running_var = None
            running_mean = None
            running_var = None
            if (track_running_stats):
                mean_arr = (240 - 140) * np.random.random_sample(size=mean_shape) + 140
                cpu_running_mean = torch.tensor(mean_arr, device='cpu', dtype=torch.float)
                var_arr = 32 * np.random.random_sample(size=mean_shape)
                cpu_running_var = torch.tensor(var_arr, device='cpu', dtype=torch.float)
                running_mean = cpu_running_mean.detach().clone().to('mps')
                running_var = cpu_running_var.detach().clone().to('mps')

            weight = None
            cpu_weight = None
            bias = None
            cpu_bias = None
            if (wts):
                cpu_weight = torch.randn(mean_shape, device='cpu', dtype=torch.float, requires_grad=True)
                weight = cpu_weight.detach().clone().to('mps').requires_grad_()
                cpu_bias = torch.randn(mean_shape, device='cpu', dtype=torch.float, requires_grad=True)
                bias = cpu_bias.detach().clone().to('mps').requires_grad_()

            y = None
            ref_y = None

            if (not test_module):
                y = torch.nn.functional.batch_norm(x, running_mean, running_var,
                                                   weight=weight,
                                                   bias=bias,
                                                   training=training,
                                                   momentum=momentum, eps=eps)
                ref_y = torch.nn.functional.batch_norm(cpu_x, cpu_running_mean, cpu_running_var,
                                                       weight=cpu_weight,
                                                       bias=cpu_bias,
                                                       training=training,
                                                       momentum=momentum, eps=eps)

            else:

                batchnorm_op = None
                mps_batchnorm_op = None

                if (len(shape) == 3):
                    batchnorm_op = torch.nn.BatchNorm1d(shape[1],
                                                        eps=eps,
                                                        momentum=momentum,
                                                        affine=wts,
                                                        track_running_stats=track_running_stats,
                                                        device='cpu')
                    mps_batchnorm_op = torch.nn.BatchNorm1d(shape[1],
                                                            eps=eps,
                                                            momentum=momentum,
                                                            affine=wts,
                                                            track_running_stats=track_running_stats,
                                                            device='mps')
                elif (len(shape) == 4):
                    batchnorm_op = torch.nn.BatchNorm2d(shape[1],
                                                        eps=eps,
                                                        momentum=momentum,
                                                        affine=wts,
                                                        track_running_stats=track_running_stats,
                                                        device='cpu')
                    mps_batchnorm_op = torch.nn.BatchNorm2d(shape[1],
                                                            eps=eps,
                                                            momentum=momentum,
                                                            affine=wts,
                                                            track_running_stats=track_running_stats,
                                                            device='mps')
                elif (len(shape) == 5):
                    batchnorm_op = torch.nn.BatchNorm3d(shape[1],
                                                        eps=eps,
                                                        momentum=momentum,
                                                        affine=wts,
                                                        track_running_stats=track_running_stats,
                                                        device='cpu')
                    mps_batchnorm_op = torch.nn.BatchNorm3d(shape[1],
                                                            eps=eps,
                                                            momentum=momentum,
                                                            affine=wts,
                                                            track_running_stats=track_running_stats,
                                                            device='mps')

                if (track_running_stats):
                    batchnorm_op.running_mean = cpu_running_mean
                    batchnorm_op.running_var = cpu_running_var
                    mps_batchnorm_op.running_mean = running_mean
                    mps_batchnorm_op.running_var = running_var
                if (wts):
                    batchnorm_op.weight = torch.nn.Parameter(cpu_weight)
                    batchnorm_op.bias = torch.nn.Parameter(cpu_bias)
                    mps_batchnorm_op.weight = torch.nn.Parameter(weight)
                    mps_batchnorm_op.bias = torch.nn.Parameter(bias)

                ref_y = batchnorm_op(cpu_x)
                y = mps_batchnorm_op(x)

            self.assertEqual(y, ref_y)
            if (not test_module):
                self.assertEqual(running_mean, cpu_running_mean)
                self.assertEqual(running_var, cpu_running_var)
            else:
                self.assertEqual(mps_batchnorm_op.running_mean, batchnorm_op.running_mean)
                self.assertEqual(mps_batchnorm_op.running_var, batchnorm_op.running_var)

            cpu_grad = torch.randn(ref_y.shape)
            grad = cpu_grad.to('mps')
            ref_y.backward(gradient=cpu_grad)
            y.backward(gradient=grad)

            self.assertEqual(x.grad, cpu_x.grad)
            if (wts):
                if (not test_module):
                    self.assertEqual(weight.grad, cpu_weight.grad)
                    self.assertEqual(bias.grad, cpu_bias.grad)
                else:
                    self.assertEqual(mps_batchnorm_op.weight.grad, batchnorm_op.weight.grad)
                    self.assertEqual(mps_batchnorm_op.bias.grad, batchnorm_op.bias.grad)

        for shape in [(2, 3, 2, 2), (2, 3, 2, 2, 2), (2, 3, 2)]:
            for test_module in [False, True]:
                for track_running_stats in [True, False]:
                    for channels_last in [False]:
                        if (channels_last and len(shape) != 4):
                            continue
                        # Running stats must be tracked in eval mode
                        if (track_running_stats):
                            helper(shape, eps=0, momentum=1, channels_last=channels_last,
                                   track_running_stats=track_running_stats, test_module=test_module)
                            helper(shape, channels_last=channels_last,
                                   track_running_stats=track_running_stats, test_module=test_module)
                            helper(shape, eps=1e-05, momentum=0.1, wts=False, training=False, channels_last=channels_last,
                                   track_running_stats=track_running_stats, test_module=test_module)
                            helper(shape, eps=0, momentum=1.0, wts=False, training=False, channels_last=channels_last,
                                   track_running_stats=track_running_stats, test_module=test_module)
                            helper(shape, eps=1, momentum=1, wts=True, training=False, channels_last=channels_last,
                                   track_running_stats=track_running_stats, test_module=test_module)
                            helper(shape, eps=3, momentum=0.67, wts=True, training=False, channels_last=channels_last,
                                   track_running_stats=track_running_stats, test_module=test_module)
                        helper(shape, eps=1e-05, momentum=0.1, wts=False, training=True, channels_last=channels_last,
                               track_running_stats=track_running_stats, test_module=test_module)
                        helper(shape, eps=0, momentum=1.0, wts=False, training=True, channels_last=channels_last,
                               track_running_stats=track_running_stats, test_module=test_module)
                        helper(shape, eps=1, momentum=1, wts=True, training=True, channels_last=channels_last,
                               track_running_stats=track_running_stats, test_module=test_module)
                        helper(shape, eps=3, momentum=0.67, wts=True, training=True, channels_last=channels_last,
                               track_running_stats=track_running_stats, test_module=test_module)

    def test_batch_norm_backward(self):
        inputs = torch.rand(1, 8, 4, 4, device="mps", requires_grad=True)
        x = torch.nn.BatchNorm2d(8).to("mps")
        y = torch.nn.BatchNorm2d(8).to("mps")
        y.weight.requires_grad = False
        y.bias.requires_grad = False
        outputs = y(x(inputs))
        # This used to crash, see https://github.com/pytorch/pytorch/issues/98602
        outputs.sum().backward()

    def test_layer_norm_backward(self):
        inputs = torch.rand(4, 4, device="mps", requires_grad=True)
        x = torch.nn.LayerNorm(4).to("mps")
        y = torch.nn.LayerNorm(4).to("mps")
        y.weight.requires_grad = False
        y.bias.requires_grad = False
        outputs = y(x(inputs))
        # This used to crash, see https://github.com/pytorch/pytorch/issues/98602
        outputs.sum().backward()

    def test_norm(self):
        a = torch.arange(9, dtype=torch.float, device="mps") - 4
        b = a.reshape((3, 3))

        a_cpu = torch.arange(9, dtype=torch.float, device="cpu") - 4
        b_cpu = a_cpu.reshape((3, 3))

        res = torch.norm(a)
        res_cpu = torch.norm(a_cpu)
        self.assertEqual(res, res_cpu)

        res = torch.norm(b)
        res_cpu = torch.norm(b_cpu)
        self.assertEqual(res, res_cpu)

        res = torch.norm(a, float('inf'))
        res_cpu = torch.norm(a_cpu, float('inf'))
        self.assertEqual(res, res_cpu)

        res = torch.norm(b, float('inf'))
        res_cpu = torch.norm(b_cpu, float('inf'))
        self.assertEqual(res, res_cpu)

        c = torch.tensor([[1, 2, 3], [-1, 1, 4]], dtype=torch.float, device="mps")
        c_cpu = torch.tensor([[1, 2, 3], [-1, 1, 4]] , dtype=torch.float, device="cpu")

        res = torch.norm(c, dim=0)
        res_cpu = torch.norm(c_cpu, dim=0)
        self.assertEqual(res, res_cpu)

        res = torch.norm(c, dim=1)
        res_cpu = torch.norm(c_cpu, dim=1)
        self.assertEqual(res, res_cpu)

        res = torch.norm(c, p=1, dim=1)
        res_cpu = torch.norm(c_cpu, p=1, dim=1)
        self.assertEqual(res, res_cpu)

        d = torch.arange(8, dtype=torch.float, device="mps").reshape(2, 2, 2)
        d_cpu = torch.arange(8, dtype=torch.float, device="cpu").reshape(2, 2, 2)

        res = torch.norm(d, dim=(1, 2))
        res_cpu = torch.norm(d_cpu, dim=(1, 2))
        self.assertEqual(res, res_cpu)

        res = torch.norm(d[0, :, :]), torch.norm(d[1, :, :])
        res_cpu = torch.norm(d_cpu[0, :, :]), torch.norm(d_cpu[1, :, :])
        self.assertEqual(res, res_cpu)

    def test_linalg_vector_norm(self):
        x_mps = torch.tensor([0, 0, 0, 2, 3], dtype=torch.float, device="mps")
        x_cpu = x_mps.detach().clone().cpu()

        res_mps = torch.linalg.vector_norm(x_mps, ord=0)
        res_cpu = torch.linalg.vector_norm(x_cpu, ord=0)
        self.assertEqual(res_mps, res_cpu)

        a_mps = torch.arange(27, dtype=torch.float, device="mps") - 4
        a_cpu = torch.arange(27, dtype=torch.float, device="cpu") - 4

        B_mps = a_mps.reshape(3, 3, 3)
        B_cpu = a_cpu.reshape(3, 3, 3)

        res_mps = torch.linalg.vector_norm(a_mps, ord=3.5)
        res_cpu = torch.linalg.vector_norm(a_cpu, ord=3.5)
        self.assertEqual(res_mps, res_cpu)

        res_mps = torch.linalg.vector_norm(B_mps, ord=3.5)
        res_cpu = torch.linalg.vector_norm(B_cpu, ord=3.5)
        self.assertEqual(res_mps, res_cpu)

        for dim in range(0, B_mps.dim()):
            res_mps = torch.linalg.vector_norm(B_mps, ord=3.5, dim=dim)
            res_cpu = torch.linalg.vector_norm(B_cpu, ord=3.5, dim=dim)
            self.assertEqual(res_mps, res_cpu)


    def test_layer_norm(self):
        # TODO: Test non-contiguous
        def helper(input_shape, normalized_shape, eps=1e-05, elementwise_affine=True, dtype=torch.float32):
            cpu_x = torch.randn(input_shape, device='cpu', dtype=dtype, requires_grad=True)
            x = cpu_x.detach().clone().to('mps').requires_grad_()

            cpu_op = torch.nn.LayerNorm(normalized_shape, eps=eps, elementwise_affine=elementwise_affine, device='cpu', dtype=dtype)
            mps_op = torch.nn.LayerNorm(normalized_shape, eps=eps, elementwise_affine=elementwise_affine, device='mps', dtype=dtype)
            cpu_wt = torch.randn(normalized_shape, device='cpu', dtype=dtype, requires_grad=True)
            wt = cpu_wt.detach().clone().to('mps').requires_grad_()
            cpu_bias = torch.randn(normalized_shape, device='cpu', dtype=dtype, requires_grad=True)
            bias = cpu_bias.detach().clone().to('mps').requires_grad_()

            if (elementwise_affine):
                cpu_op.weight = torch.nn.Parameter(cpu_wt)
                mps_op.weight = torch.nn.Parameter(wt)
                cpu_op.bias = torch.nn.Parameter(cpu_bias)
                mps_op.bias = torch.nn.Parameter(bias)

            cpu_result = cpu_op(cpu_x)
            result = mps_op(x)

            cpu_grad = torch.randn(cpu_result.shape)
            grad = cpu_grad.to('mps')

            cpu_result.backward(cpu_grad)
            result.backward(grad)

            self.assertEqual(result, cpu_result)
            self.assertEqual(x.grad, cpu_x.grad)
            if (elementwise_affine):
                self.assertEqual(mps_op.weight.grad, cpu_op.weight.grad)
                self.assertEqual(mps_op.bias.grad, cpu_op.bias.grad)

        for elementwise_affine in [True, False]:
            helper((2, 2, 2, 2), (2, 2), elementwise_affine=elementwise_affine)
            helper((2, 3, 4, 5), (4, 5), elementwise_affine=elementwise_affine)
            helper((2, 3, 4, 5, 6), (4, 5, 6), elementwise_affine=elementwise_affine)

        # Regression test for https://github.com/pytorch/pytorch/issues/96113
        torch.nn.LayerNorm((16,), elementwise_affine=True).to("mps")(torch.randn(1, 2, 16).to("mps", dtype=torch.float16))

    def test_instance_norm(self):
        def helper(shape, eps=1, momentum=0.1, wts=False, channels_last=False, track_running_stats=True, test_module=False):

            import numpy as np
            np.random.seed(332)
            arr = (256 - 128) * np.random.random_sample(size=shape) + 128
            cpu_x = torch.tensor(arr, device='cpu', dtype=torch.float, requires_grad=True)
            if (channels_last):
                cpu_x = cpu_x.to(memory_format=torch.channels_last)
                cpu_x.retain_grad()
            x = cpu_x.detach().clone().to('mps').requires_grad_()

            mean_shape = [shape[1]]
            cpu_running_mean = None
            cpu_running_var = None
            running_mean = None
            running_var = None
            if (track_running_stats):
                mean_arr = (240 - 140) * np.random.random_sample(size=mean_shape) + 140
                cpu_running_mean = torch.tensor(mean_arr, device='cpu', dtype=torch.float)
                var_arr = 32 * np.random.random_sample(size=mean_shape)
                cpu_running_var = torch.tensor(var_arr, device='cpu', dtype=torch.float)
                running_mean = cpu_running_mean.detach().clone().to('mps')
                running_var = cpu_running_var.detach().clone().to('mps')

            weight = None
            cpu_weight = None
            bias = None
            cpu_bias = None
            if (wts):
                cpu_weight = torch.randn(mean_shape, device='cpu', dtype=torch.float, requires_grad=True)
                weight = cpu_weight.detach().clone().to('mps').requires_grad_()
                cpu_bias = torch.randn(mean_shape, device='cpu', dtype=torch.float, requires_grad=True)
                bias = cpu_bias.detach().clone().to('mps').requires_grad_()

            y = None
            ref_y = None

            if (not test_module):
                ref_y = torch.nn.functional.instance_norm(cpu_x, cpu_running_mean, cpu_running_var,
                                                          weight=cpu_weight,
                                                          bias=cpu_bias,
                                                          momentum=momentum, eps=eps)
                y = torch.nn.functional.instance_norm(x, running_mean, running_var,
                                                      weight=weight,
                                                      bias=bias,
                                                      momentum=momentum, eps=eps)

            else:

                instancenorm_op = None
                mps_instancenorm_op = None

                if (len(shape) == 3):
                    instancenorm_op = torch.nn.InstanceNorm1d(shape[1],
                                                              eps=eps,
                                                              momentum=momentum,
                                                              affine=wts,
                                                              track_running_stats=track_running_stats,
                                                              device='cpu')
                    mps_instancenorm_op = torch.nn.InstanceNorm1d(shape[1],
                                                                  eps=eps,
                                                                  momentum=momentum,
                                                                  affine=wts,
                                                                  track_running_stats=track_running_stats,
                                                                  device='mps')
                elif (len(shape) == 4):
                    instancenorm_op = torch.nn.InstanceNorm2d(shape[1],
                                                              eps=eps,
                                                              momentum=momentum,
                                                              affine=wts,
                                                              track_running_stats=track_running_stats,
                                                              device='cpu')
                    mps_instancenorm_op = torch.nn.InstanceNorm2d(shape[1],
                                                                  eps=eps,
                                                                  momentum=momentum,
                                                                  affine=wts,
                                                                  track_running_stats=track_running_stats,
                                                                  device='mps')
                elif (len(shape) == 5):
                    instancenorm_op = torch.nn.InstanceNorm3d(shape[1],
                                                              eps=eps,
                                                              momentum=momentum,
                                                              affine=wts,
                                                              track_running_stats=track_running_stats,
                                                              device='cpu')
                    mps_instancenorm_op = torch.nn.InstanceNorm3d(shape[1],
                                                                  eps=eps,
                                                                  momentum=momentum,
                                                                  affine=wts,
                                                                  track_running_stats=track_running_stats,
                                                                  device='mps')

                if (track_running_stats):
                    instancenorm_op.running_mean = cpu_running_mean
                    instancenorm_op.running_var = cpu_running_var
                    mps_instancenorm_op.running_mean = running_mean
                    mps_instancenorm_op.running_var = running_var
                if (wts):
                    instancenorm_op.weight = torch.nn.Parameter(cpu_weight)
                    instancenorm_op.bias = torch.nn.Parameter(cpu_bias)
                    mps_instancenorm_op.weight = torch.nn.Parameter(weight)
                    mps_instancenorm_op.bias = torch.nn.Parameter(bias)

                ref_y = instancenorm_op(cpu_x)
                y = mps_instancenorm_op(x)

            self.assertEqual(y, ref_y)
            if (not test_module):
                self.assertEqual(running_mean, cpu_running_mean)
                self.assertEqual(running_var, cpu_running_var)
            else:
                self.assertEqual(mps_instancenorm_op.running_mean, instancenorm_op.running_mean)
                self.assertEqual(mps_instancenorm_op.running_var, instancenorm_op.running_var)

            cpu_grad = torch.randn(ref_y.shape)
            grad = cpu_grad.to('mps')
            ref_y.backward(gradient=cpu_grad)
            y.backward(gradient=grad)

            self.assertEqual(x.grad, cpu_x.grad)
            if (wts):
                if (not test_module):
                    self.assertEqual(weight.grad, cpu_weight.grad)
                    self.assertEqual(bias.grad, cpu_bias.grad)
                else:
                    self.assertEqual(mps_instancenorm_op.weight.grad, instancenorm_op.weight.grad)
                    self.assertEqual(mps_instancenorm_op.bias.grad, instancenorm_op.bias.grad)

        for shape in [(2, 3, 2, 2), (2, 3, 2, 2, 2), (2, 3, 2)]:
            for test_module in [False, True]:
                for track_running_stats in [True, False]:
                    for channels_last in [False]:
                        if (channels_last and len(shape) != 4):
                            continue
                        # Running stats must be tracked in eval mode
                        if (track_running_stats):
                            helper(shape, eps=0, momentum=1, channels_last=channels_last,
                                   track_running_stats=track_running_stats, test_module=test_module)
                            helper(shape, channels_last=channels_last,
                                   track_running_stats=track_running_stats, test_module=test_module)
                            helper(shape, eps=1e-05, momentum=0.1, wts=False, channels_last=channels_last,
                                   track_running_stats=track_running_stats, test_module=test_module)
                            helper(shape, eps=0, momentum=1.0, wts=False, channels_last=channels_last,
                                   track_running_stats=track_running_stats, test_module=test_module)
                            helper(shape, eps=1, momentum=1, wts=True, channels_last=channels_last,
                                   track_running_stats=track_running_stats, test_module=test_module)
                            helper(shape, eps=3, momentum=0.67, wts=True, channels_last=channels_last,
                                   track_running_stats=track_running_stats, test_module=test_module)
                        helper(shape, eps=1e-05, momentum=0.1, wts=False, channels_last=channels_last,
                               track_running_stats=track_running_stats, test_module=test_module)
                        helper(shape, eps=0, momentum=1.0, wts=False, channels_last=channels_last,
                               track_running_stats=track_running_stats, test_module=test_module)
                        helper(shape, eps=1, momentum=1, wts=True, channels_last=channels_last,
                               track_running_stats=track_running_stats, test_module=test_module)
                        helper(shape, eps=3, momentum=0.67, wts=True, channels_last=channels_last,
                               track_running_stats=track_running_stats, test_module=test_module)

    # Test conv2d
    def test_conv2d_unit(self):
        def helper(input_shape, wt_shape,
                   stride=1, padding=0,
                   dilation=1, groups=1,
                   bias_shape=None):

            cpu_x = torch.randn(input_shape, device='cpu', dtype=torch.float, requires_grad=True)
            x = cpu_x.detach().clone().to('mps').requires_grad_()

            cpu_wt = torch.randn(wt_shape, device='cpu', dtype=torch.float, requires_grad=True)
            wt = cpu_wt.detach().clone().to('mps').requires_grad_()

            cpu_bias = None
            bias = None

            if (bias_shape is not None):
                cpu_bias = torch.randn(bias_shape, device='cpu', dtype=torch.float, requires_grad=True)
                bias = cpu_bias.detach().clone().to('mps').requires_grad_()

            y = torch.nn.functional.conv2d(x, wt, bias=bias, stride=stride,
                                           padding=padding, dilation=dilation, groups=groups)
            ref_y = torch.nn.functional.conv2d(cpu_x, cpu_wt, bias=cpu_bias, stride=stride,
                                               padding=padding, dilation=dilation, groups=groups)

            cpu_grad = torch.ones_like(ref_y)
            grad = cpu_grad.to('mps')

            y.backward(gradient=grad)
            ref_y.backward(gradient=cpu_grad)

            self.assertEqual(y, ref_y, rtol=2.6e-05, atol=2e-04)
            self.assertEqual(x.grad, cpu_x.grad, rtol=2.6e-06, atol=2e-05)
            self.assertEqual(wt.grad, cpu_wt.grad, atol=8e-04, rtol=10.4e-05)
            if (bias_shape is not None):
                self.assertEqual(bias.grad, cpu_bias.grad, atol=8e-04, rtol=10.4e-05)

        N = 1
        C_in = 3
        C_out = 64
        H = 64
        W = 64
        kH = 4
        kW = 4
        stride = 2
        padding = 1

        helper((N, C_in, H, W), (C_out, C_in, kH, kW), stride=stride, padding=padding)

        N = 4
        C_in = 16
        H = 32
        W = 32

        C_out = 8
        kH = 3
        kW = 3

        for groups in [1, 2, 4]:
            helper((N, C_in, H, W), (C_out, C_in // groups, kH, kW), groups=groups)
            helper((N, C_in, H, W), (C_out, C_in // groups, kH, kW), groups=groups)

            helper((N, C_in, H, W), (C_out, C_in // groups, kH, kW), bias_shape=(C_out), groups=groups)
            helper((N, C_in, H, W), (C_out, C_in // groups, kH, kW), bias_shape=(C_out), groups=groups)

            helper((N, C_in * 2, H * 2, W * 2), (C_out * 2, (C_in * 2) // groups, kH + 2, kW + 2), groups=groups)
            helper((N, C_in * 2, H * 2, W * 2), (C_out * 2, (C_in * 2) // groups, kH + 2, kW + 2), groups=groups)

            helper((N, C_in * 2, H * 2, W * 2), (C_out * 2, (C_in * 2) // groups,
                   kH + 2, kW + 2), bias_shape=(C_out * 2), groups=groups)
            helper((N, C_in * 2, H * 2, W * 2), (C_out * 2, (C_in * 2) // groups,
                   kH + 2, kW + 2), bias_shape=(C_out * 2), groups=groups)

    # Test conv transpose 2d
    def test_conv_transpose2d(self):
        def helper(input_shape, wt_shape,
                   stride=1, padding=0,
                   output_padding=0,
                   dilation=1, groups=1,
                   bias_shape=None):

            cpu_x = torch.randn(input_shape, device='cpu', dtype=torch.float, requires_grad=True)
            x = cpu_x.detach().clone().to('mps').requires_grad_()

            cpu_wt = torch.randn(wt_shape, device='cpu', dtype=torch.float, requires_grad=True)
            wt = cpu_wt.detach().clone().to('mps').requires_grad_()

            cpu_bias = None
            bias = None

            if (bias_shape is not None):
                cpu_bias = torch.randn(bias_shape, device='cpu', dtype=torch.float, requires_grad=True)
                bias = cpu_bias.detach().clone().to('mps').requires_grad_()

            y = torch.nn.functional.conv_transpose2d(
                x, wt, bias=bias, stride=stride, padding=padding, output_padding=output_padding, groups=groups, dilation=dilation)
            ref_y = torch.nn.functional.conv_transpose2d(
                cpu_x, cpu_wt, bias=cpu_bias, stride=stride, padding=padding,
                output_padding=output_padding, groups=groups, dilation=dilation)

            cpu_grad = torch.randn(ref_y.shape)
            grad = cpu_grad.to('mps')

            y.backward(gradient=grad)
            ref_y.backward(gradient=cpu_grad)

            self.assertEqual(y, ref_y, rtol=2.6e-05, atol=2e-04)
            self.assertEqual(x.grad, cpu_x.grad, rtol=2.6e-06, atol=2e-05)
            self.assertEqual(wt.grad, cpu_wt.grad, atol=8e-04, rtol=10.4e-05)

            # if (bias_shape is not None):
            #  print(cpu_bias.grad)
            #  print(bias.grad.to('cpu'))
            #  self.assertEqual(bias.grad, cpu_bias.grad)

        N = 4
        C_in = 2
        H = 32
        W = 32

        C_out = 8
        groups = 1
        kH = 3
        kW = 3

        for stride in [1, 2, 3]:
            for padding in [0, 1, 2]:
                for output_padding in [0, 1, 2]:
                    for dilation in [1, 2]:
                        if (output_padding >= stride or output_padding >= dilation):
                            continue
                        helper((N, C_out, H, W), (C_out, C_in, kH, kW), stride=stride,
                               padding=padding, output_padding=output_padding, dilation=dilation)
                        helper((N, C_out, H, W), (C_out, C_in, kH, kW), stride=stride,
                               padding=padding, output_padding=output_padding, dilation=dilation)

                        helper((N, C_out, H, W), (C_out, C_in, kH, kW), bias_shape=(C_in), stride=stride,
                               padding=padding, output_padding=output_padding, dilation=dilation)
                        helper((N, C_out, H, W), (C_out, C_in, kH, kW), bias_shape=(C_in), stride=stride,
                               padding=padding, output_padding=output_padding, dilation=dilation)

    # Test sigmoid
    def test_sigmoid(self):
        def helper(shape):

            cpu_x = torch.randn(shape, device='cpu', dtype=torch.float, requires_grad=True)
            x = cpu_x.detach().clone().to('mps').requires_grad_()

            sigmoid_op = torch.nn.Sigmoid()

            y = sigmoid_op(x)
            ref_y = sigmoid_op(cpu_x)

            cpu_grad = torch.ones_like(ref_y)
            grad = cpu_grad.to('mps')

            y.backward(gradient=grad)
            ref_y.backward(gradient=cpu_grad)

            self.assertEqual(y, ref_y)
            self.assertEqual(x.grad, cpu_x.grad)

        helper((2, 3, 4, 5))
        helper((2, 3, 4))
        helper((2, 8, 4, 5))

    # Test tanh
    def test_tanh(self):
        def helper(shape):

            cpu_x = torch.randn(shape, device='cpu', dtype=torch.float, requires_grad=True)
            x = cpu_x.detach().clone().to('mps').requires_grad_()

            tanh_op = torch.nn.Tanh()

            y = tanh_op(x)
            ref_y = tanh_op(cpu_x)

            cpu_grad = torch.ones_like(ref_y)
            grad = cpu_grad.to('mps')

            y.backward(gradient=grad)
            ref_y.backward(gradient=cpu_grad)

            self.assertEqual(y, ref_y)
            self.assertEqual(x.grad, cpu_x.grad)

        helper((2, 3, 4, 5))
        helper((2, 3, 4))
        helper((2, 8, 4, 5))

    def test_threshold(self):
        def helper(threshold, value, num_elems, inplace=False, requires_grad=True):
            m = nn.Threshold(threshold=threshold, value=value, inplace=inplace)

            input_cpu = torch.randn(num_elems, requires_grad=requires_grad, dtype=torch.float)
            input_mps = input_cpu.detach().clone().to('mps').requires_grad_(requires_grad)

            output_cpu = m(input_cpu)
            output_mps = m(input_mps)

            cpu_grad = torch.ones_like(output_cpu)
            mps_grad = cpu_grad.to('mps')

            self.assertEqual(output_cpu, output_mps)

            if requires_grad:
                output_cpu.backward(gradient=cpu_grad)
                output_mps.backward(gradient=mps_grad)

                self.assertEqual(input_cpu.grad, input_mps.grad)

        helper(threshold=0.1, value=20, num_elems=2)
        helper(threshold=-0.1, value=10, num_elems=10)
        helper(threshold=0.5, value=-15, num_elems=100)
        helper(threshold=1, value=10, num_elems=100, inplace=True, requires_grad=False)

    # Test pow
    def test_pow(self):
        def helper(shape):
            # aten::pow.Tensor_Tensor
            cpu_x = torch.randn(shape, device='cpu', dtype=torch.float, requires_grad=False)
            x = cpu_x.detach().clone().to('mps')
            cpu_y = torch.randn(shape, device='cpu', dtype=torch.float, requires_grad=False)
            y = cpu_y.detach().clone().to('mps')
            z = torch.pow(x, y)
            ref_z = torch.pow(cpu_x, cpu_y)

            self.assertEqual(z, ref_z)

            # aten::pow.Tensor_Scalar
            cpu_x = torch.randn(shape, device='cpu', dtype=torch.float, requires_grad=False)
            x = cpu_x.detach().clone().to('mps')
            exp = random.random()
            z = torch.pow(x, exp)
            ref_z = torch.pow(cpu_x, exp)

            self.assertEqual(z, ref_z)

            # aten::pow.Scalar
            x = random.random()
            cpu_y = torch.randn(shape, device='cpu', dtype=torch.float, requires_grad=False)
            y = cpu_y.detach().clone().to('mps')
            z = torch.pow(x, y)
            ref_z = torch.pow(x, cpu_y)

            self.assertEqual(z, ref_z)

        helper((2, 8, 4, 5))

    # Test addcmul
    def test_addcmul(self):
        def helper(shape, value, xtype=torch.float32, ytype=None, ztype=None):
            def rand_helper(dtype):
                if dtype.is_floating_point:
                    return torch.randn(shape, device='cpu', dtype=dtype, requires_grad=False)
                return torch.randint(10, shape, dtype=dtype, device='cpu', requires_grad=False)

            cpu_x = rand_helper(xtype)
            x = cpu_x.detach().clone().to('mps')

            cpu_y = rand_helper(ytype if ytype is not None else xtype)
            y = cpu_y.detach().clone().to('mps')

            cpu_z = rand_helper(ztype if ztype is not None else xtype)
            z = cpu_z.detach().clone().to('mps')

            y = torch.addcmul(x, y, z, value=value)
            ref_y = torch.addcmul(cpu_x, cpu_y, cpu_z, value=value)

            self.assertEqual(y, ref_y)

        helper((2, 3, 4, 5), 0.1)
        helper((2, 8, 4, 5), 0.1)
        helper((2, 3, 4, 5), 0.2)
        helper((2, 8, 4, 5), 0.2)
        # Integral types
        helper((2, 2), 1.0, xtype=torch.int32)
        helper((2, 2), 2.0, xtype=torch.int16)

        # Mixed types
        helper((2, 2), 1.0, xtype=torch.float16, ytype=torch.float32)
        helper((3, 2), 1.0, ytype=torch.float16)
        helper((2, 3), 1.0, ztype=torch.float16)
        helper((2, 2), 1.0, xtype=torch.int32, ytype=torch.int16, ztype=torch.uint8)
        helper((2, 2), 1.0, ytype=torch.int16, ztype=torch.uint8)

    # Test addcdiv
    def test_addcdiv(self):
        def helper(shape, value):
            cpu_x = torch.randn(shape, device='cpu', dtype=torch.float, requires_grad=False)
            cpu_y = torch.randn(shape, device='cpu', dtype=torch.float, requires_grad=False)
            # clamp to avoid division by 0
            cpu_z = torch.randn(shape, device='cpu', dtype=torch.float, requires_grad=False).clamp_min_(0.1)
            cpu_out = torch.randn(shape, device='cpu', dtype=torch.float, requires_grad=False)

            mps_x = cpu_x.detach().clone().to('mps')
            mps_y = cpu_y.detach().clone().to('mps')
            mps_z = cpu_z.detach().clone().to('mps')
            mps_out = cpu_out.detach().clone().to('mps')

            result_div_mps = torch.addcdiv(mps_x, mps_y, mps_z, value=value)
            result_div_cpu = torch.addcdiv(cpu_x, cpu_y, cpu_z, value=value)
            self.assertEqual(result_div_mps, result_div_cpu)
            # test .out variant
            self.assertEqual(torch.addcdiv(mps_x, mps_y, mps_z, out=mps_out, value=value), result_div_cpu)

        helper((2, 3, 4, 5), 0.1)
        helper((2, 8, 4, 5), 0.2)
        helper((2, 3, 4, 5), 1.0)  # value of 1 should be ignored internally

    def test_buffer_size_match(self):
        # this test shouldn't cause any crash
        size = 16
        cpu_A = torch.rand(size, device='cpu')
        cpu_F = torch.rand(size, size, size, device='cpu')

        mps_A = cpu_A.to('mps')
        mps_F = cpu_F.to('mps')
        self.assertEqual(cpu_A @ cpu_F, mps_A @ mps_F)

    def test_transpose_inplace(self):
        values = [[1.0, 2.0, 3.0], [4.0, 5.0, 6.0], [7.0, 8.0, 9.0]]
        cpu_x = torch.tensor(values, device='cpu')
        mps_x = torch.tensor(values, device='mps')

        cpu_x.transpose_(0, 1)
        mps_x.transpose_(0, 1)
        self.assertEqual(cpu_x, mps_x.to('cpu'))

    def test_expand_cpu_to_mps_copy(self):
        # https://github.com/pytorch/pytorch/issues/78642

        x = torch.tensor(1).expand([10]).to("mps")
        x_cpu = torch.tensor(1).expand([10])

        self.assertEqual(x_cpu, x.cpu())

    def test_cpu_to_strided_mps_copy(self):
        # https://github.com/pytorch/pytorch/issues/86975

        a1 = torch.Tensor([[1, 2], [3, 4], [5, 6]]).to(torch.device("mps"))
        b1 = torch.Tensor([-1, -1])
        a1[1:, 1] = b1

        a2 = torch.Tensor([[1, 2], [3, 4], [5, 6]]).to(torch.device("mps"))
        b2 = torch.Tensor([-1, -1]).to(torch.device("mps"))
        a2[1:, 1] = b2

        self.assertEqual(a1, a2)

    def test_view_slice_reshape(self):
        x = torch.randn([1, 4, 4], device="mps")
        y = x[0, :1, 1:]

        x_cpu = x.to("cpu")
        y_cpu = x_cpu[0, :1, 1:]

        r = y + 1
        r_cpu = y_cpu + 1
        self.assertEqual(r, r_cpu)

    def test_slice_reshape(self):
        x = torch.randn([1, 6, 4, 2], dtype=torch.float, device="mps")
        x_cpu = x.detach().clone().to("cpu")

        x = x[:, 3:].view(2, 3, 4, 1)
        x_cpu = x_cpu[:, 3:].view(2, 3, 4, 1)
        self.assertEqual(x, x_cpu)

        x = x + 2
        x_cpu = x_cpu + 2
        self.assertEqual(x, x_cpu)

    def test_reshape_storage_offset(self):
        # https://github.com/pytorch/pytorch/issues/95883
        B = 4
        T = 1

        lin_cpu = nn.Linear(10, 256)
        lin_mps = nn.Linear(10, 256, device="mps")

        # Use the same weights and bias as the ones from the cpu
        lin_mps.weight.data = lin_cpu.weight.data.detach().clone().to("mps").requires_grad_()
        lin_mps.bias.data = lin_cpu.bias.data.detach().clone().to("mps").requires_grad_()

        x_mps = torch.rand([B, T, 10], device="mps", requires_grad=True)
        x_cpu = x_mps.detach().clone().cpu().requires_grad_()
        x_mps = lin_mps(x_mps)
        x_cpu = lin_cpu(x_cpu)

        self.assertEqual(x_mps.shape, (B, T, 256))
        self.assertEqual(x_cpu.shape, (B, T, 256))

        cls_token_mps = torch.rand([1, 256], device="mps", requires_grad=True).repeat(B, 1, 1)
        cls_token_cpu = cls_token_mps.detach().clone().cpu()
        x_mps = torch.cat([cls_token_mps, x_mps], dim=1)
        x_cpu = torch.cat([cls_token_cpu, x_cpu], dim=1)

        x_mps = x_mps.transpose(0, 1)
        x_cpu = x_cpu.transpose(0, 1)

        target_mps = torch.rand_like(x_mps)
        target_cpu = target_mps.detach().clone().cpu()
        loss_mps = F.mse_loss(x_mps, target_mps)
        loss_cpu = F.mse_loss(x_cpu, target_cpu)
        self.assertEqual(loss_mps, loss_cpu)

        loss_mps.backward()
        loss_cpu.backward()
        self.assertEqual(x_mps.grad, x_cpu.grad)

    def test_stack(self):
        # https://github.com/pytorch/pytorch/issues/87856
        x_cpu = torch.tensor([[1, 2]])
        x_mps = x_cpu.detach().clone().to("mps")

        y_cpu = torch.stack((x_cpu[:, :1], x_cpu[:, -1:]), dim=-1)
        y_mps = torch.stack((x_mps[:, :1], x_mps[:, -1:]), dim=-1)

        self.assertEqual(y_cpu, y_mps)

        t_mps = torch.tensor([1, 2, 3, 4], device="mps")
        t_cpu = t_mps.detach().cpu().detach()

        x_mps = t_mps[2:]
        y_mps = t_mps[:2]

        x_cpu = t_cpu[2:]
        y_cpu = t_cpu[:2]

        res_mps = torch.stack((y_mps, x_mps), dim=-1)
        res_cpu = torch.stack((y_cpu, x_cpu), dim=-1)

        self.assertEqual(res_mps, res_cpu)

    def test_unsafe_chunk(self):
        # https://github.com/pytorch/pytorch/issues/91065
        a = torch.rand(5, dtype=torch.float32, device="cpu")
        ret = a.unsafe_chunk(4, 0)
        y = ret[0] * ret[2]
        a_mps = a.to("mps")
        ret_mps = a_mps.unsafe_chunk(4, 0)
        y_mps = ret_mps[0] * ret_mps[2]
        self.assertEqual(y, y_mps)

    def test_slice_casting(self):
        # generate random binary numbers
        cpu_in = torch.bernoulli(torch.empty(1, 1, 128, 128).uniform_(0, 1)).to(torch.uint8)
        mps_in = cpu_in.detach().clone().to("mps")
        # check copy_cast(unit8 -> bool) on tensors with storage offset
        cpu_out = cpu_in[:, :, 11 : 12, :12].to(torch.bool)
        mps_out = mps_in[:, :, 11 : 12, :12].to(torch.bool)
        self.assertEqual(cpu_out, mps_out)

    def test_slice_reshape_contg_view(self):
        import torch

        x_mps = torch.randn(1, 4800, 2, device="mps")
        x_cpu = x_mps.detach().clone().cpu()

        r_mps = x_mps + 2
        r_cpu = x_cpu + 2

        self.assertEqual(r_mps, r_cpu)

    def test_contiguous_slice_2d(self):
        def helper(shape):
            for i in range(0, shape[0]):
                for j in range(0, shape[1]):
                    t_mps = torch.randn(shape, device="mps")
                    t_cpu = t_mps.detach().clone().cpu()

                    y_mps = t_mps[i:, :j]
                    y_cpu = t_cpu[i:, :j]
                    self.assertEqual(y_mps + 1, y_cpu + 1)

                    y_mps = t_mps[i:, j]
                    y_cpu = t_cpu[i:, j]
                    self.assertEqual(y_mps + 1, y_cpu + 1)

                    y_mps = t_mps[i, :j]
                    y_cpu = t_cpu[i, :j]
                    self.assertEqual(y_mps + 1, y_cpu + 1)

                    y_mps = t_mps[:i, :j]
                    y_cpu = t_cpu[:i, :j]
                    self.assertEqual(y_mps + 1, y_cpu + 1)

                    y_mps = t_mps[:i, j]
                    y_cpu = t_cpu[:i, j]
                    self.assertEqual(y_mps + 1, y_cpu + 1)

                    y_mps = t_mps[:i, j:]
                    y_cpu = t_cpu[:i, j:]
                    self.assertEqual(y_mps + 1, y_cpu + 1)

        l = []
        for N in range(1, 3):
            l.append(N)
            for C in range(1, 3):
                l.append(C)
                helper(l)
                for D in range(1, 3):
                    l.append(D)
                    helper(l)
                    for H in range(1, 3):
                        l.append(H)
                        helper(l)
                        for W in range(1, 3):
                            l.append(W)
                            helper(l)
                            l.pop()
                        l.pop()
                    l.pop()
                l.pop()
            l.pop()

        helper([9, 15, 4])
        helper([9, 3, 2])
        helper([3, 4, 18, 22])
        helper([3, 4, 18, 22, 150])

    def test_contiguous_slice_3d(self):
        x = torch.randn(2, 3, 3, device="mps")
        x_cpu = x.detach().clone().cpu()
        x = x[:1]
        x_cpu = x_cpu[:1]
        out = x[:, 0:1, 0:1] * x[:, 1:2, 1:2]
        out_cpu = x_cpu[:, 0:1, 0:1] * x_cpu[:, 1:2, 1:2]
        self.assertEqual(out, out_cpu)

    def test_view_slice(self):
        # https://github.com/pytorch/pytorch/issues/83995
        NUM_SAMPLES = 60
        s = (0, 1)

        X = torch.rand(8000, 3, dtype=torch.float32, device='cpu')
        X_mps = X.detach().clone().to("cpu")

        idx = torch.randint(0, X.shape[0], (1,)).repeat(len(s))
        pts = torch.randint(0, X.shape[0], (NUM_SAMPLES, X.shape[1]))
        idx_mps = idx.to("mps")
        pts_mps = pts.to("mps")
        pts[:, s] = idx
        pts_mps[:, s] = idx_mps

        actual_pts = torch.zeros(NUM_SAMPLES, X.shape[1], dtype=torch.float)
        actual_pts_mps = torch.zeros(NUM_SAMPLES, X.shape[1], dtype=torch.float, device="mps")

        for i in range(NUM_SAMPLES):
            for j in range(X.shape[1]):
                actual_pts_mps[i, j] = X_mps[pts_mps[i, j], j]
                actual_pts[i, j] = X[pts[i, j], j]
                self.assertEqual(actual_pts[i, j], actual_pts_mps[i, j])

    def test_slice_scatter(self):
        shape = (4, 4)
        tensor = torch.randint(10, shape, device="mps")
        tensor_before = tensor.clone()
        torch.empty(shape[0], shape[1] * 2, device="mps")[:, ::2].copy_(tensor)
        torch.testing.assert_close(tensor, tensor_before)

    def test_slice(self):
        values = [[1.0, 2.0, 3.0], [4.0, 5.0, 6.0], [7.0, 8.0, 9.0]]
        cpu_x = torch.tensor(values, device='cpu')
        mps_x = (torch.tensor(values, device='mps', dtype=torch.float))

        cpu_slice1 = cpu_x[:2, :]
        mps_slice1 = mps_x[:2, :]
        self.assertEqual(cpu_slice1, mps_slice1)

        cpu_slice2 = cpu_x[:, :1]
        mps_slice2 = mps_x[:, :1]
        self.assertEqual(cpu_slice2, mps_slice2)

        cpu_slice3 = cpu_x[1:2, :]
        mps_slice3 = mps_x[1:2, :]
        self.assertEqual(cpu_slice3, mps_slice3.to('cpu'))

        cpu_slice4 = cpu_x[1, :]
        mps_slice4 = mps_x[1, :].to('cpu')
        self.assertEqual(cpu_slice4, mps_slice4)

    def test_scalar_from_slice_unary(self):
        # https://github.com/pytorch/pytorch/issues/82543
        tensor_list = torch.tensor([1.0, 1.2], device="mps")

        for scalar in tensor_list:
            r_mps = torch.ceil(scalar)
            r_cpu = torch.ceil(scalar.to("cpu"))
            self.assertEqual(r_mps.cpu(), r_cpu)

    def test_scalar_from_slice_binary(self):
        # https://github.com/pytorch/pytorch/issues/82543
        def helper(binary_op):
            tensor_list = torch.tensor([1.0, 1.2, 2.5, 1.0], device="mps")

            for scalar in tensor_list:
                r_mps = binary_op(scalar, 1.0)
                r_cpu = binary_op(scalar.cpu(), 1.0)
                self.assertEqual(r_mps.cpu(), r_cpu)
        helper(torch.sub)
        helper(torch.add)
        helper(torch.not_equal)
        helper(torch.eq)

    def test_slice_contiguous_view(self):
        # https://github.com/pytorch/pytorch/issues/77750

        def helper(operator):
            t_mps = torch.tensor([1, 2, 3, 4], device="mps")
            t_cpu = torch.tensor([1, 2, 3, 4], device="cpu")

            # contiguous view
            x_mps = t_mps[2:]  # 3, 4
            y_mps = t_mps[:2]  # 1, 2

            x_cpu = t_cpu[2:]
            y_cpu = t_cpu[:2]

            res_mps = res_cpu = None
            if operator == "<=":
                res_mps = x_mps <= y_mps
                res_cpu = x_cpu <= y_cpu
            elif operator == "<":
                res_mps = x_mps < y_mps
                res_cpu = x_cpu < y_cpu
            elif operator == ">=":
                res_mps = x_mps >= y_mps
                res_cpu = x_cpu >= y_cpu
            elif operator == ">":
                res_mps = x_mps >= y_mps
                res_cpu = x_cpu >= y_cpu
            elif operator == "==":
                res_mps = x_mps == y_mps
                res_cpu = x_cpu == y_cpu
            elif operator == "!=":
                res_mps = x_mps != y_mps
                res_cpu = x_cpu != y_cpu
            elif operator == "stack":
                res_mps = torch.stack((y_mps, x_mps), dim=-1)
                res_cpu = torch.stack((y_cpu, x_cpu), dim=-1)

            self.assertEqual(res_mps, res_cpu)

        for op in ["<=", "<", ">=", ">", "==", "!=", "stack"]:
            helper(op)

    def test_slice_of_slice(self):
        x = torch.tensor([0.5, 0.5], device="cpu")
        x_mps = torch.tensor([0.5, 0.5], device="mps")

        tensor = x[1][None]
        tensor_mps = x_mps[1][None]

        res = tensor.ne(0)
        res_mps = tensor_mps.ne(0)

        self.assertEqual(res, res_mps)

    def test_index_storage_offset(self):
        # https://github.com/pytorch/pytorch/issues/78107

        a = torch.tensor([8.2670e-01, -1.0293e+00])
        b_cpu = a[0]
        c_cpu = a[1]

        # both 'b' and 'c' are views of 'a'
        # 'b' has a storage offset of 0, while 'c' has a storage offset of 1
        # when copying from 'cpu' to 'mps', c will have a storage_offset of 1 which needs to be taking into account,
        # otherwise it ends with same value as 'b'
        b = b_cpu.to('mps')
        c = c_cpu.to('mps')

        res_mps = b > c
        res_cpu = b_cpu > c_cpu
        self.assertEqual(res_mps, res_cpu)

        res_mps = c > b
        res_cpu = c_cpu > b_cpu
        self.assertEqual(res_mps, res_cpu)

    def test_flatten(self):
        values = [[[1.0, 2.0, 3.0], [4.0, 5.0, 6.0]], [[7.0, 8.0, 9.0], [10.0, 11.0, 12.0]]]
        cpu_x = torch.tensor(values, device='cpu')
        mps_x = torch.tensor(values, device='mps')

        cpu_flatten1 = cpu_x.flatten()
        mps_flatten1 = mps_x.flatten().to('cpu')
        self.assertEqual(cpu_flatten1, mps_flatten1)

        cpu_flatten2 = cpu_x.flatten(start_dim=1)
        mps_flatten2 = mps_x.flatten(start_dim=1).to('cpu')
        self.assertEqual(cpu_flatten2, mps_flatten2)

        cpu_flatten3 = cpu_x.flatten(end_dim=1)
        mps_flatten3 = mps_x.flatten(end_dim=1).to('cpu')
        self.assertEqual(cpu_flatten3, mps_flatten3)

    # Test repeat
    def test_repeat(self):
        def helper(shape, repeats):

            cpu_x = torch.randn(shape, device='cpu', dtype=torch.float, requires_grad=True)
            x = cpu_x.detach().clone().to('mps').requires_grad_()

            y = x.repeat(repeats)
            ref_y = cpu_x.repeat(repeats)

            cpu_grad = torch.randn(ref_y.shape)
            grad = cpu_grad.to('mps')

            y.backward(gradient=grad)
            ref_y.backward(gradient=cpu_grad)

            self.assertEqual(y, ref_y)
            self.assertEqual(x.grad, cpu_x.grad)

        helper((2, 3, 4, 5), (2, 3, 4, 5))
        helper((2, 3, 4), (4, 3, 2, 5, 7, 2))
        helper((3, 4, 5), (2, 3, 4, 5))
        helper((3, 4, 5), (2, 2, 2))

    def test_torch_repeat_interleave(self, device="mps"):
        y = torch.tensor([[1, 2], [3, 4]], device=device)
        # exercise single argument function signature
        temp = y.repeat_interleave(2)
        self.assertEqual(torch.Size([8]), temp.size())

        for dtype in [torch.int, torch.long]:
            lengths = torch.tensor([1, 2], dtype=dtype, device="mps")
            output_size = torch.sum(lengths)
            a = torch.repeat_interleave(
                y,
                lengths,
                dim=0,
            )
            self.assertEqual(a.dtype, y.dtype)
            self.assertEqual(a.size(), torch.Size([3, 2]))

            a_with_output = torch.repeat_interleave(
                y,
                lengths,
                dim=0,
                output_size=output_size,
            )
            self.assertEqual(a_with_output.dtype, y.dtype)
            self.assertEqual(a_with_output.size(), torch.Size([3, 2]))

    def test_repeat_interleave(self, device="mps"):
        x = torch.tensor([0, 1, 2, 3], device=device)
        expected = torch.tensor([1, 2, 2, 3, 3, 3], device=device)
        # Prior to macos 13.3, input of dtype=torch.int64 returns dtype=torch.int32
        self.assertEqual(torch.repeat_interleave(x), expected, exact_dtype=product_version >= 13.3)

        with self.assertRaises(RuntimeError):
            torch.repeat_interleave(torch.arange(4, device=device).reshape(2, 2))

        with self.assertRaises(RuntimeError):
            torch.repeat_interleave(torch.arange(4.0, device=device))

        with self.assertRaises(RuntimeError):
            torch.repeat_interleave(torch.tensor([1, 2, -1, 3, 4], device=device))

        y = torch.tensor([[1, 2], [3, 4]], device=device)

        y1_v1 = torch.repeat_interleave(y, 2)
        y1_v2 = torch.repeat_interleave(y, torch.tensor(2, device=device))
        y1_v3 = torch.repeat_interleave(y, torch.tensor([2], device=device))
        y1_expect = torch.tensor([1, 1, 2, 2, 3, 3, 4, 4], device=device)
        self.assertEqual(y1_v1, y1_expect)
        self.assertEqual(y1_v2, y1_expect)
        self.assertEqual(y1_v3, y1_expect)

        y2 = torch.repeat_interleave(y, 3, dim=1)
        y2_expect = torch.tensor([[1, 1, 1, 2, 2, 2],
                                  [3, 3, 3, 4, 4, 4]], device=device)
        self.assertEqual(y2, y2_expect)

        y3 = torch.repeat_interleave(y, torch.tensor([1, 2], device=device), dim=0)
        y3_expect = torch.tensor([[1, 2],
                                  [3, 4],
                                  [3, 4]], device=device)
        self.assertEqual(y3, y3_expect)

        with self.assertRaises(RuntimeError):
            torch.repeat_interleave(y, torch.tensor([1, 2, 3], device=device), dim=0)

        with self.assertRaises(RuntimeError):
            torch.repeat_interleave(y, torch.arange(9, device=device).reshape(3, 3), dim=0)

        # test zero sized dimension
        x = torch.zeros((5, 0), device=device)
        y = torch.repeat_interleave(x, repeats=3, dim=1)
        self.assertEqual(y, x.new_zeros(5, 0, device=device))

        x = torch.tensor([], dtype=torch.int64, device=device)
        y = torch.repeat_interleave(x, x)
        self.assertEqual(y, x)

    def test_repeat_interleave_simple(self):
        def helper(shape, dtype=torch.float32, num_repeats=torch.Tensor(), dim=None):
            x = torch.randn(shape, dtype=dtype, device="mps")
            x_cpu = x.detach().clone().cpu()

            num_repeats_cpu = num_repeats.detach().clone().cpu()

            repeats = torch.repeat_interleave(x, num_repeats, dim)
            repeats_cpu = torch.repeat_interleave(x_cpu, num_repeats_cpu, dim)

            self.assertEqual(repeats, repeats_cpu)
        helper(shape=3, num_repeats=torch.tensor([100], device="mps"))
        helper(shape=(2, 2), num_repeats=torch.tensor([3, 3], device="mps"), dim=0)
        helper(shape=(10, 15, 8), num_repeats=torch.arange(10, device="mps"), dim=0)
        helper(shape=(10, 15, 8), num_repeats=torch.randint(0, 100, (15, ), device="mps"), dim=1)
        helper(shape=(10, 15, 30), num_repeats=torch.randint(0, 100, (30, ), device="mps"), dim=2)

    def test_count_nonzero(self):
        def helper(dtype):
            n = [
                [[1, 0, 2], [3, 0, 2], [7, 9, -4]],
                [[0, 2, 3], [3, 2, 1], [2, 0, 0]],
            ]
            cpu_x = torch.tensor(n, dtype=dtype)
            mps_x = torch.tensor(n, dtype=dtype).to('mps')

            # All non-zeros
            self.assertEqual(
                torch.count_nonzero(cpu_x),
                torch.count_nonzero(mps_x)
            )

            # dim=1
            self.assertEqual(
                torch.count_nonzero(cpu_x, dim=1),
                torch.count_nonzero(mps_x, dim=1)
            )

            # dim=(0, 1)
            self.assertEqual(
                torch.count_nonzero(cpu_x, dim=(0, 1)),
                torch.count_nonzero(mps_x, dim=(0, 1))
            )
        helper(torch.int32)
        helper(torch.int64)
        helper(torch.float16)
        helper(torch.float32)

    def _test_module_empty_input(self, module, inp, check_size=True):
        inp.requires_grad_(True)
        out = module(inp)
        gO = torch.rand_like(out)
        out.backward(gO)
        if check_size:
            self.assertEqual(out.size(), inp.size())
        for p in module.parameters():
            if p.requires_grad:
                self.assertEqual(p.grad, torch.zeros_like(p.grad))
        self.assertEqual(inp.grad, torch.zeros_like(inp))

    # Test dtype casting, with and without simultaneous device change
    def test_to(self):
        values = [[[1.0, 2.0, 3.0], [4.0, 5.0, 6.0]], [[7.0, 8.0, 9.0], [10.0, 11.0, 12.0]]]
        cpu_x = torch.tensor(values, device='cpu')
        mps_x = torch.tensor(values, device='mps')

        self.assertEqual(cpu_x.int(), mps_x.int().cpu())
        self.assertEqual(cpu_x.bool(), mps_x.bool().cpu())
        self.assertEqual(cpu_x.float(), mps_x.float().cpu())

        self.assertEqual(torch.tensor(1.3, device='mps').int().cpu(),
                         torch.tensor(1, dtype=torch.int32))
        self.assertEqual(torch.tensor(0.0, device='mps').bool().cpu(), torch.tensor(False))
        self.assertEqual(torch.tensor(0.1, device='mps').bool().cpu(), torch.tensor(True))
        self.assertEqual(torch.tensor(0.1, device='mps').bool().int().cpu(),
                         torch.tensor(1, dtype=torch.int32))
        self.assertEqual(torch.tensor(0.1, device='mps').bool().int().float().cpu(),
                         torch.tensor(1.0))
        self.assertEqual(torch.tensor(4.25, device='mps').to('cpu', torch.int),
                         torch.tensor(4, dtype=torch.int32))
        self.assertEqual(torch.tensor(4.25, device='cpu').to('mps', torch.int).cpu(),
                         torch.tensor(4, dtype=torch.int32))
        self.assertEqual(torch.tensor(-8.34, device='cpu').to('mps', torch.int),
                         torch.tensor(-8.34, device='cpu').to('mps').to(torch.int))
        # Cast int8 and uint8 to float and compare results
        # See https://github.com/pytorch/pytorch/issues/80009 for more details
        cpu_byte = torch.tensor([60, 160, 20, 220], dtype=torch.uint8)
        cpu_char = torch.tensor([60, -60, 20, -120], dtype=torch.uint8)
        for x_cpu in [cpu_byte, cpu_char]:
            x_mps = x_cpu.to('mps')
            self.assertEqual(x_mps.to(torch.float32), x_cpu.to(torch.float32))


    def test_setitem_scalar(self) -> None:
        device = 'mps'
        for dtype in [torch.int32, torch.float32, torch.int64]:
            for i in range(3, 6):
                for j in range(3, 6):
                    t = torch.zeros(i, j, dtype=dtype, device=device)
                    self.assertEqual(t.sum(), 0)
                    t[1, 1] = 1
                    t[2, 1] = j
                    t[1, 2] = i
                    self.assertEqual(t[1, 1], 1)
                    self.assertEqual(t[1, 2], i)
                    self.assertEqual(t[2, 1], j)
                    self.assertEqual(t.sum(), 1 + i + j)

    def test_stride_of_strides(self) -> None:
        x = torch.rand(32, 1, device='mps')
        y = x.as_strided(size=(32, 2), stride=(1, 0))
        # Casting stride of strided tensor to CPU use to crash with "buffer is not large enough." assert
        # See https://github.com/pytorch/pytorch/issues/79181#issuecomment-1154683435
        z = y.as_strided(size=(32, 3), stride=(1, 0)).to("cpu")
        self.assertEqual(x.to("cpu").as_strided(size=(32, 3), stride=(1, 0)), z)

    def test_type_casting(self):
        # https://github.com/pytorch/pytorch/issues/81567
        def helper(data, to_dtype):
            a_cpu = torch.tensor(data)
            a_mps = a_cpu.to(torch.device('mps'))

            res_cpu = a_cpu.type(to_dtype)
            res_mps = a_mps.type(to_dtype)
            self.assertEqual(res_cpu, res_mps)

        helper([9.0, 3.0, 5.0, 4.0], torch.LongTensor)
        helper([9.0, 3.0, 5.0, 4.0], torch.FloatTensor)
        helper([9.0, 3.0, 5.0, 4.0], torch.IntTensor)
        helper([9.0, 3.0, 5.0, 4.0], torch.ShortTensor)
        helper([9.0, 3.0, 5.0, 4.0], torch.HalfTensor)
        helper([9.0, 3.0, 5.0, 4.0], torch.CharTensor)
        helper([9.0, 3.0, 5.0, 4.0], torch.ByteTensor)

    def test_to_casting(self):
        # https://github.com/pytorch/pytorch/issues/81567
        def helper(data, to_dtype):
            a_cpu = torch.tensor(data)
            a_mps = a_cpu.to(torch.device('mps'))

            res_cpu = a_cpu.to(to_dtype)
            res_mps = a_mps.to(to_dtype)
            self.assertEqual(res_cpu, res_mps)

        helper([9.0, 3.0, 5.0, 4.0], torch.int64)
        helper([9.0, 3.0, 5.0, 4.0], torch.float)
        helper([9.0, 3.0, 5.0, 4.0], torch.int32)
        helper([9.0, 3.0, 5.0, 4.0], torch.short)
        helper([9.0, 3.0, 5.0, 4.0], torch.half)
        helper([9.0, 3.0, 5.0, 4.0], torch.int8)
        helper([9.0, 3.0, 5.0, 4.0], torch.uint8)

    def test_storage_offset_greater_than_src_nbytes(self):
        # https://github.com/pytorch/pytorch/issues/80844
        n_tensors = 100
        n_tensor_elems = 784
        elems = torch.arange(n_tensors * n_tensor_elems, dtype=torch.float32)

        tensor_list = []
        for i in range(0, n_tensors - 1):
            # create a list of contiguous view tensors (view tensor created by the slice op)
            t = elems[n_tensor_elems * i : n_tensor_elems * (i + 1)]
            tensor_list.append(t)

        for i in range(0, n_tensors - 1):
            t = tensor_list[i].view(1, n_tensor_elems)
            t_mps = t.to("mps")
            self.assertEqual(t, t_mps.cpu(), f"i={i}")

    # See https://github.com/pytorch/pytorch/issues/82427
    # and https://github.com/pytorch/pytorch/issues/83692
    def test_full_bugs(self):
        # Test should not crash
        x = torch.full((3, 3), True, device='mps')
        # torch.full should work for uint8
        y_mps = torch.full((2, 2), 247, device='mps', dtype=torch.uint8)
        y_cpu = torch.full((2, 2), 247, device='cpu', dtype=torch.uint8)
        self.assertEqual(y_mps, y_cpu)

    @unittest.skipIf(product_version < 13.0, "Skipped on macOS 12")
    # See https://github.com/pytorch/pytorch/issues/84995
    def test_div_bugs(self):
        for (dtype, mode) in itertools.product(integral_types(), ['trunc', 'floor']):
            if dtype != torch.int64:
                x = torch.tensor(list(range(1, 11)), device='mps', dtype=dtype)
                y = torch.div(x, 101, rounding_mode=mode)
                self.assertEqual(y.sum(), 0)

    # See https://github.com/pytorch/pytorch/issues/82663
    def test_bool_expand(self):
        x = torch.tensor([[1], [0]], dtype=torch.bool, device='mps')
        y = torch.tensor([0, 1], dtype=torch.bool, device='mps')
        self.assertFalse(torch.equal(x.expand(2, 2), y.expand(2, 2)))

    # Empty unary op should return tensor of the same size
    def test_empty_neg(self):
        x = torch.tensor([[]], device='mps')
        y = -x
        self.assertEqual(x, y)

    def _test_unique_scalar_empty(self, dtype, device, f):
        # test scalar
        x = torch.tensor(0, dtype=dtype, device=device)
        unique, inverse, counts = f(x, return_inverse=True, return_counts=True)
        expected_unique = torch.tensor([0], dtype=dtype, device=device)
        expected_inverse = torch.tensor(0, device=device)
        expected_counts = torch.tensor([1], device=device)
        self.assertEqual(unique, expected_unique)
        self.assertEqual(inverse, expected_inverse)
        self.assertEqual(counts, expected_counts)

        # test zero sized tensor
        x = torch.zeros((0, 0, 3), dtype=dtype, device=device)
        unique, inverse, counts = f(x, return_inverse=True, return_counts=True)
        expected_unique = torch.tensor([], dtype=dtype, device=device)
        expected_inverse = torch.empty((0, 0, 3), dtype=torch.long, device=device)
        expected_counts = torch.tensor([], dtype=torch.long, device=device)
        self.assertEqual(unique, expected_unique)
        self.assertEqual(inverse, expected_inverse)
        self.assertEqual(counts, expected_counts)

    def _test_unique_with_expects(self, device, dtype, f, x, expected_unique, expected_inverse, expected_counts, additional_shape):
        def ensure_tuple(x):
            if isinstance(x, torch.Tensor):
                return (x,)
            return x

        for return_inverse in [True, False]:
            for return_counts in [True, False]:
                # test with expected
                ret = ensure_tuple(f(x, return_inverse=return_inverse, return_counts=return_counts))
                self.assertEqual(len(ret), 1 + int(return_inverse) + int(return_counts))
                self.assertEqual(expected_unique, ret[0])
                if return_inverse:
                    self.assertEqual(expected_inverse, ret[1])
                if return_counts:
                    count_index = 1 + int(return_inverse)
                    self.assertEqual(expected_counts, ret[count_index])

                # tests per-element unique on a higher rank tensor.
                y = x.view(additional_shape)
                y_unique, y_inverse, y_counts = f(y, return_inverse=True, return_counts=True)
                self.assertEqual(expected_unique, y_unique)
                self.assertEqual(expected_inverse.view(additional_shape), y_inverse)
                self.assertEqual(expected_counts, y_counts)

    def test_unique_all_dtypes(self, device="mps"):
        def helper(dtype):
            def ensure_tuple(x):
                if isinstance(x, torch.Tensor):
                    return (x,)
                return x

            if dtype is torch.bool:
                x = torch.tensor([True, False, False, False, True, False, True, False], dtype=torch.bool, device=device)
                expected_unique = torch.tensor([False, True], dtype=torch.bool, device=device)
                expected_inverse = torch.tensor([1, 0, 0, 0, 1, 0, 1, 0], dtype=torch.long, device=device)
                expected_counts = torch.tensor([5, 3], dtype=torch.long, device=device)
            else:
                x = torch.tensor([1, 2, 3, 2, 8, 5, 2, 3], dtype=dtype, device=device)
                expected_unique = torch.tensor([1, 2, 3, 5, 8], dtype=dtype, device=device)
                expected_inverse = torch.tensor([0, 1, 2, 1, 4, 3, 1, 2], device=device)
                expected_counts = torch.tensor([1, 3, 2, 1, 1], device=device)

            # test sorted unique
            fs = (
                lambda x, **kwargs: torch.unique(x, sorted=True, **kwargs),
                lambda x, **kwargs: x.unique(sorted=True, **kwargs),
            )
            x_sliced = torch.empty(x.size(0) * 2, dtype=dtype, device=device)[::2].copy_(x)
            xs = (x, x_sliced)
            for f, x in product(fs, xs):
                self._test_unique_with_expects(device, dtype, f, x, expected_unique, expected_inverse, expected_counts, (2, 2, 2))
                self._test_unique_scalar_empty(dtype, device, f)

            # test unsorted unique
            fs = (
                lambda x, **kwargs: torch.unique(x, sorted=False, **kwargs),
                lambda x, **kwargs: x.unique(sorted=False, **kwargs)
            )
            for f, x in product(fs, xs):
                self._test_unique_scalar_empty(dtype, device, f)
                for return_inverse, return_counts in product((True, False), repeat=2):
                    ret = ensure_tuple(f(x, return_inverse=return_inverse, return_counts=return_counts))
                    self.assertEqual(len(ret), 1 + int(return_inverse) + int(return_counts))
                    x_list = x.tolist()
                    x_unique_list = ret[0].tolist()
                    self.assertEqual(expected_unique.tolist(), sorted(x_unique_list))
                    if return_inverse:
                        x_inverse_list = ret[1].tolist()
                        for i, j in enumerate(x_inverse_list):
                            self.assertEqual(x_list[i], x_unique_list[j])
                    if return_counts:
                        count_index = 1 + int(return_inverse)
                        x_counts_list = ret[count_index].tolist()
                        for i, j in zip(x_unique_list, x_counts_list):
                            count = 0
                            for k in x_list:
                                if k == i:
                                    count += 1
                            self.assertEqual(j, count)
        [helper(dtype) for dtype in [torch.float32, torch.int64, torch.int32, torch.int16, torch.uint8]]

    def test_unique(self):
        def helper(x, return_inverse, return_counts):
            cpu_x = x
            x = cpu_x.detach().clone().to('mps')

            result = torch.unique(x, return_inverse=return_inverse, return_counts=return_counts)
            result_cpu = torch.unique(cpu_x, return_inverse=return_inverse, return_counts=return_counts)

            self.assertEqual(result, result_cpu)
        helper(torch.tensor([1, 2, 4, 2, 1]), False, False)
        helper(torch.randint(3, (10, )), False, False)
        helper(torch.randint(3, (10, )), True, False)
        helper(torch.randint(3, (10, )), False, True)
        helper(torch.randint(3, (10, )), True, True)
        helper(torch.randint(3, (1, )), True, True)
        helper(torch.randint(3, (0, )), True, True)

    def test_unique_consecutive(self):
        def helper(x, dim, return_inverse, return_counts):
            cpu_x = x
            x = cpu_x.detach().clone().to('mps')

            result = torch.unique_consecutive(x, dim=dim, return_inverse=return_inverse, return_counts=return_counts)
            result_cpu = torch.unique_consecutive(cpu_x, dim=dim, return_inverse=return_inverse, return_counts=return_counts)

            self.assertEqual(result, result_cpu)
        helper(torch.tensor([1, 2, 4, 2, 1]), 0, False, False)
        helper(torch.randint(3, (10, )), 0, False, False)
        helper(torch.randint(3, (10, )), 0, True, False)
        helper(torch.randint(3, (10, )), 0, False, True)
        helper(torch.randint(3, (10, )), 0, True, True)
        helper(torch.randint(3, (10, )), 0, True, True)
        helper(torch.randint(3, (1, )), 0, True, True)
        helper(torch.randint(3, (0, )), 0, True, True)

        helper(torch.tensor([[1, 1, 2, 3, 3, 2], [1, 1, 1, 2, 2, 1]]), 0, False, False)
        helper(torch.tensor([[1, 1, 2, 3, 3, 2], [1, 1, 1, 2, 2, 1]]), 0, True, True)
        helper(torch.randint(2, (20, 2)), 0, True, True)
        helper(torch.randint(2, (1, 2)), 0, True, True)
        helper(torch.randint(2, (0, 2)), 0, True, True)

        helper(torch.tensor([[1, 1, 2, 3, 3, 2], [1, 1, 1, 2, 2, 1]]), 1, False, False)
        helper(torch.tensor([[1, 1, 2, 3, 3, 2], [1, 1, 1, 2, 2, 1]]), 1, True, True)
        helper(torch.randint(2, (2, 20)), 1, True, True)
        helper(torch.randint(2, (2, 1)), 1, True, True)
        helper(torch.randint(2, (2, 0)), 1, True, True)

    # See https://github.com/pytorch/pytorch/issues/85675
    def test_cat_non_contiguous(self):
        def rotate_subset(data, dim):
            x1 = data[:, :, :2, :]
            x2 = data[:, :, 2:, :]
            self.assertFalse(x1.is_contiguous())
            self.assertFalse(x2.is_contiguous())
            return torch.concat((x1, x2), dim=dim)
        for dtype in MPS_DTYPES:
            if dtype == torch.bool:
                continue
            data = torch.arange(48, dtype=dtype).reshape(1, 2, 4, 6)
            data = data.to(memory_format=torch.channels_last)
            mps_data = data.to("mps")
            self.assertEqual(data, mps_data)
            for dim in range(data.dim()):
                cpu_result = rotate_subset(data, dim)
                mps_result = rotate_subset(mps_data, dim)
                self.assertEqual(cpu_result, mps_result.to("cpu"))
                # TODO: enable memory format test
                # self.assertEqual(cpu_result.is_contiguous(), mps_result.is_contiguous())

    # See https://github.com/pytorch/pytorch/issues/85967
    def test_from_numpy_non_contiguous(self):
        a = np.arange(9).reshape(3, 3)[:, :2]
        t_cpu = torch.tensor(a, device="cpu")
        t_mps = torch.tensor(a, device="mps")
        self.assertEqual(t_cpu, t_mps.to("cpu"))

    # See https://github.com/pytorch/pytorch/issues/86954
    def test_copy_non_contiguous(self):
        x = torch.arange(27).reshape(3, 3, 3).permute(2, 0, 1)
        self.assertFalse(x.is_contiguous())
        y = x.to('mps')
        self.assertFalse(y.is_contiguous())
        self.assertEqual(x, y.to('cpu'))

        x = torch.arange(4**3).reshape(4, 4, 4).permute((2, 0, 1))[1:, ::2]
        y = x.to('mps')
        self.assertEqual(x, y.to('cpu'))

        x = torch.full((4, 4, 4, 4), 13, device="cpu")
        y = torch.full((4, 4, 4, 4), 13, device="mps")
        z = torch.arange(4**4).reshape(4, 4, 4, 4).permute(3, 2, 0, 1)[1::, ::2]
        x.permute(3, 2, 1, 0)[1::, ::2] = z
        # As y is on MPS and z on CPU, this dispatches to a copy operator
        y.permute(3, 2, 1, 0)[1::, ::2] = z
        self.assertEqual(x, y.to('cpu'))

    # See https://github.com/pytorch/pytorch/issues/95417
    def test_copy_storage_offset(self):
        x_cpu = torch.zeros(5, device="cpu", dtype=torch.float32)
        x_mps = torch.zeros(5, device="mps", dtype=torch.float32)
        update_cpu = torch.tensor([1, 1], device="cpu", dtype=torch.int64)
        update_mps = torch.tensor([1, 1], device="mps", dtype=torch.int64)
        x_cpu[2:4] = update_cpu
        x_mps[2:4] = update_mps  # implicit type casting and copy
        self.assertEqual(x_cpu, x_mps)

    # See https://github.com/pytorch/pytorch/pull/84742
    # and https://github.com/pytorch/pytorch/pull/78319
    def test_binops_dtype_precedence(self):
        # Test dtype precedence (casting order) in binary operations by comparing to CPU result
        # Example values for all dtypes supported on the MPS backend
        sample_vals = {
            torch.bool: [False, True],
            torch.int16: [-15, 0, 1, 10],
            torch.int32: [-376, 0, 1, 13],
            torch.int64: [-8, 0, 1, 77],
            torch.float16: [-234.5, 0.0, 1.0, 2.0],
            torch.float32: [-1.0, 0.0, 0.1, 111.99],
        }
        # Test all combinations of dtypes, operations, dimensionality
        for dtype1, dtype2, binop in itertools.product(
                sample_vals.keys(), sample_vals.keys(), ['add', 'sub', 'mul', 'div']):
            # bool minus bool is generally unsupported, so skip
            if binop == 'sub' and (dtype1 == torch.bool or dtype2 == torch.bool):
                continue
            full_shape = (10,)
            for val1, val2 in itertools.product(sample_vals[dtype1], sample_vals[dtype2]):
                # print(f'{dtype1},{dtype2}: ({val1}).{binop}({val2})')
                # print(getattr(torch.tensor(val1, dtype=dtype1, device='mps'), binop)
                #            (torch.tensor(val2, dtype=dtype2, device='mps')))
                # print(getattr(torch.tensor(val1, dtype=dtype1, device='cpu'), binop)
                #            (torch.tensor(val2, dtype=dtype2, device='cpu')))
                self.assertEqual(
                    getattr(torch.tensor(val1, dtype=dtype1, device='mps'), binop)
                           (torch.tensor(val2, dtype=dtype2, device='mps')),
                    getattr(torch.tensor(val1, dtype=dtype1, device='cpu'), binop)
                           (torch.tensor(val2, dtype=dtype2, device='cpu')))
                self.assertEqual(
                    getattr(torch.tensor([val1], dtype=dtype1, device='mps'), binop)
                           (torch.tensor([val2], dtype=dtype2, device='mps')),
                    getattr(torch.tensor([val1], dtype=dtype1, device='cpu'), binop)
                           (torch.tensor([val2], dtype=dtype2, device='cpu')))
                self.assertEqual(
                    getattr(torch.tensor(val1, dtype=dtype1, device='mps'), binop)
                           (torch.tensor([val2], dtype=dtype2, device='mps')),
                    getattr(torch.tensor(val1, dtype=dtype1, device='cpu'), binop)
                           (torch.tensor([val2], dtype=dtype2, device='cpu')))
                self.assertEqual(
                    getattr(torch.tensor([val1], dtype=dtype1, device='mps'), binop)
                           (torch.tensor(val2, dtype=dtype2, device='mps')),
                    getattr(torch.tensor([val1], dtype=dtype1, device='cpu'), binop)
                           (torch.tensor(val2, dtype=dtype2, device='cpu')))
                # Test tensors created with torch.full
                x1 = torch.full(full_shape, val1, dtype=dtype1, device='mps')
                y1 = torch.tensor(val2, dtype=dtype2, device='mps')
                x2 = torch.full(full_shape, val1, dtype=dtype1, device='cpu')
                y2 = torch.tensor(val2, dtype=dtype2, device='cpu')
                self.assertEqual(getattr(x1, binop)(y1), getattr(x2, binop)(y2))
                x3 = torch.tensor(val1, dtype=dtype1, device='mps')
                y3 = torch.full(full_shape, val2, dtype=dtype2, device='mps')
                x4 = torch.tensor(val1, dtype=dtype1, device='cpu')
                y4 = torch.full(full_shape, val2, dtype=dtype2, device='cpu')
                self.assertEqual(getattr(x3, binop)(y3), getattr(x4, binop)(y4))
                self.assertEqual(
                    getattr(torch.tensor(val1, dtype=dtype1, device='mps'), binop)
                           (torch.full(full_shape, val2, dtype=dtype2, device='mps')),
                    getattr(torch.tensor(val1, dtype=dtype1, device='cpu'), binop)
                           (torch.full(full_shape, val2, dtype=dtype2, device='cpu')))

    def test_nansum(self):
        def helper(dtype, noncontiguous, dim):
            zero_cpu = torch.zeros((), dtype=dtype)

            # Randomly scale the values
            scale = random.randint(10, 100)
            x_cpu: torch.Tensor = make_tensor(
                (5, 5), dtype=dtype, device='cpu',
                low=-scale, high=scale, noncontiguous=noncontiguous)

            if dtype.is_floating_point:
                nan_mask_cpu = x_cpu < (0.2 * scale)
                x_no_nan_cpu = torch.where(nan_mask_cpu, zero_cpu, x_cpu)
                x_cpu[nan_mask_cpu] = np.nan
            else:
                x_no_nan_cpu = x_cpu

            x_mps = x_cpu.to('mps')
            actual_out_mps = torch.empty(0, dtype=dtype, device='mps')
            expect_out_cpu = torch.empty(0, dtype=dtype)
            dim_kwargs = {"dim": dim} if dim is not None else {}
            expect = torch.sum(x_no_nan_cpu, **dim_kwargs)

            actual_cpu = torch.nansum(x_cpu, **dim_kwargs)
            # Sanity check on CPU
            self.assertEqual(expect, actual_cpu)

            # Test MPS
            actual_mps = torch.nansum(x_mps, **dim_kwargs)
            # Test out= variant
            torch.nansum(x_mps, out=actual_out_mps, **dim_kwargs)
            torch.nansum(x_cpu, out=expect_out_cpu, **dim_kwargs)
            self.assertEqual(expect, actual_mps)
            self.assertEqual(expect_out_cpu, actual_out_mps)

        args = itertools.product(
            (torch.float16, torch.float32, torch.int32, torch.int64),   # dtype
            (True, False),                                              # noncontiguous
            (0, 1, None),                                               # dim
        )

        for dtype, noncontiguous, dim in args:
            with self.subTest(dtype=dtype, noncontiguous=noncontiguous, dim=dim):
                helper(dtype, noncontiguous, dim)

    def test_cumsum_all_dtypes(self):
        def helper(dtype):
            t = torch.tensor([1, 1, 1, 1], device="mps", dtype=dtype)
            t_cpu = torch.tensor([1, 1, 1, 1], device="cpu")

            a = t.cumsum(0, dtype=dtype)
            a_cpu = t_cpu.cumsum(0, dtype=dtype)

            self.assertEqual(a.cpu(), a_cpu)
        [helper(dtype) for dtype in [torch.int8, torch.int16, torch.int32, torch.float32]]

        try:
            helper(torch.int64)
        except Exception as e:
            e_string = str(e)
            self.assertEqual(e_string, "MPS does not support cumsum op with int64 input. Support has been added in macOS 13.3")

    def test_cumsum_minus_one_axis(self):
        def helper(dtype):
            # Test with axis -1
            cpu_x = None
            if(dtype == torch.float32):
                cpu_x = torch.randn(10, 3, device='cpu', dtype=torch.float32)
            else:
                cpu_x = torch.randint(0, 20, (10, 3), device='cpu', dtype=torch.float32)
            x = cpu_x.detach().clone().to('mps')

            cpu_y = cpu_x.cumsum(-1)
            y = x.cumsum(-1)

            self.assertEqual(y, cpu_y)

        [helper(dtype) for dtype in [torch.float32, torch.int16, torch.int32, torch.uint8]]

    def test_median_int16(self):
        def helper(shape, dtype):
            cpu_x = torch.randint(-9999, 9999, shape, device='cpu', dtype=dtype)
            x = cpu_x.detach().clone().to('mps')

            median_result = torch.median(x)
            median_result_cpu = torch.median(cpu_x)
            self.assertEqual(median_result, median_result_cpu)

        helper((2, 8, 4, 5), torch.int16)

class TestLogical(TestCaseMPS):
    def _wrap_tensor(self, x, device="cpu", dtype=None, requires_grad=False):
        return torch.tensor(x, device=device, dtype=dtype, requires_grad=requires_grad)

    def test_logical_not(self):
        def helper(x):
            cpu_x = x
            x = cpu_x.detach().clone().to('mps')

            result = torch.logical_not(x)
            result_cpu = torch.logical_not(cpu_x)

            self.assertEqual(result, result_cpu)

        helper(self._wrap_tensor([1, 1, 0, 0]))
        helper(self._wrap_tensor([1, 1, 0, 0], dtype=torch.float, requires_grad=True))
        helper(self._wrap_tensor([True, True, False, False]))
        helper(self._wrap_tensor(1))
        helper(self._wrap_tensor(0))
        helper(self._wrap_tensor(True))
        helper(self._wrap_tensor(False))

    def test_logical_and(self):
        def helper(x, other):
            cpu_x = x
            x = cpu_x.detach().clone().to('mps')

            cpu_other = other
            other = cpu_other.detach().clone().to('mps')

            result = torch.logical_and(x, other)
            result_cpu = torch.logical_and(cpu_x, cpu_other)
            self.assertEqual(result, result_cpu)

        helper(self._wrap_tensor([1, 1, 0, 0]), self._wrap_tensor(([1, 0, 0, 1])))
        helper(
            self._wrap_tensor([1, 1, 0, 0], dtype=torch.float, requires_grad=True),
            self._wrap_tensor([1, 0, 0, 1], dtype=torch.float)
        )
        helper(self._wrap_tensor([True, True, False, False]), self._wrap_tensor([True, False, False, True]))
        helper(self._wrap_tensor((1, 0, 1, 0)), self._wrap_tensor(1))
        helper(self._wrap_tensor((1, 0, 1, 0)), self._wrap_tensor(0))
        helper(self._wrap_tensor((1, 0, 1, 0)), self._wrap_tensor(True))
        helper(self._wrap_tensor((1, 0, 1, 0)), self._wrap_tensor(False))

    def test_logical_or(self):
        def helper(x, other):
            cpu_x = x
            x = cpu_x.detach().clone().to('mps')

            cpu_other = other
            other = cpu_other.detach().clone().to('mps')

            result = torch.logical_or(x, other)
            result_cpu = torch.logical_or(cpu_x, cpu_other)

            self.assertEqual(result, result_cpu)

        helper(self._wrap_tensor([1, 1, 0, 0]), self._wrap_tensor(([1, 0, 0, 1])))
        helper(
            self._wrap_tensor([1, 1, 0, 0], dtype=torch.float, requires_grad=True),
            self._wrap_tensor([1, 0, 0, 1], dtype=torch.float)
        )
        helper(self._wrap_tensor([True, True, False, False]), self._wrap_tensor([True, False, False, True]))
        helper(self._wrap_tensor((1, 0, 1, 0)), self._wrap_tensor(1))
        helper(self._wrap_tensor((1, 0, 1, 0)), self._wrap_tensor(0))
        helper(self._wrap_tensor((1, 0, 1, 0)), self._wrap_tensor(True))
        helper(self._wrap_tensor((1, 0, 1, 0)), self._wrap_tensor(False))

    def test_logical_xor(self):
        def helper(x, other):
            cpu_x = x
            x = cpu_x.detach().clone().to('mps')

            cpu_other = other
            other = cpu_other.detach().clone().to('mps')

            result = torch.logical_xor(x, other)
            result_cpu = torch.logical_xor(cpu_x, cpu_other)

            self.assertEqual(result, result_cpu)

        helper(self._wrap_tensor([1, 1, 0, 0]), self._wrap_tensor(([1, 0, 0, 1])))
        helper(
            self._wrap_tensor([1, 1, 0, 0], dtype=torch.float, requires_grad=True),
            self._wrap_tensor([1, 0, 0, 1], dtype=torch.float)
        )
        helper(self._wrap_tensor([True, True, False, False]), self._wrap_tensor([True, False, False, True]))
        helper(self._wrap_tensor((1, 0, 1, 0)), self._wrap_tensor(1))
        helper(self._wrap_tensor((1, 0, 1, 0)), self._wrap_tensor(0))
        helper(self._wrap_tensor((1, 0, 1, 0)), self._wrap_tensor(True))
        helper(self._wrap_tensor((1, 0, 1, 0)), self._wrap_tensor(False))

    def test_min_max(self):
        def helper(dtype):
            for _ in range(10):
                if dtype == torch.float32 or dtype == torch.float16:
                    x = torch.randn((30, 15), device='mps', dtype=dtype)
                else:
                    x = torch.randint(0, 100, (30, 15), device="mps", dtype=dtype)
                x_cpu = x.to("cpu")

                y = x.max()
                y_cpu = x_cpu.max()
                self.assertEqual(y, y_cpu)

                z = x.min()
                z_cpu = x_cpu.min()
                self.assertEqual(z, z_cpu)

        [helper(dtype) for dtype in [torch.float32, torch.float16, torch.int32, torch.int16, torch.uint8, torch.int8, torch.bool]]

class TestSmoothL1Loss(TestCaseMPS):

    def _smooth_l1_loss_helper(self, reduction="mean", requires_grad=False):
        # CPU
        input_cpu = torch.randn(4, 7, requires_grad=requires_grad)
        target_cpu = torch.randn(4, 7)

        # MPS
        input_mps = input_cpu.detach().clone().to('mps').requires_grad_()
        target_mps = target_cpu.detach().clone().to('mps')

        smooth_l1_loss_cpu = F.smooth_l1_loss(input_cpu, target_cpu, beta=1.0, reduction=reduction)
        smooth_l1_loss_mps = F.smooth_l1_loss(input_mps, target_mps, beta=1.0, reduction=reduction)

        self.assertEqual(smooth_l1_loss_cpu, smooth_l1_loss_mps)

        if requires_grad:
            smooth_l1_loss_cpu.backward()
            smooth_l1_loss_mps.backward()
            self.assertEqual(input_cpu.grad, input_mps.grad.to("cpu"))

        return smooth_l1_loss_cpu, smooth_l1_loss_mps

    def test_smooth_l1_loss_reduction_none(self):
        self._smooth_l1_loss_helper(reduction="none")

    def test_smooth_l1_loss_reduction_mean(self):
        self._smooth_l1_loss_helper(reduction="mean")

    def test_smooth_l1_loss_reduction_sum(self):
        self._smooth_l1_loss_helper(reduction="sum")

    def test_smooth_l1_loss_reduction_mean_backward(self):
        self._smooth_l1_loss_helper(reduction="mean", requires_grad=True)

    def test_smooth_l1_loss_reduction_mean_sum_backward(self):
        self._smooth_l1_loss_helper(reduction="sum", requires_grad=True)


class TestNLLLoss(TestCaseMPS):
    def test_nll_loss_mismatched_batch(self, device='mps'):
        x = torch.randn((10, 3), requires_grad=True, device=device)
        # t should have size (10,)
        t = torch.zeros((3,), dtype=torch.int64, device=device)
        with self.assertRaisesRegex(ValueError, 'Expected.*batch_size'):
            F.nll_loss(x, t)

    def test_nll_loss_out_of_bounds_ignore_index(self):

        def _test_nll_loss_out_of_bounds_ignore_index(device):
            output = []
            x = torch.tensor([[0.3, 0.5, 0.2], [0.1, 0.7, 0.2], [0.4, 0.5, 0.1], [
                             0.3, 0.5, 0.2], [0.1, 0.7, 0.2], [0.4, 0.5, 0.1]], device=device)
            t = torch.tensor([0, 1, 255, 0, 1, 2], dtype=torch.int64, device=device)
            for reduction in ['mean', 'none']:
                output.append(F.nll_loss(x, t, ignore_index=255, reduction=reduction))
            return output

        output_cpu = _test_nll_loss_out_of_bounds_ignore_index(device='cpu')
        output_mps = _test_nll_loss_out_of_bounds_ignore_index(device='mps')

        for cpu, mps in zip(output_cpu, output_mps):
            self.assertEqual(cpu, mps.to('cpu'))

    def test_nll_loss_invalid_target_dim(self):

        def _test_nll_loss_invalid_target_dim(device):
            output = []
            x = torch.tensor([[0.3, 0.5, 0.2], [0.1, 0.7, 0.2], [0.4, 0.5, 0.1], [
                             0.3, 0.5, 0.2], [0.1, 0.7, 0.2], [0.4, 0.5, 0.1]], device=device)
            t = torch.zeros((6, 2), dtype=torch.int64, device=device)
            with self.assertRaisesRegex(RuntimeError, "1D target tensor expected"):
                F.nll_loss(x, t)

        _test_nll_loss_invalid_target_dim(device='cpu')
        _test_nll_loss_invalid_target_dim(device='mps')

    def test_nll_loss_invalid_weights(self):

        def _test_nll_loss_invalid_weights(device):
            x = torch.tensor([[0.3, 0.5, 0.2], [0.1, 0.7, 0.2], [0.4, 0.5, 0.1], [
                             0.3, 0.5, 0.2], [0.1, 0.7, 0.2], [0.4, 0.5, 0.1]], device=device)
            t = torch.tensor([0, 1, 2, 1, 1, 2], dtype=torch.int64, device=device)
            invalid_weights = [
                torch.zeros(4, device=device),
                torch.zeros((1, 3), device=device),
            ]
            msg = "weight tensor should be defined either for all 3 classes or no classes"
            for weight in invalid_weights:
                with self.assertRaisesRegex(RuntimeError, msg):
                    F.nll_loss(x, t, weight=weight)

        _test_nll_loss_invalid_weights(device='cpu')
        _test_nll_loss_invalid_weights(device='mps')

    def _nll_loss_helper(self, input_size, reduction, expected):

        # CPU
        input = torch.rand(input_size, requires_grad=True, device='cpu')
        num_channels = input_size[1]
        target_size = (input_size[0], ) + tuple(input_size[2:])
        target = torch.randint(num_channels, target_size, device='cpu')
        weights = torch.randn(num_channels)

        # MPS
        input_mps = input.detach().clone().to('mps').requires_grad_()
        target_mps = target.detach().clone().to('mps')
        weights_mps = weights.to("mps")

        output_cpu = F.nll_loss(input, target, weight=weights, reduction=reduction)
        output_mps = F.nll_loss(input_mps, target_mps, weight=weights_mps, reduction=reduction)
        self.assertEqual(output_cpu, output_mps.to('cpu'))

        output_cpu.sum().backward()
        output_mps.sum().backward()
        self.assertEqual(input.grad, input_mps.grad.to('cpu'))

    def _nll_loss_1d_helper(self, input_size, reduction):

        # CPU
        input = torch.rand(input_size, requires_grad=True, device='cpu')
        num_channels = input_size[0]
        target = torch.randint(num_channels, [], device='cpu')

        # MPS
        input_mps = input.detach().clone().to('mps').requires_grad_()
        target_mps = target.detach().clone().to('mps')

        output_cpu = F.nll_loss(input, target, reduction=reduction)
        output_mps = F.nll_loss(input_mps, target_mps, reduction=reduction)
        self.assertEqual(output_cpu, output_mps.to('cpu'))

        output_cpu.sum().backward()
        output_mps.sum().backward()
        self.assertEqual(input.grad, input_mps.grad.to('cpu'))

    def test_as_strided(self):
        values = [[1.0, 2.0, 3.0], [4.0, 5.0, 6.0], [7.0, 8.0, 9.0]]
        values_1 = [[1.0, 1.0], [1.0, 1.0]]
        cpu_x = torch.tensor(values, device='cpu')
        ones1 = torch.tensor(values_1, device='mps')
        x = cpu_x.detach().clone().to('mps').requires_grad_()
        strided_cpu = torch.as_strided(cpu_x, (2, 2), (1, 2))
        strided_mps = torch.as_strided(x, (2, 2), (1, 2))
        self.assertEqual(strided_mps, strided_cpu)
        strided_cpu_out = strided_cpu + ones1.to('cpu')
        strided_mps_out = strided_mps + ones1
        self.assertEqual(strided_cpu_out, strided_mps_out)

        # test with storage offsets
        cpu_x = torch.rand(3, 3, device='cpu')
        mps_x = cpu_x.to('mps')
        strided_cpu1 = torch.as_strided(cpu_x, (2, 2), (1, 2), 0)
        strided_mps1 = torch.as_strided(mps_x, (2, 2), (1, 2), 0)
        strided_cpu2 = torch.as_strided(cpu_x, (2, 2), (1, 2), 1)
        strided_mps2 = torch.as_strided(mps_x, (2, 2), (1, 2), 1)
        strided_cpu_out = strided_cpu1 - strided_cpu2
        strided_mps_out = strided_mps1 - strided_mps2
        self.assertEqual(strided_cpu_out, strided_mps_out)

    def test_unfold(self):
        x = torch.arange(1., 8)
        x_mps = torch.arange(1., 8, device="mps")

        y = x.unfold(0, 2, 1)
        y_mps = x_mps.unfold(0, 2, 1)

        self.assertEqual(y, y_mps)

    def test_unfold_all_devices_and_dtypes(self):
        supported_dtypes = [torch.float32, torch.float16, torch.int64, torch.int32, torch.int16, torch.uint8]
        for dt in supported_dtypes:
            x = torch.empty((0, 1, 3, 0), dtype=dt, device="mps")
            self.assertEqual((0, 1, 1, 0, 3), x.unfold(2, 3, 2).shape)

    def test_unfold_scalars(self):
        x = torch.tensor(0.5, device="mps")
        # unfold on a 0-dimensional tensor should always return a 1-d dimensional
        # tensor of shape [size] (i.e., the second parameter to unfold)

        self.assertEqual(torch.empty(0, device="mps"), x.unfold(0, 0, 1))
        self.assertEqual(torch.empty(0, device="mps"), x.unfold(0, 0, 2))
        self.assertEqual(torch.tensor([0.5], device="mps"), x.unfold(0, 1, 1))

    def test_bincount_simple(self):
        input = torch.randint(0, 8, (5,), dtype=torch.int32, device="mps")
        input_cpu = input.to("cpu")
        weights = torch.linspace(0, 1, steps=5, device="mps", dtype=torch.float32)
        weights_cpu = weights.to("cpu")

        x = torch.bincount(input)
        x_cpu = torch.bincount(input_cpu)
        self.assertEqual(x, x_cpu)

        y = input.bincount(weights)
        y_cpu = input_cpu.bincount(weights_cpu)
        self.assertEqual(y, y_cpu)

    def test_bincount_reduction(self):
        device = "mps"
        # negative input throws
        with self.assertRaisesRegex(RuntimeError, '1-d non-negative integral'):
            torch.bincount(torch.tensor([1, -1], device=device, dtype=torch.int32))
        # n-d input, with n > 1 throws
        with self.assertRaisesRegex(RuntimeError, '1-d non-negative integral'):
            torch.bincount(torch.tensor([[1, 2], [3, 4]], device=device))
        # minlength < 0 throws
        with self.assertRaisesRegex(RuntimeError, 'minlength should be >= 0'):
            torch.bincount(torch.tensor([1, 3], device=device),
                           torch.tensor([.2, .2], device=device),
                           minlength=-1)
        # n-d weights, with n > 1 throws
        with self.assertRaisesRegex(RuntimeError, '1-d'):
            torch.bincount(torch.tensor([1, 0], device=device, dtype=torch.int32),
                           torch.tensor([[1., 0.3], [1., 0.3]], device=device, dtype=torch.float))
        # input and weights dim mismatch
        with self.assertRaisesRegex(RuntimeError, 'same length'):
            torch.bincount(torch.tensor([1, 0], device=device, dtype=torch.int32),
                           torch.tensor([1., 0.3, 0.5], device=device, dtype=torch.float))
        # 1-d input with no elements and default minlength
        self.assertEqual(torch.bincount(torch.tensor([], device=device, dtype=torch.long)),
                         torch.zeros(0, dtype=torch.long, device=device))
        # 1-d input with no elements and specified minlength
        self.assertEqual(torch.bincount(torch.tensor([], device=device, dtype=torch.long), minlength=10),
                         torch.zeros(10, dtype=torch.long, device=device))

        # test tensor method without weights
        long_counts = torch.tensor(
            [0, 3, 2, 1, 3], dtype=torch.uint8, device=device).bincount()
        self.assertEqual(
            torch.tensor([1, 1, 1, 2], dtype=torch.int64, device=device),
            long_counts)
        # test avoiding overflow for uint8 (#76979)
        count_uint8 = torch.tensor([0, 1, 2, 3, 255], dtype=torch.uint8, device=device).bincount()
        count_int16 = torch.tensor([0, 1, 2, 3, 255], dtype=torch.int16, device=device).bincount()
        self.assertEqual(count_uint8, count_int16)
        # test minlength functionality
        int_counts = torch.bincount(
            torch.tensor([1, 1, 1, 1], device=device, dtype=torch.int32), minlength=5)
        self.assertEqual(
            torch.tensor([0, 4, 0, 0, 0], dtype=torch.int64, device=device),
            int_counts)
        # test weights
        byte_counts = torch.bincount(
            torch.tensor([0, 1, 1, 1, 4], device=device, dtype=torch.int32),
            torch.tensor([.1, .2, .3, .4, .5], device=device))
        self.assertEqual(
            torch.tensor([0.1, 0.9, 0, 0, 0.5], device=device), byte_counts)
        byte_counts = torch.bincount(
            torch.tensor([0, 1, 1, 1, 4], device=device, dtype=torch.int32),
            torch.tensor([1, 2, 3, 4, 5], dtype=torch.int8, device=device))
        self.assertEqual(
            torch.tensor([1, 9, 0, 0, 5], device=device, dtype=torch.int32), byte_counts)
        # test non-contiguous inputs and weights
        inputs = torch.tensor([[0, 0], [3, 1], [2, 1], [1, 1], [3, 4]], device=device, dtype=torch.int32)
        weights = torch.tensor([[.1, 1], [.2, 2], [.3, 3], [.4, 4], [.5, 5]], device=device)
        for i in [0, 1]:
            assert not inputs[:, i].is_contiguous(), "Inputs are supposed to be non-contiguous"
            assert not weights[:, i].is_contiguous(), "Weights are supposed to be non-contiguous"
        # inputs are non-contiguous but weights are contiguous
        self.assertEqual(inputs[:, 0].bincount(), torch.tensor([1, 1, 1, 2]))
        # inputs and weights are non-contiguous
        self.assertEqual(
            inputs[:, 1].bincount(weights[:, 1]),
            torch.tensor([1, 9, 0, 0, 5], dtype=torch.float32))
        # weights are non-contiguous but inputs are contiguous
        self.assertEqual(inputs[:, 1].contiguous().bincount(weights[:, 1]),
                         torch.tensor([1, 9, 0, 0, 5], dtype=torch.float32))

        # test bincount on non-contiguous slices
        all0s = torch.zeros((32, 2), dtype=torch.int32, device=device)
        self.assertEqual(all0s[:, 0].bincount(), torch.tensor([32]))

        all1s = torch.ones((32, 2), dtype=torch.int32, device=device)
        self.assertEqual(all1s[:, 0].bincount(), torch.tensor([0, 32]))

        # test large number of bins - global memory use
        big_exp = torch.zeros(100, device=device)
        big_exp[-1] = 50.0
        big_w = torch.tensor([.5] * 100, device=device)
        big_out = torch.tensor([99] * 100, device=device, dtype=torch.int32).bincount(big_w)
        self.assertEqual(big_exp, big_out)
        # test large input size
        big_exp = torch.zeros(2, device=device, dtype=torch.int64)
        big_exp[1] = 10
        big_out = torch.ones(10, dtype=torch.int8, device=device).bincount()
        self.assertEqual(big_exp, big_out)

    def test_bincount(self):
        device = "mps"
        input_size = (5000,)
        w = torch.randn(input_size, dtype=torch.float, device=device)
        w_cpu = w.cpu()

        t = torch.randint(50, input_size, dtype=torch.int8, device=device)
        self.assertEqual(t.cpu().bincount(), t.bincount())
        self.assertEqual(t.cpu().bincount(w_cpu), t.bincount(w))

        t = torch.randint(500, input_size, dtype=torch.int32, device=device)
        self.assertEqual(t.cpu().bincount(), t.bincount())
        self.assertEqual(t.cpu().bincount(w_cpu), t.bincount(w))

        t = torch.randint(2000, input_size, dtype=torch.int32, device=device)
        self.assertEqual(t.cpu().bincount(), t.bincount())
        self.assertEqual(t.cpu().bincount(w_cpu), t.bincount(w))

        t = torch.zeros([10], dtype=torch.int32, device=device)
        t[0] = 35488
        counted = t.bincount(minlength=65536)
        self.assertEqual(torch.sum(counted), 10)

    def test_sum_backward(self):
        def helper(n, c):
            values = [[1.0, 2.0, 3.0], [4.0, 5.0, 6.0], [7.0, 8.0, 9.0]]
            cpu_x = torch.tensor(values, device='cpu', requires_grad=True)
            x = cpu_x.detach().clone().to('mps').requires_grad_()

            all_sum = torch.sum(x)
            all_sum_cpu = torch.sum(cpu_x)

            all_sum.backward()
            all_sum_cpu.backward()
            self.assertEqual(all_sum, all_sum_cpu)
            self.assertEqual(x.grad, cpu_x.grad)

        helper(3, 3)

    def test_nll_loss_1d(self, device='cpu'):
        self._nll_loss_1d_helper([10], "none")
        self._nll_loss_1d_helper([10], "mean")
        self._nll_loss_1d_helper([10], "sum")

    def test_nll_loss_empty_tensor_reduction_none(self, device='cpu'):
        self._nll_loss_helper([1, 3], "none", torch.empty([0], device=device))
        self._nll_loss_helper([3, 5, 7], "none", torch.empty([5, 7], device=device))
        self._nll_loss_helper([2, 3, 1, 7], "none", torch.empty([2, 1, 7], device=device))
        self._nll_loss_helper([2, 3, 5, 1], "none", torch.empty([2, 5, 1], device=device))
        self._nll_loss_helper([2, 3, 5, 7, 1], "none", torch.empty([2, 5, 7, 1], device=device))

    @unittest.skipIf(TEST_WITH_UBSAN, "division-by-zero error with UBSAN")
    def test_nll_loss_empty_tensor_reduction_mean(self, device='cpu'):
        nan = torch.tensor(float('nan'), device=device)
        self._nll_loss_helper([1, 3], "mean", nan)
        self._nll_loss_helper([1, 3, 5, 7], "mean", nan)
        self._nll_loss_helper([2, 3, 1, 7], "mean", nan)
        self._nll_loss_helper([2, 3, 5, 1], "mean", nan)
        self._nll_loss_helper([2, 3, 5, 7, 1], "mean", nan)

    def test_nll_loss_empty_tensor_reduction_sum(self, device='cpu'):
        zero = torch.tensor(0, device=device)
        self._nll_loss_helper([1, 3], "sum", zero)
        self._nll_loss_helper([1, 3, 5, 7], "sum", zero)
        self._nll_loss_helper([2, 3, 1, 7], "sum", zero)
        self._nll_loss_helper([2, 3, 5, 1], "sum", zero)
        self._nll_loss_helper([2, 3, 5, 7, 1], "sum", zero)

    def test_nll_loss_byte_target_matches_long(self, device='cpu'):
        N, C = 10, 4
        input = torch.randn(N, C, device=device, requires_grad=True)
        target = torch.empty(N, dtype=torch.long, device=device).random_(0, C)

        def compute_result_and_gradient(reduction, target_dtype):
            result, grad = {}, {}
            for dev in ['cpu', 'mps']:
                input_dev = input.to(dev)
                input_ = input_dev.detach()
                input_.requires_grad_()

                target_dev = target.to(dev)

                prob = F.log_softmax(input_, dim=-1)
                loss = nn.NLLLoss(reduction=reduction)
                result[dev] = loss(prob, target_dev.to(target_dtype))
                result[dev].sum().backward()
                grad[dev] = input_.grad

            return result, grad

        for reduction in ["none", "mean", "sum"]:
            result_long, grad_long = compute_result_and_gradient(reduction, torch.long)
            result_byte, grad_byte = compute_result_and_gradient(reduction, torch.uint8)

            self.assertEqual(result_long['mps'].to('cpu'), result_long['cpu'])
            self.assertEqual(grad_long['mps'].to('cpu'), grad_long['cpu'])

    # L1 loss
    def test_l1_loss(self):
        def helper(shape, reduction):
            # create the criterion
            loss = torch.nn.L1Loss(reduction=reduction)

            inputCPU = torch.randn(shape, device='cpu', dtype=torch.float, requires_grad=True)
            targetCPU = torch.randn(shape, device='cpu', dtype=torch.float, requires_grad=False)
            inputMPS = inputCPU.detach().clone().to('mps').requires_grad_()
            targetMPS = targetCPU.detach().clone().to('mps')

            # forward pass
            outputCPU = loss(inputCPU, targetCPU)
            outputMPS = loss(inputMPS, targetMPS)
            self.assertEqual(outputCPU, outputMPS)

            # backward pass
            if reduction != 'none':
                # chose 2 just to make the grad_output > 1 in backward pass
                outputCPU.backward(gradient=torch.full_like(outputCPU, 2))
                outputMPS.backward(gradient=torch.full_like(outputMPS, 2))
                self.assertEqual(inputCPU.grad, inputMPS.grad)

        helper([8, 5, 4], 'none')
        helper([7, 5, 2, 4], 'sum')
        # verify if changes in shape would cause cached graph lookup problems
        helper([7, 5, 2, 4, 6], 'sum')
        helper([8, 4, 5, 7, 6], 'mean')

    # Mean Squared Error
    def test_mse_loss(self):
        def helper(shape, reduction):
            # create the criterion
            loss = torch.nn.MSELoss(reduction=reduction)

            inputCPU = torch.randn(shape, device='cpu', dtype=torch.float, requires_grad=True)
            targetCPU = torch.randn(shape, device='cpu', dtype=torch.float, requires_grad=False)
            inputMPS = inputCPU.detach().clone().to('mps').requires_grad_()
            targetMPS = targetCPU.detach().clone().to('mps')

            # forward pass
            outputCPU = loss(inputCPU, targetCPU)
            outputMPS = loss(inputMPS, targetMPS)
            self.assertEqual(outputCPU, outputMPS)

            # backward pass
            if reduction != 'none':
                # chose 2 just to make the grad_output > 1 in backward pass
                outputCPU.backward(gradient=torch.full_like(outputCPU, 2))
                outputMPS.backward(gradient=torch.full_like(outputMPS, 2))
                self.assertEqual(inputCPU.grad, inputMPS.grad)

        helper([8, 5, 4], 'none')
        helper([7, 5, 2, 4], 'sum')
        # verify if changes in shape would cause cached graph lookup problems
        helper([7, 5, 2, 4, 6], 'sum')
        helper([8, 4, 5, 7, 6], 'mean')

    # Binary Cross Enropy
    def test_bce_loss_simple(self):
        def helper(shape, reduction):
            # create the criterion
            loss = torch.nn.BCELoss(reduction=reduction)

            # input and target must be within [0..1]
            input_t = np.random.random_sample(size=shape).astype(np.float32)
            target_t = np.random.random_sample(size=shape).astype(np.float32)
            inputCPU = torch.tensor(input_t, device='cpu', dtype=torch.float, requires_grad=True)
            targetCPU = torch.tensor(target_t, device='cpu', dtype=torch.float, requires_grad=False)
            inputMPS = inputCPU.detach().clone().to('mps').requires_grad_()
            targetMPS = targetCPU.detach().clone().to('mps')

            # forward pass
            outputCPU = loss(inputCPU, targetCPU)
            outputMPS = loss(inputMPS, targetMPS)
            self.assertEqual(outputCPU, outputMPS)

            # backward pass
            if reduction != 'none':
                # chose 0.6 just to have the grad_output != 1
                outputCPU.backward(gradient=torch.full_like(outputCPU, 0.6))
                outputMPS.backward(gradient=torch.full_like(outputMPS, 0.6))
                self.assertEqual(inputCPU.grad, inputMPS.grad)

        helper([8, 5, 4], 'none')
        helper([7, 5, 2, 4], 'sum')
        # verify if changes in shape would cause cached graph lookup problems
        helper([7, 5, 2, 4, 6], 'sum')
        helper([8, 4, 5, 7, 6], 'mean')
        helper([1, 1, 32, 32], 'mean')

    def test_bce_loss_always_nonnegative(self):
        target = torch.ones(5, device='mps')
        input = torch.ones(5, device='mps')
        self.assertEqual((nn.BCELoss()(input, target) < 0).sum(), 0)

        target = torch.zeros(5, device='mps')
        input = torch.zeros(5, device='mps')
        self.assertEqual((nn.BCELoss()(input, target) < 0).sum(), 0)

    def test_bce_loss_size_mismatch(self):
        bceloss = nn.BCELoss()
        a = torch.rand(25, device='mps')
        b = torch.rand(25, 1, device='mps')
        with self.assertRaisesRegex(ValueError, r'Using a target size \('):
            bceloss(a, b)

    def test_bce_with_logits_gives_same_result_as_sigmoid_and_bce_loss_large_tensors_with_grad(self):
        x_size = 1024
        y_size = 256
        target = torch.rand(x_size, y_size, device='mps')

        for reduction in ['none', 'mean', 'sum']:
            output_sig = torch.rand(x_size, y_size, device='mps') - 0.5
            output_logits = output_sig.clone().detach()

            output_sig.requires_grad = True
            output_logits.requires_grad = True
            weight = torch.rand(y_size, device='mps')

            loss_sig = nn.BCELoss(weight, reduction=reduction)(
                torch.sigmoid(output_sig), target
            )
            loss_logits = nn.BCEWithLogitsLoss(weight, reduction=reduction)(
                output_logits, target
            )

            self.assertEqual(loss_logits, loss_sig)

            if reduction == 'none':
                grad = torch.rand(x_size, y_size, device='mps')
                loss_sig.backward(grad)
                loss_logits.backward(grad)
            else:
                loss_sig.backward()
                loss_logits.backward()

            self.assertEqual(output_sig.grad, output_logits.grad)

    def test_bce_with_logits_has_correct_grad_at_zero(self):
        output = torch.zeros(3, 1, requires_grad=True, device='mps')
        target = torch.zeros(3, 1, device='mps')
        nn.BCEWithLogitsLoss(reduction='sum')(output, target).backward()
        expected_grad = torch.empty(3, 1, device='mps').fill_(0.5)
        self.assertEqual(output.grad, expected_grad)

    def test_bce_with_logits_broadcasts_weights(self):
        target = torch.rand(16, 4, device='mps')
        output = torch.rand(16, 4, device='mps') - 0.5

        weight = torch.rand(4, device='mps')
        out1 = nn.BCEWithLogitsLoss(weight)(output, target)

        weight = weight.expand(16, 4).contiguous()
        out2 = nn.BCEWithLogitsLoss(weight)(output, target)

        self.assertEqual(out1, out2)

        weight = torch.rand(16, 1, device='mps')
        out1 = nn.BCEWithLogitsLoss(weight)(output, target)

        weight = weight.expand(16, 4).contiguous()
        out2 = nn.BCEWithLogitsLoss(weight)(output, target)

        self.assertEqual(out1, out2)

    def test_bce_with_logits_ones_in_pos_weights_are_the_same_as_none(self):
        target = torch.rand(64, 4, device='mps')
        output = torch.rand(64, 4, device='mps') - 0.5
        pos_weight = torch.ones(64, 4, device='mps')

        self.assertEqual(nn.BCEWithLogitsLoss()(output, target),
                         nn.BCEWithLogitsLoss(pos_weight=pos_weight)(output, target))

    def test_bce_with_logits_broadcasts_pos_weights(self):
        target = torch.rand(64, 4, device='mps')
        output = torch.rand(64, 4, device='mps') - 0.5
        pos_weight = torch.rand(4, device='mps')
        out1 = nn.BCEWithLogitsLoss(pos_weight=pos_weight)(output, target)

        pos_weight1 = pos_weight.expand(1, 4)
        out2 = nn.BCEWithLogitsLoss(pos_weight=pos_weight1)(output, target)

        pos_weight2 = pos_weight.expand(64, 4)
        out3 = nn.BCEWithLogitsLoss(pos_weight=pos_weight2)(output, target)

        self.assertEqual(out1, out2)
        self.assertEqual(out1, out3)

    def test_bce_with_logits_with_pos_weight_has_correct_grad_at_zero(self):
        output = torch.zeros(3, 1, requires_grad=True, device='mps')
        target = torch.zeros(3, 1, device='mps')
        pos_weight = torch.ones(3, 1, device='mps')
        nn.BCEWithLogitsLoss(pos_weight=pos_weight, reduction='sum')(output, target).backward()
        expected_grad = torch.empty(3, 1, device='mps').fill_(0.5)
        grad = output.grad
        self.assertEqual(grad, expected_grad)

    def test_bce_with_logits_stability(self):
        output = torch.tensor([0., -120.], device='mps')
        target = torch.tensor([0., 1.], device='mps')
        pos_weight = torch.tensor([1., 1.], device='mps')

        out1 = nn.BCEWithLogitsLoss()(output, target)
        self.assertTrue(torch.isfinite(out1).all().item())

        out2 = nn.BCEWithLogitsLoss(pos_weight=pos_weight)(output, target)
        self.assertTrue(torch.isfinite(out2).all().item())

    def test_bce_loss_broadcasts_weights(self):
        sigmoid = nn.Sigmoid()
        target = torch.rand(16, 4, device='mps')
        output = torch.rand(16, 4, device='mps') - 0.5

        weight = torch.rand(4, device='mps')
        out1 = nn.BCELoss(weight)(sigmoid(output), target)

        weight = weight.expand(16, 4).contiguous()
        out2 = nn.BCELoss(weight)(sigmoid(output), target)

        self.assertEqual(out1, out2)

        weight = torch.rand(16, 1, device='mps')
        out1 = nn.BCELoss(weight)(sigmoid(output), target)

        weight = weight.expand(16, 4).contiguous()
        out2 = nn.BCELoss(weight)(sigmoid(output), target)

        self.assertEqual(out1, out2)

    def test_log_softmax(self):
        values = [[[1.0, 2.0, 3.0], [4.0, 5.0, 6.0]], [[7.0, 8.0, 9.0], [10.0, 11.0, 12.0]]]
        cpu_x = torch.tensor(values, device='cpu', requires_grad=True)
        mps_x = torch.tensor(values, device='mps', requires_grad=True)

        cpu_log_softmax = F.log_softmax(cpu_x, dim=0)
        mps_log_softmax = F.log_softmax(mps_x, dim=0)
        self.assertEqual(cpu_log_softmax, mps_log_softmax.to('cpu'))

        cpu_grad = torch.ones_like(cpu_log_softmax)
        mps_grad = torch.ones_like(cpu_log_softmax).to('mps')

        cpu_log_softmax.backward(gradient=cpu_grad)
        mps_log_softmax.backward(gradient=mps_grad)

        self.assertEqual(cpu_x.grad, mps_x.grad.to('cpu'))

    def test_log_softmax_large_numbers(self):
        values = [
            [10.0, 100.0, 1000.0, 10000.0, 100000.0, 1000000.0],
            [-10.0, -100.0, -1000.0, -10000.0, -100000.0, -1000000.0]
        ]
        cpu_x = torch.tensor(values, device='cpu', requires_grad=True)
        mps_x = torch.tensor(values, device='mps', requires_grad=True)

        cpu_log_softmax = F.log_softmax(cpu_x, dim=-1)
        mps_log_softmax = F.log_softmax(mps_x, dim=-1)
        self.assertEqual(cpu_log_softmax, mps_log_softmax.to('cpu'))

        cpu_grad = torch.ones_like(cpu_log_softmax)
        mps_grad = torch.ones_like(cpu_log_softmax).to('mps')

        cpu_log_softmax.backward(gradient=cpu_grad)
        mps_log_softmax.backward(gradient=mps_grad)

        self.assertEqual(cpu_x.grad, mps_x.grad.to('cpu'))

    def test_eq(self):
        values1 = [[[1.0, 2.0, 3.0], [4.0, 5.0, 6.0]], [[7.0, 8.0, 9.0], [10.0, 11.0, 12.0]]]
        values2 = [[[1.0, 2.0, 15.0], [4.0, 5.0, 6.0]], [[7.0, 8.0, 9.0], [0.0, 11.0, 12.0]]]
        mps_x = torch.tensor(values1, device='mps')
        mps_y = torch.tensor(values2, device='mps')
        cpu_x = torch.tensor(values1, device='cpu')
        cpu_y = torch.tensor(values2, device='cpu')
        result_mps = torch.eq(mps_x, mps_y)
        result_cpu = torch.eq(cpu_x, cpu_y)

        self.assertEqual(result_cpu, result_mps.to('cpu'))

    @unittest.skipIf(product_version < 13.0, "Skipped on macOS 12")
    def test_signed_vs_unsigned_comparison(self):
        cpu_x = torch.tensor((-1, 2, 3), device='cpu', dtype=torch.uint8)
        mps_x = torch.tensor((-1, 2, 3), device='mps', dtype=torch.uint8)
        # in the comparison of signed vs. unsigned we should always cast to unsigned
        self.assertEqual(cpu_x == -1, mps_x == -1)
        self.assertEqual(cpu_x > -1, mps_x > -1)
        self.assertEqual(cpu_x < -1, mps_x < -1)

    def test_eq_int64(self):
        values1 = [[[1, 2, 3], [4, 5, 6]], [[7, 8, 9], [10, 11, 12]]]
        values2 = [[[1, 2, 15], [4, 5, 6]], [[7, 8, 9], [0, 11, 12]]]
        mps_x = torch.tensor(values1, device='mps')
        mps_y = torch.tensor(values2, device='mps')
        cpu_x = torch.tensor(values1, device='cpu')
        cpu_y = torch.tensor(values2, device='cpu')
        result_mps = torch.eq(mps_x, mps_y)
        result_cpu = torch.eq(cpu_x, cpu_y)

        self.assertEqual(result_cpu, result_mps.to('cpu'))

    def test_ne(self):
        def helper(shape):
            cpu_x = torch.randn(shape, device='cpu', dtype=torch.float)
            cpu_y = torch.randn(shape, device='cpu', dtype=torch.float)
            mps_x = cpu_x.detach().clone().to('mps')
            mps_y = cpu_y.detach().clone().to('mps')
            result_mps = torch.ne(mps_x, mps_y)
            result_cpu = torch.ne(cpu_x, cpu_y)

            self.assertEqual(result_cpu, result_mps.to('cpu'))

        helper((2, 3, 4, 5))

    def test_ne_scalar(self):
        def helper(shape):
            cpu_x = torch.randn(shape, device='cpu', dtype=torch.float)
            mps_x = cpu_x.detach().clone().to('mps')
            result_mps = torch.ne(mps_x, 0.0)
            result_cpu = torch.ne(cpu_x, 0.0)

            self.assertEqual(result_cpu, result_mps.to('cpu'))

        helper((2, 3, 4, 5))

    def test_lt(self):
        def helper(shape):
            cpu_x = torch.randn(shape, device='cpu', dtype=torch.float)
            cpu_y = torch.randn(shape, device='cpu', dtype=torch.float)
            mps_x = cpu_x.detach().clone().to('mps')
            mps_y = cpu_y.detach().clone().to('mps')
            result_mps = torch.lt(mps_x, mps_y)
            result_cpu = torch.lt(cpu_x, cpu_y)

            self.assertEqual(result_cpu, result_mps.to('cpu'))

        helper((2, 3, 4, 5))

    def test_lt_scalar(self):
        def helper(shape):
            cpu_x = torch.randn(shape, device='cpu', dtype=torch.float)
            mps_x = cpu_x.detach().clone().to('mps')
            result_mps = torch.lt(mps_x, 0.0)
            result_cpu = torch.lt(cpu_x, 0.0)

            self.assertEqual(result_cpu, result_mps.to('cpu'))

        helper((2, 3, 4, 5))

    def test_le(self):
        def helper(shape):
            cpu_x = torch.randn(shape, device='cpu', dtype=torch.float)
            cpu_y = torch.randn(shape, device='cpu', dtype=torch.float)
            mps_x = cpu_x.detach().clone().to('mps')
            mps_y = cpu_y.detach().clone().to('mps')
            result_mps = torch.le(mps_x, mps_y)
            result_cpu = torch.le(cpu_x, cpu_y)

            self.assertEqual(result_cpu, result_mps.to('cpu'))

        helper((2, 3, 4, 5))

    def test_le_scalar(self):
        def helper(shape):
            cpu_x = torch.randn(shape, device='cpu', dtype=torch.float)
            mps_x = cpu_x.detach().clone().to('mps')
            result_mps = torch.le(mps_x, 0.0)
            result_cpu = torch.le(cpu_x, 0.0)

            self.assertEqual(result_cpu, result_mps.to('cpu'))

        helper((2, 3, 4, 5))

    def test_ge(self):
        def helper(shape):
            cpu_x = torch.randn(shape, device='cpu', dtype=torch.float)
            cpu_y = torch.randn(shape, device='cpu', dtype=torch.float)
            mps_x = cpu_x.detach().clone().to('mps')
            mps_y = cpu_y.detach().clone().to('mps')
            result_mps = torch.ge(mps_x, mps_y)
            result_cpu = torch.ge(cpu_x, cpu_y)

            self.assertEqual(result_cpu, result_mps.to('cpu'))

        helper((2, 3, 4, 5))

    def test_ge_scalar(self):
        def helper(shape):
            cpu_x = torch.randn(shape, device='cpu', dtype=torch.float)
            mps_x = cpu_x.detach().clone().to('mps')
            result_mps = torch.ge(mps_x, 0.0)
            result_cpu = torch.ge(cpu_x, 0.0)

            self.assertEqual(result_cpu, result_mps.to('cpu'))

        helper((2, 3, 4, 5))

    def test_gt(self):
        def helper(shape):
            cpu_x = torch.randn(shape, device='cpu', dtype=torch.float)
            cpu_y = torch.randn(shape, device='cpu', dtype=torch.float)
            mps_x = cpu_x.detach().clone().to('mps')
            mps_y = cpu_y.detach().clone().to('mps')
            result_mps = torch.gt(mps_x, mps_y)
            result_cpu = torch.gt(cpu_x, cpu_y)

            self.assertEqual(result_cpu, result_mps.to('cpu'))

        helper((2, 3, 4, 5))

    def test_gt_scalar(self):
        def helper(shape):
            cpu_x = torch.randn(shape, device='cpu', dtype=torch.float)
            mps_x = cpu_x.detach().clone().to('mps')
            result_mps = torch.gt(mps_x, 0.0)
            result_cpu = torch.gt(cpu_x, 0.0)

            self.assertEqual(result_cpu, result_mps.to('cpu'))

        helper((2, 3, 4, 5))

    def test_argmax(self):
        # https://github.com/pytorch/pytorch/issues/98191
        cpu_tensor = torch.tensor([[0, 1], [2, 1], [1, 0]])
        res_cpu = torch.argmax(cpu_tensor, dim=1)

        mps_tensor = cpu_tensor.to(torch.device('mps'))
        res_mps = torch.argmax(mps_tensor, dim=1)
        self.assertEqual(res_cpu, res_mps)

        # https://github.com/pytorch/pytorch/issues/92311
        mps_tensor = torch.randn(10, 2, device='mps', dtype=torch.float32)
        cpu_tensor = mps_tensor.detach().clone().cpu()

        res_mps = torch.argmax(mps_tensor, dim=1)
        res_cpu = torch.argmax(cpu_tensor, dim=1)
        self.assertEqual(res_cpu, res_mps)

    # Test forward argmin argmax
    def test_argmin_argmax(self):
        def helper(n, c, h, w, reduction_type, dtype=torch.float32):
            if reduction_type == "max":
                arg_reduction_fn = torch.argmax
            else:
                arg_reduction_fn = torch.argmin

            cpu_x = None
            x = None
            if (dtype not in [torch.float32, torch.bool]):
                cpu_x = torch.randint(50, (n, c, h, w), device='cpu', dtype=dtype, requires_grad=False)
                x = cpu_x.detach().clone().to('mps')
            elif (dtype == torch.bool):
                cpu_x = torch.randint(2, (n, c, h, w), device='cpu', dtype=dtype, requires_grad=False)
                x = cpu_x.detach().clone().to('mps')
            else:
                cpu_x = torch.randn(n, c, h, w, device='cpu', dtype=dtype, requires_grad=True)
                x = cpu_x.detach().clone().to('mps').requires_grad_()

            y = arg_reduction_fn(x)
            ref_y = arg_reduction_fn(cpu_x)
            self.assertEqual(y, ref_y)

            y_0 = arg_reduction_fn(x, dim=0)
            refy_0 = arg_reduction_fn(cpu_x, dim=0)
            self.assertEqual(y_0, refy_0)

            y_0dim = arg_reduction_fn(x, dim=0, keepdim=True)
            refy_0dim = arg_reduction_fn(cpu_x, dim=0, keepdim=True)
            self.assertEqual(y_0dim, refy_0dim)

            y_1 = arg_reduction_fn(x, dim=1)
            refy_1 = arg_reduction_fn(cpu_x, dim=1)
            self.assertEqual(y_1, refy_1)

            y_1dim = arg_reduction_fn(x, dim=1, keepdim=True)
            refy_1dim = arg_reduction_fn(cpu_x, dim=1, keepdim=True)
            self.assertEqual(y_1dim, refy_1dim)

            y_2 = arg_reduction_fn(x, dim=2)
            refy_2 = arg_reduction_fn(cpu_x, dim=2)
            self.assertEqual(y_2, refy_2)

            y_2dim = arg_reduction_fn(x, dim=2, keepdim=True)
            refy_2dim = arg_reduction_fn(cpu_x, dim=2, keepdim=True)
            self.assertEqual(y_2dim, refy_2dim)

            y_3 = arg_reduction_fn(x, dim=3)
            refy_3 = arg_reduction_fn(cpu_x, dim=3)
            self.assertEqual(y_3, refy_3)

            y_3dim = arg_reduction_fn(x, dim=3, keepdim=True)
            refy_3dim = arg_reduction_fn(cpu_x, dim=3, keepdim=True)
            self.assertEqual(y_3dim, refy_3dim)

        helper(2, 8, 4, 4, "max", torch.float32)
        helper(2, 8, 4, 4, "max", torch.int32)
        helper(2, 8, 4, 4, "max", torch.float16)
        helper(2, 8, 4, 4, "max", torch.int64)
        helper(2, 8, 4, 4, "min", torch.float32)
        helper(2, 8, 4, 4, "min", torch.int32)
        helper(2, 8, 4, 4, "min", torch.float16)
        helper(2, 8, 4, 4, "min", torch.int64)

    @unittest.skipIf(product_version < 13.3, "Long data type supported from macOS 13.3 and above")
    def test_reduction_sum_max_long_val(self):
        x_mps = torch.tensor([sys.maxsize, sys.maxsize - 10, sys.maxsize - 5, sys.maxsize - 18], device="mps")
        x_cpu = x_mps.detach().clone().cpu()

        res_mps = torch.sum(x_mps)
        res_cpu = torch.sum(x_cpu)
        self.assertEqual(res_mps, res_cpu)

    # Test forward max
    # Note - don't test grad now
    def test_max_el(self):
        def helper(n, c, h, w, dtype=torch.float32):

            if (dtype not in [torch.float32, torch.bool]):
                cpu_x = torch.randint(50, (n, c, h, w), device='cpu', dtype=dtype, requires_grad=False)
                x = cpu_x.detach().clone().to('mps')
            elif (dtype == torch.bool):
                cpu_x = torch.randint(2, (n, c, h, w), device='cpu', dtype=dtype, requires_grad=False)
                x = cpu_x.detach().clone().to('mps')
            else:
                cpu_x = torch.randn(n, c, h, w, device='cpu', dtype=dtype, requires_grad=True)
                x = cpu_x.detach().clone().to('mps')

            ref_y = torch.max(cpu_x)
            y = torch.max(x)
            self.assertEqual(y, ref_y)

            for dim in [0, 1, 2, 3]:
                for keepdim in [True, False]:
                    y, idx = torch.max(x, dim=dim, keepdim=keepdim)
                    refy, refidx = torch.max(cpu_x, dim=dim, keepdim=keepdim)
                    self.assertEqual(y, refy)
                    self.assertEqual(idx, refidx)

            y_0 = torch.ones(c, h, w, device='mps', dtype=dtype)
            idx_0 = torch.ones(c, h, w, device='mps', dtype=torch.int64)
            torch.max(x, dim=0, out=(y_0, idx_0))
            refy_0, refidx_0 = torch.max(cpu_x, dim=0)
            self.assertEqual(y_0, refy_0)
            self.assertEqual(idx_0, refidx_0)

            y_0dim = torch.ones(1, c, h, w, device='mps', dtype=dtype)
            idx_0dim = torch.ones(1, c, h, w, device='mps', dtype=torch.int64)
            torch.max(x, dim=0, keepdim=True, out=(y_0dim, idx_0dim))
            refy_0dim, refidx_0dim = torch.max(cpu_x, dim=0, keepdim=True)
            self.assertEqual(y_0dim, refy_0dim)
            self.assertEqual(idx_0dim, refidx_0dim)

            y_1 = torch.ones(n, h, w, device='mps', dtype=dtype)
            idx_1 = torch.ones(n, h, w, device='mps', dtype=torch.int64)
            torch.max(x, dim=1, out=(y_1, idx_1))
            refy_1, refidx_1 = torch.max(cpu_x, dim=1)
            self.assertEqual(y_1, refy_1)
            self.assertEqual(idx_1, refidx_1)

            y_1dim = torch.ones(n, 1, h, w, device='mps', dtype=dtype)
            idx_1dim = torch.ones(n, 1, h, w, device='mps', dtype=torch.int64)
            torch.max(x, dim=1, keepdim=True, out=(y_1dim, idx_1dim))
            refy_1dim, refidx_1dim = torch.max(cpu_x, keepdim=True, dim=1)
            self.assertEqual(y_1dim, refy_1dim)
            self.assertEqual(idx_1dim, refidx_1dim)

            y_2 = torch.ones(n, c, w, device='mps', dtype=dtype)
            idx_2 = torch.ones(n, c, w, device='mps', dtype=torch.int64)
            torch.max(x, dim=2, out=(y_2, idx_2))
            refy_2, refidx_2 = torch.max(cpu_x, dim=2)
            self.assertEqual(y_2, refy_2)
            self.assertEqual(idx_2, refidx_2)

            y_2dim = torch.ones(n, c, 1, w, device='mps', dtype=dtype)
            idx_2dim = torch.ones(n, c, 1, w, device='mps', dtype=torch.int64)
            torch.max(x, dim=2, keepdim=True, out=(y_2dim, idx_2dim))
            refy_2dim, refidx_2dim = torch.max(cpu_x, dim=2, keepdim=True,)
            self.assertEqual(y_2dim, refy_2dim)
            self.assertEqual(idx_2dim, refidx_2dim)

            y_3 = torch.ones(n, c, h, device='mps', dtype=dtype)
            idx_3 = torch.ones(n, c, h, device='mps', dtype=torch.int64)
            torch.max(x, dim=3, out=(y_3, idx_3))
            refy_3, refidx_3 = torch.max(cpu_x, dim=3)
            self.assertEqual(y_3, refy_3)
            self.assertEqual(idx_3, refidx_3)

            y_3dim = torch.ones(n, c, h, 1, device='mps', dtype=dtype)
            idx_3dim = torch.ones(n, c, h, 1, device='mps', dtype=torch.int64)
            torch.max(x, dim=3, keepdim=True, out=(y_3dim, idx_3dim))
            refy_3dim, refidx_3dim = torch.max(cpu_x, dim=3, keepdim=True,)
            self.assertEqual(y_3dim, refy_3dim)
            self.assertEqual(idx_3dim, refidx_3dim)

        helper(2, 8, 4, 5, torch.float32)
        helper(2, 8, 4, 5, torch.int32)
        # helper(2, 8, 4, 5, torch.int64)

    def test_median(self):
        def helper_dtype_int32(n1, n2, n3):
            cpu_x = torch.randint(50, (n1, n2, n3), device='cpu', dtype=torch.int32)
            mps_x = cpu_x.detach().clone().to('mps')

            result_cpu = torch.median(cpu_x)
            result_mps = torch.median(mps_x)

            self.assertEqual(result_cpu, result_mps)

            for dim in [0, 1, 2]:
                for keepdim in [True, False]:
                    y, idx = torch.median(cpu_x, dim=dim, keepdim=keepdim)
                    refy, refidx = torch.median(mps_x, dim=dim, keepdim=keepdim)
                    self.assertEqual(y, refy)
                    self.assertEqual(idx, refidx)

        def helper_dtype_float32(n1, n2, n3):
            cpu_x = torch.randn(n1, n2, n3, device='cpu', dtype=torch.float32)
            mps_x = cpu_x.detach().clone().to('mps')

            result_cpu = torch.median(cpu_x)
            result_mps = torch.median(mps_x)

            self.assertEqual(result_cpu, result_mps)

            for dim in [0, 1, 2]:
                for keepdim in [True, False]:
                    y, idx = torch.median(cpu_x, dim=dim, keepdim=keepdim)
                    refy, refidx = torch.median(mps_x, dim=dim, keepdim=keepdim)
                    self.assertEqual(y, refy)
                    self.assertEqual(idx, refidx)

        helper_dtype_int32(10, 10, 10)  # median at even place
        helper_dtype_int32(3, 3, 3)  # median at odd place
        helper_dtype_int32(1, 1, 1)
        helper_dtype_int32(1, 2, 3)
        helper_dtype_float32(10, 10, 10)
        helper_dtype_float32(3, 3, 3)
        helper_dtype_float32(1, 1, 1)

    def test_any(self):
        def helper(shape):
            input_xs = []
            prod = 1

            for i in range(len(shape)):
                prod *= shape[i]
            input_xs.append(torch.randn(prod, dtype=torch.float).reshape(shape))
            input_xs.append(torch.arange(0, prod, dtype=torch.float).reshape(shape))
            input_xs.append(torch.ones(prod, dtype=torch.float).reshape(shape))
            input_xs.append(torch.zeros(prod, dtype=torch.float).reshape(shape))
            input_xs.append(torch.arange(0, prod, dtype=torch.int).reshape(shape))
            input_xs.append(torch.ones(prod, dtype=torch.int).reshape(shape))
            input_xs.append(torch.zeros(prod, dtype=torch.int).reshape(shape))
            input_xs.append(torch.arange(0, prod, dtype=torch.int).reshape(shape).bool())
            input_xs.append(torch.ones(prod, dtype=torch.int).reshape(shape).bool())
            input_xs.append(torch.zeros(prod, dtype=torch.int).reshape(shape).bool())

            for i, cpu_x in enumerate(input_xs):
                x = cpu_x.detach().clone().to('mps')
                y = torch.any(x)
                ref_y = torch.any(cpu_x)
                self.assertEqual(y, ref_y)

                y_0 = torch.any(x, dim=0)
                refy_0 = torch.any(cpu_x, dim=0)
                self.assertEqual(y_0, refy_0)

                y_0dim = torch.any(x, dim=0, keepdim=True)
                refy_0dim = torch.any(cpu_x, dim=0, keepdim=True)
                self.assertEqual(y_0dim, refy_0dim)

                y_0dim = torch.any(x, dim=0, keepdim=True)
                refy_0dim = torch.any(cpu_x, dim=0, keepdim=True)
                self.assertEqual(y_0dim, refy_0dim)

                y_1 = torch.any(x, dim=1)
                refy_1 = torch.any(cpu_x, dim=1)
                self.assertEqual(y_1, refy_1)

                y_1dim = torch.any(x, dim=1, keepdim=True)
                refy_1dim = torch.any(cpu_x, dim=1, keepdim=True)
                self.assertEqual(y_1dim, refy_1dim)

                if (len(shape) > 2):
                    y_2 = torch.any(x, dim=2)
                    refy_2 = torch.any(cpu_x, dim=2)
                    self.assertEqual(y_2, refy_2)

                    y_2dim = torch.any(x, dim=2, keepdim=True)
                    refy_2dim = torch.any(cpu_x, dim=2, keepdim=True)
                    self.assertEqual(y_2dim, refy_2dim)

                    y_3 = torch.any(x, dim=3)
                    refy_3 = torch.any(cpu_x, dim=3)
                    self.assertEqual(y_3, refy_3)

                    y_3dim = torch.any(x, dim=3, keepdim=True)
                    refy_3dim = torch.any(cpu_x, dim=3, keepdim=True)
                    self.assertEqual(y_3dim, refy_3dim)
        helper((1, 1, 1, 1))
        helper((1, 1, 3, 3))
        helper((7, 13))
        helper((2, 8, 4, 5))

    @unittest.skip("Test is crashing")
    def test_reduction_ops_5D(self):
        def helper(fn, dim):
            x_cpu = fn(torch.zeros(1, 1, 1, 1, 1), dim=dim)
            x_mps = fn(torch.zeros(1, 1, 1, 1, 1, device="mps"), dim=dim)
            self.assertEqual(x_cpu, x_mps.to('cpu'))
        for fn in [torch.any]:
            for dim in range(0, 4):
                helper(fn, dim)

    def test_all(self):
        def helper(shape):
            input_xs = []
            prod = 1

            for i in range(len(shape)):
                prod *= shape[i]
            input_xs.append(torch.randn(prod, dtype=torch.float).reshape(shape))
            input_xs.append(torch.arange(0, prod, dtype=torch.float).reshape(shape))
            input_xs.append(torch.ones(prod, dtype=torch.float).reshape(shape))
            input_xs.append(torch.zeros(prod, dtype=torch.float).reshape(shape))
            input_xs.append(torch.arange(0, prod, dtype=torch.int).reshape(shape))
            input_xs.append(torch.ones(prod, dtype=torch.int).reshape(shape))
            input_xs.append(torch.zeros(prod, dtype=torch.int).reshape(shape))
            input_xs.append(torch.arange(0, prod, dtype=torch.int).reshape(shape).bool())
            input_xs.append(torch.ones(prod, dtype=torch.int).reshape(shape).bool())
            input_xs.append(torch.zeros(prod, dtype=torch.int).reshape(shape).bool())

            for i, cpu_x in enumerate(input_xs):
                x = cpu_x.detach().clone().to('mps')
                y = torch.all(x)
                ref_y = torch.all(cpu_x)
                self.assertEqual(y, ref_y)

                y_0 = torch.all(x, dim=0)
                refy_0 = torch.all(cpu_x, dim=0)
                self.assertEqual(y_0, refy_0)

                y_0dim = torch.all(x, dim=0, keepdim=True)
                refy_0dim = torch.all(cpu_x, dim=0, keepdim=True)
                self.assertEqual(y_0dim, refy_0dim)

                y_0dim = torch.all(x, dim=0, keepdim=True)
                refy_0dim = torch.all(cpu_x, dim=0, keepdim=True)
                self.assertEqual(y_0dim, refy_0dim)

                y_1 = torch.all(x, dim=1)
                refy_1 = torch.all(cpu_x, dim=1)
                self.assertEqual(y_1, refy_1)

                y_1dim = torch.all(x, dim=1, keepdim=True)
                refy_1dim = torch.all(cpu_x, dim=1, keepdim=True)
                self.assertEqual(y_1dim, refy_1dim)
                if (len(shape) > 2):
                    y_2 = torch.all(x, dim=2)
                    refy_2 = torch.all(cpu_x, dim=2)
                    self.assertEqual(y_2, refy_2)

                    y_2dim = torch.all(x, dim=2, keepdim=True)
                    refy_2dim = torch.all(cpu_x, dim=2, keepdim=True)
                    self.assertEqual(y_2dim, refy_2dim)

                    y_3 = torch.all(x, dim=3)
                    refy_3 = torch.all(cpu_x, dim=3)
                    self.assertEqual(y_3, refy_3)

                    y_3dim = torch.all(x, dim=3, keepdim=True)
                    refy_3dim = torch.all(cpu_x, dim=3, keepdim=True)
                    self.assertEqual(y_3dim, refy_3dim)

        helper((1, 1, 1, 1))
        helper((1, 1, 3, 3))
        helper((7, 13))
        helper((2, 8, 4, 5))

    # Test forward min
    def test_min_el(self):
        def helper(n, c, h, w):
            cpu_x = torch.randn(n, c, h, w, device='cpu', dtype=torch.float, requires_grad=False)
            x = cpu_x.detach().clone().to('mps')

            y = torch.min(x)
            ref_y = torch.min(cpu_x)
            self.assertEqual(y, ref_y)

            y_0, idx_0 = torch.min(x, dim=0)
            refy_0, refidx_0 = torch.min(cpu_x, dim=0)
            self.assertEqual(y_0, refy_0)
            self.assertEqual(idx_0, refidx_0)

            y_0 = torch.ones(c, h, w, device='mps', dtype=torch.float)
            idx_0 = torch.ones(c, h, w, device='mps', dtype=torch.int64)
            torch.min(x, dim=0, out=(y_0, idx_0))
            refy_0, refidx_0 = torch.min(cpu_x, dim=0)
            self.assertEqual(y_0, refy_0)
            self.assertEqual(idx_0, refidx_0)

            y_0dim, idx_0dim = torch.min(x, dim=0, keepdim=True)
            refy_0dim, refidx_0dim = torch.min(cpu_x, dim=0, keepdim=True)
            self.assertEqual(y_0dim, refy_0dim)
            self.assertEqual(idx_0dim, refidx_0dim)

            y_0dim = torch.ones(1, c, h, w, device='mps', dtype=torch.float)
            idx_0dim = torch.ones(1, c, h, w, device='mps', dtype=torch.int64)
            torch.min(x, dim=0, keepdim=True, out=(y_0dim, idx_0dim))
            refy_0dim, refidx_0dim = torch.min(cpu_x, dim=0, keepdim=True)
            self.assertEqual(y_0dim, refy_0dim)
            self.assertEqual(idx_0dim, refidx_0dim)

            y_1, idx_1 = torch.min(x, dim=1)
            refy_1, refidx_1 = torch.min(cpu_x, dim=1)
            self.assertEqual(y_1, refy_1)
            self.assertEqual(idx_1, refidx_1)

            y_1 = torch.ones(n, h, w, device='mps', dtype=torch.float)
            idx_1 = torch.ones(n, h, w, device='mps', dtype=torch.int64)
            torch.min(x, dim=1, out=(y_1, idx_1))
            refy_1, refidx_1 = torch.min(cpu_x, dim=1)
            self.assertEqual(y_1, refy_1)
            self.assertEqual(idx_1, refidx_1)

            y_1dim, idx_1dim = torch.min(x, dim=1, keepdim=True)
            refy_1dim, refidx_1dim = torch.min(cpu_x, dim=1, keepdim=True)
            self.assertEqual(y_1dim, refy_1dim)
            self.assertEqual(idx_1dim, refidx_1dim)

            y_1dim = torch.ones(n, 1, h, w, device='mps', dtype=torch.float)
            idx_1dim = torch.ones(n, 1, h, w, device='mps', dtype=torch.int64)
            torch.min(x, dim=1, keepdim=True, out=(y_1dim, idx_1dim))
            refy_1dim, refidx_1dim = torch.min(cpu_x, keepdim=True, dim=1)
            self.assertEqual(y_1dim, refy_1dim)
            self.assertEqual(idx_1dim, refidx_1dim)

            y_2, idx_2 = torch.min(x, dim=2)
            refy_2, refidx_2 = torch.min(cpu_x, dim=2)
            self.assertEqual(y_2, refy_2)
            self.assertEqual(idx_2, refidx_2)

            y_2 = torch.ones(n, c, w, device='mps', dtype=torch.float)
            idx_2 = torch.ones(n, c, w, device='mps', dtype=torch.int64)
            torch.min(x, dim=2, out=(y_2, idx_2))
            refy_2, refidx_2 = torch.min(cpu_x, dim=2)
            self.assertEqual(y_2, refy_2)
            self.assertEqual(idx_2, refidx_2)

            y_2dim, idx_2dim = torch.min(x, dim=2, keepdim=True)
            refy_2dim, refidx_2dim = torch.min(cpu_x, dim=2, keepdim=True)
            self.assertEqual(y_2dim, refy_2dim)
            self.assertEqual(idx_2dim, refidx_2dim)

            y_2dim = torch.ones(n, c, 1, w, device='mps', dtype=torch.float)
            idx_2dim = torch.ones(n, c, 1, w, device='mps', dtype=torch.int64)
            torch.min(x, dim=2, keepdim=True, out=(y_2dim, idx_2dim))
            refy_2dim, refidx_2dim = torch.min(cpu_x, dim=2, keepdim=True,)
            self.assertEqual(y_2dim, refy_2dim)
            self.assertEqual(idx_2dim, refidx_2dim)

            y_3, idx_3 = torch.min(x, dim=3)
            refy_3, refidx_3 = torch.min(cpu_x, dim=3)
            self.assertEqual(y_3, refy_3)
            self.assertEqual(idx_3, refidx_3)

            y_3 = torch.ones(n, c, h, device='mps', dtype=torch.float)
            idx_3 = torch.ones(n, c, h, device='mps', dtype=torch.int64)
            torch.min(x, dim=3, out=(y_3, idx_3))
            refy_3, refidx_3 = torch.min(cpu_x, dim=3)
            self.assertEqual(y_3, refy_3)
            self.assertEqual(idx_3, refidx_3)

            y_3dim, idx_3dim = torch.min(x, dim=3, keepdim=True)
            refy_3dim, refidx_3dim = torch.min(cpu_x, dim=3, keepdim=True)
            self.assertEqual(y_3dim, refy_3dim)
            self.assertEqual(idx_3dim, refidx_3dim)

            y_3dim = torch.ones(n, c, h, 1, device='mps', dtype=torch.float)
            idx_3dim = torch.ones(n, c, h, 1, device='mps', dtype=torch.int64)
            torch.min(x, dim=3, keepdim=True, out=(y_3dim, idx_3dim))
            refy_3dim, refidx_3dim = torch.min(cpu_x, dim=3, keepdim=True,)
            self.assertEqual(y_3dim, refy_3dim)
            self.assertEqual(idx_3dim, refidx_3dim)

        helper(2, 8, 4, 5)

    # Test forward sum
    def test_sum(self):
        def helper(n, c, h, w, dtype=torch.float32):
            cpu_x = None
            x = None
            if (dtype not in [torch.float32, torch.bool]):
                cpu_x = torch.randint(50, (n, c, h, w), device='cpu', dtype=dtype, requires_grad=False)
                x = cpu_x.detach().clone().to('mps')
            elif (dtype == torch.bool):
                cpu_x = torch.randint(2, (n, c, h, w), device='cpu', dtype=dtype, requires_grad=False)
                x = cpu_x.detach().clone().to('mps')
            else:
                cpu_x = torch.randn(n, c, h, w, device='cpu', dtype=dtype, requires_grad=True)
                x = cpu_x.detach().clone().to('mps').requires_grad_()

            all_sum = torch.sum(x)
            all_sum_cpu = torch.sum(cpu_x)

            self.assertEqual(all_sum, all_sum_cpu)

            nil_dim_sum = torch.sum(x, dim=[])
            nil_dim_sum_cpu = torch.sum(cpu_x, dim=[])

            self.assertEqual(nil_dim_sum, nil_dim_sum_cpu)

            nil_dim_sum_keepdim = torch.sum(x, dim=[], keepdim=True)
            nil_dim_sum_cpu_keepdim = torch.sum(cpu_x, dim=[], keepdim=True)

            self.assertEqual(nil_dim_sum_keepdim, nil_dim_sum_cpu_keepdim)

            zero_dim_sum = torch.sum(x, dim=[0])
            zero_dim_sum_cpu = torch.sum(cpu_x, dim=[0])

            self.assertEqual(zero_dim_sum, zero_dim_sum_cpu)

            zero_dim_sum_keepdim = torch.sum(x, dim=[0], keepdim=True)
            zero_dim_sum_cpu_keepdim = torch.sum(cpu_x, dim=[0], keepdim=True)

            self.assertEqual(zero_dim_sum_keepdim, zero_dim_sum_cpu_keepdim)

            zero_one_dim_sum = torch.sum(x, dim=[0, 1])
            zero_one_dim_sum_cpu = torch.sum(cpu_x, dim=[0, 1])

            self.assertEqual(zero_one_dim_sum, zero_one_dim_sum_cpu)

            zero_one_dim_sum_keepdim = torch.sum(x, dim=[0, 1], keepdim=True)
            zero_one_dim_sum_cpu_keepdim = torch.sum(cpu_x, dim=[0, 1], keepdim=True)

            self.assertEqual(zero_one_dim_sum_keepdim, zero_one_dim_sum_cpu_keepdim)

            two_three_dim_sum = torch.sum(x, dim=[2, 3])
            two_three_dim_sum_cpu = torch.sum(cpu_x, dim=[2, 3])

            self.assertEqual(two_three_dim_sum, two_three_dim_sum_cpu)

            two_three_keepdim_sum = torch.sum(x, dim=[2, 3], keepdim=True)
            two_three_dim_keepsum_cpu = torch.sum(cpu_x, dim=[2, 3], keepdim=True)

            self.assertEqual(two_three_keepdim_sum, two_three_dim_keepsum_cpu)

        helper(2, 8, 4, 5)
        helper(2, 8, 4, 5, dtype=torch.int32)
        helper(2, 8, 4, 5, dtype=torch.int64)
        helper(2, 8, 4, 5, dtype=torch.bool)

    # Test forward prod
    def test_prod(self):
        def helper(shape, dtype=torch.float32):
            cpu_x = None
            x = None
            if (dtype not in [torch.float32, torch.bool]):
                cpu_x = torch.randint(1, 6, shape, device='cpu', dtype=dtype, requires_grad=False)
                x = cpu_x.detach().clone().to('mps')
            elif (dtype == torch.bool):
                cpu_x = torch.randint(2, shape, device='cpu', dtype=dtype, requires_grad=False)
                x = cpu_x.detach().clone().to('mps')
            else:
                cpu_x = torch.randn(shape, device='cpu', dtype=dtype, requires_grad=True)
                x = cpu_x.detach().clone().to('mps').requires_grad_()

            all_prod = torch.prod(x)
            all_prod_cpu = torch.prod(cpu_x)

            self.assertEqual(all_prod, all_prod_cpu)

            for dim in range(len(shape)):
                dim_prod = torch.prod(x, dim=dim)
                dim_prod_cpu = torch.prod(cpu_x, dim=dim)

                self.assertEqual(dim_prod, dim_prod_cpu)

                dim_prod_keepdim = torch.prod(x, dim=dim, keepdim=True)
                dim_prod_cpu_keepdim = torch.prod(cpu_x, dim=dim, keepdim=True)

                self.assertEqual(dim_prod_keepdim, dim_prod_cpu_keepdim)

        for dtype in [torch.float32, torch.int32, torch.int64, torch.bool]:
            helper((2, 3), dtype)

    # Test forward mean
    def test_mean(self):
        def helper(n, c, h, w):
            cpu_x = torch.randn(n, c, h, w, device='cpu', dtype=torch.float, requires_grad=True)
            x = cpu_x.detach().clone().to('mps').requires_grad_()

            all_mean = torch.mean(x)
            all_mean_cpu = torch.mean(cpu_x)

            self.assertEqual(all_mean, all_mean_cpu)

            nil_dim_mean = torch.mean(x, dim=[])
            nil_dim_mean_cpu = torch.mean(cpu_x, dim=[])

            self.assertEqual(nil_dim_mean, nil_dim_mean_cpu)

            nil_dim_mean_keepdim = torch.mean(x, dim=[], keepdim=True)
            nil_dim_mean_cpu_keepdim = torch.mean(cpu_x, dim=[], keepdim=True)

            self.assertEqual(nil_dim_mean_keepdim, nil_dim_mean_cpu_keepdim)

            zero_dim_mean = torch.mean(x, dim=[0])
            zero_dim_mean_cpu = torch.mean(cpu_x, dim=[0])

            self.assertEqual(zero_dim_mean, zero_dim_mean_cpu)

            zero_dim_mean_keepdim = torch.mean(x, dim=[0], keepdim=True)
            zero_dim_mean_cpu_keepdim = torch.mean(cpu_x, dim=[0], keepdim=True)

            self.assertEqual(zero_dim_mean_keepdim, zero_dim_mean_cpu_keepdim)

            zero_one_dim_mean = torch.mean(x, dim=[0, 1])
            zero_one_dim_mean_cpu = torch.mean(cpu_x, dim=[0, 1])

            self.assertEqual(zero_one_dim_mean, zero_one_dim_mean_cpu)

            zero_one_dim_mean_keepdim = torch.mean(x, dim=[0, 1], keepdim=True)
            zero_one_dim_mean_cpu_keepdim = torch.mean(cpu_x, dim=[0, 1], keepdim=True)

            self.assertEqual(zero_one_dim_mean_keepdim, zero_one_dim_mean_cpu_keepdim)

            two_three_dim_mean = torch.mean(x, dim=[2, 3])
            two_three_dim_mean_cpu = torch.mean(cpu_x, dim=[2, 3])

            self.assertEqual(two_three_dim_mean, two_three_dim_mean_cpu)

            two_three_keepdim_mean = torch.mean(x, dim=[2, 3], keepdim=True)
            two_three_dim_keepmean_cpu = torch.mean(cpu_x, dim=[2, 3], keepdim=True)

            self.assertEqual(two_three_keepdim_mean, two_three_dim_keepmean_cpu)

        helper(2, 8, 4, 5)

    # Test std
    def test_std(self):
        def helper(shape):
            cpu_x = torch.randn(shape, device='cpu', dtype=torch.float, requires_grad=False)
            x = cpu_x.detach().clone().to('mps')

            all_std = torch.std(x, unbiased=False)
            all_std_cpu = torch.std(cpu_x, unbiased=False)

            self.assertEqual(all_std, all_std_cpu)

            nil_dim_std = torch.std(x, dim=[], unbiased=False)
            nil_dim_std_cpu = torch.std(cpu_x, dim=[], unbiased=False)

            self.assertEqual(nil_dim_std, nil_dim_std_cpu)

            nil_dim_std_keepdim = torch.std(x, dim=[], keepdim=True, unbiased=False)
            nil_dim_std_cpu_keepdim = torch.std(cpu_x, dim=[], keepdim=True, unbiased=False)

            self.assertEqual(nil_dim_std_keepdim, nil_dim_std_cpu_keepdim)

            zero_dim_std = torch.std(x, dim=[0], unbiased=False)
            zero_dim_std_cpu = torch.std(cpu_x, dim=[0], unbiased=False)

            self.assertEqual(zero_dim_std, zero_dim_std_cpu)

            zero_dim_std_keepdim = torch.std(x, dim=[0], keepdim=True, unbiased=False)
            zero_dim_std_cpu_keepdim = torch.std(cpu_x, dim=[0], keepdim=True, unbiased=False)

            self.assertEqual(zero_dim_std_keepdim, zero_dim_std_cpu_keepdim)

            zero_one_dim_std = torch.std(x, dim=[0, 1], unbiased=False)
            zero_one_dim_std_cpu = torch.std(cpu_x, dim=[0, 1], unbiased=False)

            self.assertEqual(zero_one_dim_std, zero_one_dim_std_cpu)

            zero_one_dim_std_keepdim = torch.std(x, dim=[0, 1], keepdim=True, unbiased=False)
            zero_one_dim_std_cpu_keepdim = torch.std(cpu_x, dim=[0, 1], keepdim=True, unbiased=False)

            self.assertEqual(zero_one_dim_std_keepdim, zero_one_dim_std_cpu_keepdim)

            two_three_dim_std = torch.std(x, dim=[2, 3], unbiased=False)
            two_three_dim_std_cpu = torch.std(cpu_x, dim=[2, 3], unbiased=False)

            self.assertEqual(two_three_dim_std, two_three_dim_std_cpu)

            two_three_keepdim_std = torch.std(x, dim=[2, 3], keepdim=True, unbiased=False)
            two_three_dim_keepstd_cpu = torch.std(cpu_x, dim=[2, 3], keepdim=True, unbiased=False)

            self.assertEqual(two_three_keepdim_std, two_three_dim_keepstd_cpu)

            all_std = torch.std(x, unbiased=True)
            all_std_cpu = torch.std(cpu_x, unbiased=True)

            self.assertEqual(all_std, all_std_cpu)

            nil_dim_std = torch.std(x, dim=[], unbiased=True)
            nil_dim_std_cpu = torch.std(cpu_x, dim=[], unbiased=True)

            self.assertEqual(nil_dim_std, nil_dim_std_cpu)

            nil_dim_std_keepdim = torch.std(x, dim=[], keepdim=True, unbiased=True)
            nil_dim_std_cpu_keepdim = torch.std(cpu_x, dim=[], keepdim=True, unbiased=True)

            self.assertEqual(nil_dim_std_keepdim, nil_dim_std_cpu_keepdim)

            zero_dim_std = torch.std(x, dim=[0], unbiased=True)
            zero_dim_std_cpu = torch.std(cpu_x, dim=[0], unbiased=True)

            self.assertEqual(zero_dim_std, zero_dim_std_cpu)

            zero_dim_std_keepdim = torch.std(x, dim=[0], keepdim=True, unbiased=True)
            zero_dim_std_cpu_keepdim = torch.std(cpu_x, dim=[0], keepdim=True, unbiased=True)

            self.assertEqual(zero_dim_std_keepdim, zero_dim_std_cpu_keepdim)

            zero_one_dim_std = torch.std(x, dim=[0, 1], unbiased=True)
            zero_one_dim_std_cpu = torch.std(cpu_x, dim=[0, 1], unbiased=True)

            self.assertEqual(zero_one_dim_std, zero_one_dim_std_cpu)

            zero_one_dim_std_keepdim = torch.std(x, dim=[0, 1], keepdim=True, unbiased=True)
            zero_one_dim_std_cpu_keepdim = torch.std(cpu_x, dim=[0, 1], keepdim=True, unbiased=True)

            self.assertEqual(zero_one_dim_std_keepdim, zero_one_dim_std_cpu_keepdim)

            two_three_dim_std = torch.std(x, dim=[2, 3], unbiased=True)
            two_three_dim_std_cpu = torch.std(cpu_x, dim=[2, 3], unbiased=True)

            self.assertEqual(two_three_dim_std, two_three_dim_std_cpu)

            two_three_keepdim_std = torch.std(x, dim=[2, 3], keepdim=True, unbiased=True)
            two_three_dim_keepstd_cpu = torch.std(cpu_x, dim=[2, 3], keepdim=True, unbiased=True)

            self.assertEqual(two_three_keepdim_std, two_three_dim_keepstd_cpu)

        helper((4, 5, 6, 7))
        # verify if a change in shape of input would cause problems with graph caching
        helper((9, 5, 6, 7))

    # Test var
    def test_var_simple(self):
        def helper():

            shape = [2, 3, 4, 5]

            cpu_x = torch.randn(shape, device='cpu', dtype=torch.float, requires_grad=False)
            x = cpu_x.detach().clone().to('mps')

            for unbiased in [False, True]:
                for keepdim in [False, True]:

                    zero_dim_var = x.var(-1, keepdim=keepdim, unbiased=unbiased)
                    zero_dim_var_cpu = cpu_x.var(-1, keepdim=keepdim, unbiased=unbiased)

                    self.assertEqual(zero_dim_var, zero_dim_var_cpu)

                    all_var = torch.var(x, unbiased=unbiased)
                    all_var_cpu = torch.var(cpu_x, unbiased=unbiased)

                    self.assertEqual(all_var, all_var_cpu)

                    nil_dim_var = torch.var(x, dim=[], keepdim=keepdim, unbiased=unbiased)
                    nil_dim_var_cpu = torch.var(cpu_x, dim=[], keepdim=keepdim, unbiased=unbiased)

                    self.assertEqual(nil_dim_var, nil_dim_var_cpu)

                    zero_dim_var = torch.var(x, dim=[0], keepdim=keepdim, unbiased=unbiased)
                    zero_dim_var_cpu = torch.var(cpu_x, dim=[0], keepdim=keepdim, unbiased=unbiased)

                    self.assertEqual(zero_dim_var, zero_dim_var_cpu)

                    zero_one_dim_var = torch.var(x, dim=[0, -1], keepdim=keepdim, unbiased=unbiased)
                    zero_one_dim_var_cpu = torch.var(cpu_x, dim=[0, -1], keepdim=keepdim, unbiased=unbiased)

                    self.assertEqual(zero_one_dim_var, zero_one_dim_var_cpu)

                    two_three_dim_var = torch.var(x, dim=[2, 3], keepdim=keepdim, unbiased=unbiased)
                    two_three_dim_var_cpu = torch.var(cpu_x, dim=[2, 3], keepdim=keepdim, unbiased=unbiased)

                    self.assertEqual(two_three_dim_var, two_three_dim_var_cpu)

        helper()

    # Test forward amax
    def test_amax(self):
        def helper(shape, dim, keepdim):
            cpu_x = torch.randn(shape, device='cpu', dtype=torch.float, requires_grad=True)
            x = cpu_x.detach().clone().to('mps').requires_grad_()

            result = torch.amax(x, dim=dim, keepdim=keepdim)
            result_cpu = torch.amax(cpu_x, dim=dim, keepdim=keepdim)

            cpu_grad = torch.randn(result_cpu.shape)
            grad = cpu_grad.to('mps')

            result_cpu.backward(gradient=cpu_grad)
            result.backward(gradient=grad)

            self.assertEqual(result, result_cpu)
            self.assertEqual(x.grad, cpu_x.grad)

        for dim in ([], [0], [0, 1], [2, 3]):
            for keepdim in [False, True]:
                helper((2, 8, 4, 5), dim, keepdim)

    # Test forward amin
    def test_amin(self):
        def helper(shape, dim, keepdim):
            cpu_x = torch.randn(shape, device='cpu', dtype=torch.float, requires_grad=True)
            x = cpu_x.detach().clone().to('mps').requires_grad_()

            result = torch.amin(x, dim=dim, keepdim=keepdim)
            result_cpu = torch.amin(cpu_x, dim=dim, keepdim=keepdim)

            cpu_grad = torch.randn(result_cpu.shape)
            grad = cpu_grad.to('mps')

            result_cpu.backward(gradient=cpu_grad)
            result.backward(gradient=grad)

            self.assertEqual(result, result_cpu)
            self.assertEqual(x.grad, cpu_x.grad)

        for dim in ([], [0], [0, 1], [2, 3]):
            for keepdim in [False, True]:
                helper((2, 8, 4, 5), dim, keepdim)

    # Test minimum and maximum
    def test_minimum_maximum(self):
        def helper(n, c, h, w):
            cpu_x = torch.randn(n, c, h, w, device='cpu', dtype=torch.float, requires_grad=False)
            cpu_y = torch.randn(n, c, h, w, device='cpu', dtype=torch.float, requires_grad=False)
            mps_x = cpu_x.detach().clone().to('mps')
            mps_y = cpu_y.detach().clone().to('mps')

            minimum_result_cpu = torch.minimum(cpu_x, cpu_y)
            minimum_result_mps = torch.minimum(mps_x, mps_y)
            self.assertEqual(minimum_result_cpu, minimum_result_mps)

            maximum_result_cpu = torch.maximum(cpu_x, cpu_y)
            maximum_result_mps = torch.maximum(mps_x, mps_y)
            self.assertEqual(maximum_result_cpu, maximum_result_mps)

        helper(1, 1, 4, 5)

    # Test clamp_min
    def test_clamp_min(self):
        def helper(n, c, h, w):
            cpu_x = torch.randn(n, c, h, w, device='cpu', dtype=torch.float, requires_grad=False)
            x = cpu_x.detach().clone().to('mps')

            cpu_min_t = torch.randn(n, c, h, w, device='cpu', dtype=torch.float, requires_grad=False)
            min_t = cpu_min_t.detach().clone().to('mps')

            clamp_min_result = torch.clamp_min(x, min=5.0)
            clamp_min_result_cpu = torch.clamp_min(cpu_x, min=5.0)

            self.assertEqual(clamp_min_result, clamp_min_result_cpu)

            clamp_min_t_result = torch.clamp_min(x, min=min_t)
            clamp_min_t_result_cpu = torch.clamp_min(cpu_x, min=cpu_min_t)

            self.assertEqual(clamp_min_t_result, clamp_min_t_result_cpu)

        helper(2, 8, 4, 5)

    # Test clamp_max

    def test_clamp_max(self):
        def helper(n, c, h, w):
            cpu_x = torch.randn(n, c, h, w, device='cpu', dtype=torch.float, requires_grad=False)
            x = cpu_x.detach().clone().to('mps')

            cpu_max_t = torch.randn(n, c, h, w, device='cpu', dtype=torch.float, requires_grad=False)
            max_t = cpu_max_t.detach().clone().to('mps')

            clamp_max_result = torch.clamp_max(x, max=100.0)
            clamp_max_result_cpu = torch.clamp_max(cpu_x, max=100.0)

            self.assertEqual(clamp_max_result, clamp_max_result_cpu)

            clamp_max_t_result = torch.clamp_max(x, max=max_t)
            clamp_max_t_result_cpu = torch.clamp_max(cpu_x, max=cpu_max_t)

            self.assertEqual(clamp_max_t_result, clamp_max_t_result_cpu)

        helper(2, 8, 4, 5)

    # Test clamp
    def test_clamp(self):
        def helper(n, c, h, w):
            import numpy as np
            upper_bound = 1000
            half_upper_bound = upper_bound / 2

            # x=[0..1000)
            x_arr = upper_bound * np.random.random_sample(size=(n, c, h, w)).astype(np.float32)
            cpu_x = torch.tensor(x_arr, device='cpu', dtype=torch.float, requires_grad=False)
            x = cpu_x.detach().clone().to('mps')

            # x=[0..500)
            min_arr = half_upper_bound * np.random.random_sample(size=(n, c, h, w)).astype(np.float32)
            cpu_min_t = torch.tensor(min_arr, device='cpu', dtype=torch.float, requires_grad=False)
            min_t = cpu_min_t.detach().clone().to('mps')

            # x=[500..1000), to ensure max's are greater than mins
            max_arr = (half_upper_bound * np.random.random_sample(size=(n, c, h, w)).astype(np.float32)) + half_upper_bound
            cpu_max_t = torch.tensor(max_arr, device='cpu', dtype=torch.float, requires_grad=False)
            max_t = cpu_max_t.detach().clone().to('mps')

            # [200..600]: just an arbitrary range between [0..1000]
            clamp_result = torch.clamp(x, min=200.0, max=600.0)
            clamp_result_cpu = torch.clamp(cpu_x, min=200.0, max=600.0)
            self.assertEqual(clamp_result, clamp_result_cpu)

            # test optional scalar refs and cached graph keys by passing only max
            clamp_opt_result = torch.clamp(x, max=600.0)
            clamp_opt_result_cpu = torch.clamp(cpu_x, max=600.0)
            self.assertEqual(clamp_opt_result, clamp_opt_result_cpu)

            clamp_t_result = torch.clamp(x, min=min_t, max=max_t)
            clamp_t_result_cpu = torch.clamp(cpu_x, min=cpu_min_t, max=cpu_max_t)
            self.assertEqual(clamp_t_result, clamp_t_result_cpu)

            # test optional tensor refs and cached graph keys by passing only max
            clamp_topt_result = torch.clamp(x, max=max_t)
            clamp_topt_result_cpu = torch.clamp(cpu_x, max=cpu_max_t)
            self.assertEqual(clamp_topt_result, clamp_topt_result_cpu)

            # test inplace clamping
            x.clamp_(min=200.0, max=600.0)
            cpu_x.clamp_(min=200.0, max=600.0)
            self.assertEqual(cpu_x, x)

        helper(2, 8, 4, 5)

    def test_divmode(self):
        def helper(shape, rounding_mode):
            for dtype in [torch.float32, torch.float16, torch.int32, torch.int64]:
                if ((rounding_mode is not None and "floor" in rounding_mode and dtype == torch.int64) or
                        (rounding_mode is not None and "trunc" in rounding_mode and dtype == torch.float16)) is False:
                    cpu_x = None
                    cpu_y = None
                    if (dtype in [torch.float32, torch.float16]):
                        cpu_x = torch.randn(shape, device='cpu', dtype=dtype, requires_grad=False)
                        cpu_y = torch.randn(shape, device='cpu', dtype=dtype, requires_grad=False)
                    else:
                        cpu_x = torch.randint(-10, 0, shape, device='cpu', dtype=dtype, requires_grad=False)
                        cpu_y = torch.randint(-10, 0, shape, device='cpu', dtype=dtype, requires_grad=False)

                    mps_x = cpu_x.detach().clone().to('mps')
                    # clamp to avoid division by 0
                    mps_y = cpu_y.detach().clone().to('mps')

                    if (rounding_mode == "floor_divide"):
                        result_div_cpu = torch.floor_divide(cpu_x, cpu_y)
                        result_div_mps = torch.floor_divide(mps_x, mps_y)
                        self.assertEqual(result_div_mps, result_div_cpu)
                    else:
                        result_div_cpu = torch.div(cpu_x, cpu_y, rounding_mode=rounding_mode)
                        result_div_mps = torch.div(mps_x, mps_y, rounding_mode=rounding_mode)
                        self.assertEqual(result_div_mps, result_div_cpu)

        helper((2, 8, 4, 5), None)
        helper((2, 8, 4, 5), "floor")
        helper((2, 8, 4, 5), "trunc")
        helper((2, 8, 4, 5), "floor_divide")

    def test_rounding(self):
        def helper(shape):
            cpu_x = torch.randn(shape, device='cpu', dtype=torch.float, requires_grad=False)
            mps_x = cpu_x.detach().clone().to('mps')

            result_floor_cpu = torch.floor(cpu_x)
            result_floor_mps = torch.floor(mps_x)
            self.assertEqual(result_floor_mps, result_floor_cpu)

            result_ceil_cpu = torch.ceil(cpu_x)
            result_ceil_mps = torch.ceil(mps_x)
            self.assertEqual(result_ceil_mps, result_ceil_cpu)

            result_trunc_cpu = torch.trunc(cpu_x)
            result_trunc_mps = torch.trunc(mps_x)
            self.assertEqual(result_trunc_mps, result_trunc_cpu)

            result_round_cpu = torch.round(cpu_x)
            result_round_mps = torch.round(mps_x)
            self.assertEqual(result_round_mps, result_round_cpu)

        helper((2, 6, 3, 5))
        helper((2, 8, 4, 5))

    def test_remainder(self):
        res_cpu = torch.remainder(
            torch.tensor([-3, -2, -1, 1, 2, 3], dtype=torch.int32, device="cpu"), torch.tensor(2, device="cpu", dtype=torch.int32))
        res_mps = torch.remainder(
            torch.tensor([-3, -2, -1, 1, 2, 3], dtype=torch.int32, device="mps"), torch.tensor(2, device="mps", dtype=torch.int32))
        self.assertEqual(res_cpu, res_mps)

        res_cpu = torch.remainder(
            torch.tensor([1, 2, 3, 4, 5], dtype=torch.int32, device="cpu"), -1.5)
        res_mps = torch.remainder(
            torch.tensor([1, 2, 3, 4, 5], dtype=torch.int32, device="mps"), -1.5)
        self.assertEqual(res_cpu, res_mps)

    def test_expand(self):
        def helper(n, c):
            values = [[1.0], [4.0], [7.0]]
            cpu_x = torch.tensor(values, device='cpu')
            x = cpu_x.detach().clone().to('mps')

            strided_cpu = torch.as_strided(cpu_x, (3, 4), (1, 0))
            strided_mps = torch.as_strided(x, (3, 4), (1, 0))

            self.assertEqual(strided_mps, strided_cpu)

        helper(3, 1)

    def test_im2col(self):
        def helper(x):
            return torch.nn.functional.unfold(x, kernel_size=(10, 15), dilation=2, padding=5, stride=3)
        x_cpu = torch.rand(1, 1, 200, 100)
        x = x_cpu.detach().clone().to('mps')
        self.assertEqual(helper(x_cpu), helper(x))

    def test_select(self):
        def helper(n, c):
            cpu_x = torch.randn(n, c, device='cpu', dtype=torch.float, requires_grad=True)
            x = cpu_x.detach().clone().to('mps').requires_grad_()

            strided_cpu = torch.as_strided(cpu_x, (3, 1), (3, 1))
            strided_mps = torch.as_strided(x, (3, 1), (3, 1))
            self.assertEqual(strided_mps, strided_cpu)

            strided_cpu = torch.as_strided(cpu_x, (1, 3), (3, 1))
            strided_mps = torch.as_strided(x, (1, 3), (3, 1))
            self.assertEqual(strided_mps, strided_cpu)

            strided_cpu = torch.as_strided(cpu_x, (3, 1), (3, 1), storage_offset=1)
            strided_mps = torch.as_strided(x, (3, 1), (3, 1), storage_offset=1)

            self.assertEqual(strided_mps, strided_cpu)

        helper(3, 3)

    def test_topk(self):
        def helper(shape):
            cpu_x = torch.randn(shape, device='cpu', dtype=torch.float, requires_grad=False)
            x = cpu_x.detach().clone().to('mps')
            for largest_val in [True, False]:
                if (type(shape) == tuple):
                    for curr_dim in range(0, len(shape)):
                        dim_size = shape[curr_dim]
                        for k in range(1, dim_size + 1):
                            topk_values, topk_indices = torch.topk(x, k, dim=curr_dim, largest=largest_val)
                            topk_values_cpu, topk_indices_cpu = torch.topk(cpu_x, k, dim=curr_dim, largest=largest_val)
                            self.assertEqual(topk_values, topk_values_cpu)
                            self.assertEqual(topk_indices, topk_indices_cpu)
                else:
                    for k in range(1, shape):
                        topk_values, topk_indices = torch.topk(x, k, dim=0, largest=largest_val)
                        topk_values_cpu, topk_indices_cpu = torch.topk(cpu_x, k, dim=0, largest=largest_val)
                        self.assertEqual(topk_values, topk_values_cpu)
                        self.assertEqual(topk_indices, topk_indices_cpu)

        helper(2)
        helper((5, 1))
        helper((1, 5))
        helper((5, 9, 7, 4))
        helper((50, 20, 7, 4))

    def test_sort(self):
        for SIZE in (4, 2049):
            device = 'mps'
            x = torch.rand(4, SIZE, device=device)
            res1val, res1ind = torch.sort(x)

            res2val = torch.tensor((), device=device)
            res2ind = torch.tensor((), device=device, dtype=torch.long)
            torch.sort(x, out=(res2val, res2ind))
            self.assertEqual(res1val, res2val, atol=0, rtol=0)
            self.assertEqual(res1ind, res2ind, atol=0, rtol=0)
            self.assertEqual(torch.argsort(x), res1ind)
            self.assertEqual(x.argsort(), res1ind)

            self.assertEqual(
                torch.sort(torch.tensor((50, 40, 30, 20, 10), device=device))[0],
                torch.tensor((10, 20, 30, 40, 50), device=device),
                atol=0, rtol=0
            )

    def test_upsample_nearest2d(self):
        def helper(N, C, H, W, memory_format):
            inputCPU = torch.arange(N * C * H * W, device='cpu', dtype=torch.float,
                                    requires_grad=True).reshape(N, C, H, W).to(memory_format=memory_format)
            inputCPU.retain_grad()
            inputMPS = inputCPU.detach().to('mps').requires_grad_()

            values = [1, 2, 5, 10, 40]

            for i in values:
                for j in values:
                    upsample_nearest2d = nn.UpsamplingNearest2d(scale_factor=(i, j))

                    outputCPU = upsample_nearest2d(inputCPU)
                    outputMPS = upsample_nearest2d(inputMPS)

                    self.assertEqual(outputCPU, outputMPS)
                    upsample_nearest2d = nn.UpsamplingNearest2d((i * H, j * W))

                    outputCPU = upsample_nearest2d(inputCPU)
                    outputMPS = upsample_nearest2d(inputMPS)

                    self.assertEqual(outputCPU, outputMPS)

                    outputCPU.backward(gradient=torch.full_like(outputCPU, 0.3))
                    outputMPS.backward(gradient=torch.full_like(outputMPS, 0.3))

                    self.assertEqual(inputCPU.grad, inputMPS.grad)

        for memory_format in [torch.channels_last, torch.contiguous_format]:
            helper(1, 1, 4, 4, memory_format=memory_format)
            helper(7, 5, 3, 2, memory_format=memory_format)

    def test_upsample_bilinear2d(self):
        def helper(N, C, H, W):
            inputCPU = torch.arange(N * C * H * W, device='cpu', dtype=torch.float,
                                    requires_grad=True).reshape(N, C, H, W)
            inputCPU.retain_grad()
            inputMPS = inputCPU.detach().clone().to('mps').requires_grad_()

            values = [1, 2, 5, 10, 40]

            for i in values:
                for j in values:
                    upsample_bilinear2d = nn.UpsamplingBilinear2d(scale_factor=(i, j))

                    outputCPU = upsample_bilinear2d(inputCPU)
                    outputMPS = upsample_bilinear2d(inputMPS)

                    self.assertEqual(outputCPU, outputMPS)

                    upsample_bilinear2d = nn.UpsamplingBilinear2d((i * H, j * W))

                    outputCPU = upsample_bilinear2d(inputCPU)
                    outputMPS = upsample_bilinear2d(inputMPS)

                    self.assertEqual(outputCPU, outputMPS)

                    outputCPU.backward(gradient=torch.full_like(outputCPU, 0.3))
                    outputMPS.backward(gradient=torch.full_like(outputMPS, 0.3))

                    self.assertEqual(inputCPU.grad, inputMPS.grad)

        helper(1, 1, 4, 4)
        helper(7, 5, 3, 2)

    def test_interpolate(self):
        def helper(shape, output_size, scales, mode, align_corners=False):
            inputCPU = torch.randn(shape, device='cpu', dtype=torch.float, requires_grad=True)
            inputCPU.retain_grad()
            inputMPS = inputCPU.detach().clone().to('mps').requires_grad_()

            # align_corners is used for 2D interpolation only
            if (align_corners is True and len(shape) > 3 and mode == 'bilinear'):
                if scales is not None:
                    outputCPU = nn.functional.interpolate(inputCPU, scale_factor=scales, mode=mode, align_corners=align_corners)
                    outputMPS = nn.functional.interpolate(inputMPS, scale_factor=scales, mode=mode, align_corners=align_corners)
                else:
                    outputCPU = nn.functional.interpolate(inputCPU, size=output_size, mode=mode, align_corners=align_corners)
                    outputMPS = nn.functional.interpolate(inputMPS, size=output_size, mode=mode, align_corners=align_corners)
            elif scales is not None:
                outputCPU = nn.functional.interpolate(inputCPU, scale_factor=scales, mode=mode)
                outputMPS = nn.functional.interpolate(inputMPS, scale_factor=scales, mode=mode)
            else:
                outputCPU = nn.functional.interpolate(inputCPU, size=output_size, mode=mode)
                outputMPS = nn.functional.interpolate(inputMPS, size=output_size, mode=mode)

            self.assertEqual(outputCPU, outputMPS)

            # backward pass (chose 0.6 just to have the grad_output != 1)
            outputCPU.backward(gradient=torch.full_like(outputCPU, 0.6))
            outputMPS.backward(gradient=torch.full_like(outputMPS, 0.6))
            self.assertEqual(inputCPU.grad, inputMPS.grad)

        # 1D interpolation
        for mode in ['nearest', 'nearest-exact']:
            helper([2, 3, 4], [3], None, mode)  # downsample with size
            helper([2, 3, 4], [6], None, mode)  # upsample with size
            helper([2, 3, 4], None, [0.6], mode)  # downsample with scale factor
            helper([2, 3, 4], None, [1.7], mode)  # upsample with scale factor
        # 2D interpolation
        for mode in ['nearest', 'nearest-exact', 'bilinear']:
            helper([2, 3, 4, 5], [3, 4], None, mode)  # downsample_nearest with size
            helper([2, 3, 4, 5], [6, 7], None, mode)  # upsample_nearest with size
            helper([2, 3, 4, 5], None, [0.6, 0.7], mode)  # downsample_nearest with scale factor
            helper([2, 3, 4, 5], None, [1.4, 1.7], mode)  # upsample_nearest with scale factor
        # align_corners=True
        helper([2, 3, 4, 5], [3, 4], None, 'bilinear', True)
        helper([2, 3, 4, 5], None, [1.4, 1.7], 'bilinear', True)

    # Test concat forward
    def test_cat1(self):
        def helper(shape_x, shape_y, shape_z):
            cpu_x = torch.randn(shape_x, device='cpu', dtype=torch.float, requires_grad=False)
            x = cpu_x.detach().clone().to('mps')

            cpu_y = torch.randn(shape_y, device='cpu', dtype=torch.float, requires_grad=False)
            y = cpu_y.detach().clone().to('mps')

            cpu_z = torch.randn(shape_z, device='cpu', dtype=torch.float, requires_grad=False)
            z = cpu_z.detach().clone().to('mps')

            cat = torch.cat([x, y, z], dim=1)
            cat_cpu = torch.cat([cpu_x, cpu_y, cpu_z], dim=1)

            self.assertEqual(cat, cat_cpu)

        helper([2, 2, 4, 5], [2, 3, 4, 5], [2, 5, 4, 5])
        helper([2, 2, 6, 5], [2, 3, 6, 5], [2, 5, 6, 5])
        helper([0, 2, 4, 5], [0, 3, 4, 5], [0, 5, 4, 5])
        helper([2, 2, 6, 5], [0], [2, 5, 6, 5])
        helper([0], [2, 3, 6, 5], [2, 5, 6, 5])
        helper([2, 3, 4, 5], [2, 5, 4, 5], [0])
        helper([2, 2, 6, 5], [2, 0, 6, 5], [2, 5, 6, 5])
        helper([2, 0, 6, 5], [2, 3, 6, 5], [2, 5, 6, 5])
        helper([2, 0, 6, 5], [2, 3, 6, 5], [2, 0, 6, 5])

    def test_constant_pad(self):
        m = torch.nn.ConstantPad2d((-2, -2, -2, -2), 3.5)
        input_cpu = torch.randn(1, 16, 16, 16)
        input_mps = input_cpu.detach().clone().to("mps")
        r_cpu = m(input_cpu)
        r_mps = m(input_mps)
        self.assertEqual(r_cpu, r_mps.to("cpu"))

        # Arbitrary input dimensions
        pad = (1, 1, 0, 0, 0, 0)
        value = 3.5
        input_cpu = torch.randn((1, 1, 3, 3, 3, 3, 3, 3, 3, 3))
        input_mps = input_cpu.detach().clone().to("mps")
        r_cpu = F.pad(input_cpu, pad=pad, value=value)
        r_mps = F.pad(input_mps, pad=pad, value=value)
        self.assertEqual(r_cpu, r_mps.to("cpu"))

    def test_circular_pad(self):
        # https://github.com/pytorch/pytorch/issues/80856
        k_cpu = torch.ones(3, 3, 9, 9)
        k_mps = k_cpu.detach().clone().to("mps")

        x_cpu = torch.rand(1, 3, 32, 32)
        x_mps = x_cpu.detach().clone().to("mps")

        x_pad_cpu = F.pad(x_cpu, (2, 2, 2, 2), mode='circular')
        x_pad_mps = F.pad(x_mps, (2, 2, 2, 2), mode='circular')

        y_cpu = F.conv2d(x_pad_cpu, k_cpu)
        y_mps = F.conv2d(x_pad_mps, k_mps)

        self.assertEqual(y_cpu, y_mps.cpu())

    def test_constant_pad_4d_warning(self):
        inputCPU = torch.rand((1, 2, 2, 2, 1, 1))
        inputMPS = inputCPU.detach().clone().to('mps')
        outputCPU = F.pad(inputCPU, [0, 0, 0, 0, 0, 0, 1, 0])
        outputMPS = F.pad(inputMPS, [0, 0, 0, 0, 0, 0, 1, 0])
        self.assertEqual(outputCPU, outputMPS)

    def test_pad(self):
        def helper(shape, padding, op, value=0):
            inputCPU = torch.randn(shape, device='cpu', dtype=torch.float, requires_grad=True)
            inputCPU.retain_grad()
            inputMPS = inputCPU.detach().clone().to('mps').requires_grad_()

            if (op in [nn.ConstantPad1d, nn.ConstantPad2d, nn.ConstantPad3d]):
                padCriteria = op(padding, value)
            else:
                padCriteria = op(padding)
            outputCPU = padCriteria(inputCPU)
            outputMPS = padCriteria(inputMPS)
            self.assertEqual(outputCPU, outputMPS)

            # backward pass (chose 0.6 just to have the grad_output != 1)
            outputCPU.backward(gradient=torch.full_like(outputCPU, 0.6))
            outputMPS.backward(gradient=torch.full_like(outputMPS, 0.6))
            self.assertEqual(inputCPU.grad, inputMPS.grad)

        # 1D Padding
        helper((2, 4, 3), 2, nn.ReflectionPad1d)
        # verify if a change in shape of input would cause problems with graph caching
        helper((2, 4, 4), (1, 3), nn.ReflectionPad1d)
        # Replication 1D
        helper((2, 1, 6), 3, nn.ReplicationPad1d)
        # Constant Pad 1D
        helper((2, 3, 4), 2, nn.ConstantPad1d)
        # Constant Pad 1D with single dimension input
        helper((16), (1, 2), nn.ConstantPad1d)

        # 2D Padding
        helper((1, 2, 3, 4), (1, 1, 2, 0), nn.ReflectionPad2d)
        # verify if a change in shape of input would cause problems with graph caching
        helper((2, 4, 3, 4), (1, 1, 2, 0), nn.ReflectionPad2d)
        # this should make the padding (2, 2, 2, 2)
        helper((2, 1, 6, 8), 2, nn.ReplicationPad2d)
        # verify if a change in shape of padding would cause problems with graph caching
        helper((2, 1, 6, 8), (2, 4, 3, 5), nn.ReplicationPad2d)
        # Constant Pad 2D
        helper((2, 1, 6, 8), (2, 4, 3, 5), nn.ConstantPad2d)
        # input size < pad size
        helper((1, 2, 3), (0, 0, 0, 1), nn.ConstantPad2d)
        # pad dims < input dims
        helper((50, 9, 300), (0, 0, 0, 31), nn.ConstantPad2d)
        # pad dims == input dims
        helper((1, 3), (0, 2, 0, 1), nn.ConstantPad2d)
        # input.numel() == 0 but output.numel() > 0
        helper((0, 3, 3), (1, 1, 1, 1, 1, 1), nn.ConstantPad2d)
        # pad dims < input dims - 2
        helper((1, 2, 3, 4), (1, 2), nn.ConstantPad2d)

        # 3D Padding
        helper((2, 4, 6, 8, 4), (1, 3, 3, 5, 3, 4), nn.ReflectionPad3d)
        # verify if a change in shape of padding would cause problems with graph caching
        helper((2, 4, 6, 8, 4), (1, 3, 3, 5, 3, 4), nn.ReplicationPad3d)
        # case where input_d == pad_front/back for ReplicationPad3d
        helper((3, 4, 5, 6, 7), (1, 2, 3, 4, 5, 6), nn.ReplicationPad3d)
        # Constant Pad 3D
        helper((2, 4, 6, 8, 4), (1, 3, 3, 5, 3, 4), nn.ConstantPad3d)
        # input size < pad size
        helper((2, 4, 6), (1, 3, 3, 5, 3, 4), nn.ConstantPad3d)
        # check the workaround for the right padding bug in Monterey
        helper((1, 2, 2, 2, 2), (0, 1), nn.ConstantPad3d)

    # Test stack forward
    def test_stack(self):
        # All shapes must be same
        def helper(shape, dtype=torch.float32):

            x, cpu_x = None, None
            y, cpu_y = None, None
            z, cpu_z = None, None

            if (dtype not in [torch.float32, torch.bool]):
                cpu_x = torch.randint(50, shape, device='cpu', dtype=dtype, requires_grad=False)
                x = cpu_x.detach().clone().to('mps')
                cpu_y = torch.randint(50, shape, device='cpu', dtype=dtype, requires_grad=False)
                y = cpu_y.detach().clone().to('mps')
                cpu_z = torch.randint(50, shape, device='cpu', dtype=dtype, requires_grad=False)
                z = cpu_z.detach().clone().to('mps')
            elif (dtype == torch.bool):
                cpu_x = torch.randint(2, shape, device='cpu', dtype=dtype, requires_grad=False)
                x = cpu_x.detach().clone().to('mps')
                cpu_y = torch.randint(2, shape, device='cpu', dtype=dtype, requires_grad=False)
                y = cpu_y.detach().clone().to('mps')
                cpu_z = torch.randint(2, shape, device='cpu', dtype=dtype, requires_grad=False)
                z = cpu_z.detach().clone().to('mps')
            else:
                cpu_x = torch.randn(shape, device='cpu', dtype=dtype, requires_grad=True)
                x = cpu_x.detach().clone().to('mps').requires_grad_()
                cpu_y = torch.randn(shape, device='cpu', dtype=dtype, requires_grad=True)
                y = cpu_y.detach().clone().to('mps').requires_grad_()
                cpu_z = torch.randn(shape, device='cpu', dtype=dtype, requires_grad=True)
                z = cpu_z.detach().clone().to('mps').requires_grad_()

            stack = torch.stack([x, y, z], dim=1)
            stack_cpu = torch.stack([cpu_x, cpu_y, cpu_z], dim=1)

            self.assertEqual(stack, stack_cpu)

        helper([2, 8, 4, 5])
        helper([2, 8, 4, 5], dtype=torch.float16)
        helper([2, 8, 4, 5], dtype=torch.int32)
        helper([2, 8, 4, 5], dtype=torch.int64)
        helper([2, 8, 4, 5], dtype=torch.bool)
        # Empty test - Currently failing! Empty tensor not handled!
        # helper([0, 2, 4, 5])

    # Test abs
    def test_abs(self):
        def helper(shape):
            cpu_x = torch.randn(shape, device='cpu', dtype=torch.float, requires_grad=False)
            x = cpu_x.detach().clone().to('mps')

            abs_result = torch.abs(x)
            abs_result_cpu = torch.abs(cpu_x)

            self.assertEqual(abs_result, abs_result_cpu)

        helper((2, 8, 4, 5))

    def test_log(self):
        def helper(shape):
            cpu_x = torch.randn(shape, device='cpu', dtype=torch.float, requires_grad=False)
            x = cpu_x.detach().clone().to('mps')

            log_result = torch.log(x)
            log_result_cpu = torch.log(cpu_x)

            self.assertEqual(log_result, log_result_cpu)

        helper((2, 8, 4, 5))

    def test_log_ten(self):
        def helper(shape):
            cpu_x = torch.randn(shape, device='cpu', dtype=torch.float, requires_grad=False)
            x = cpu_x.detach().clone().to('mps')

            log_ten_result = torch.log10(x)
            log_ten_result_cpu = torch.log10(cpu_x)

            self.assertEqual(log_ten_result, log_ten_result_cpu)

        helper((2, 8, 4, 5))

    def test_log_two(self):
        def helper(shape):
            cpu_x = torch.randn(shape, device='cpu', dtype=torch.float, requires_grad=False)
            x = cpu_x.detach().clone().to('mps')

            log_two_result = torch.log2(x)
            log_two_result_cpu = torch.log2(cpu_x)

            self.assertEqual(log_two_result, log_two_result_cpu)

        helper((2, 8, 4, 5))

    def test_log1p(self):
        def helper(shape):
            cpu_x = torch.randn(shape, device='cpu', dtype=torch.float, requires_grad=False)
            x = cpu_x.detach().clone().to('mps')

            log_result = torch.log1p(x)
            log_result_cpu = torch.log1p(cpu_x)

            self.assertEqual(log_result, log_result_cpu)

        helper((2, 8, 4, 5))

    def test_logaddexp(self):
        def helper(shape):
            cpu_x = torch.randn(shape, device='cpu', dtype=torch.float, requires_grad=False)
            x = cpu_x.detach().clone().to('mps')

            cpu_y = torch.randn(shape, device='cpu', dtype=torch.float, requires_grad=False)
            y = cpu_y.detach().clone().to('mps')

            log_result = torch.logaddexp(x, y)
            log_result_cpu = torch.logaddexp(cpu_x, cpu_y)

            self.assertEqual(log_result, log_result_cpu)

        helper((2, 8, 4, 5))

    def test_logaddexp2(self):
        def helper(shape):
            cpu_x = torch.randn(shape, device='cpu', dtype=torch.float, requires_grad=False)
            x = cpu_x.detach().clone().to('mps')

            cpu_y = torch.randn(shape, device='cpu', dtype=torch.float, requires_grad=False)
            y = cpu_y.detach().clone().to('mps')

            log_result = torch.logaddexp2(x, y)
            log_result_cpu = torch.logaddexp2(cpu_x, cpu_y)

            self.assertEqual(log_result, log_result_cpu)

        helper((2, 8, 4, 5))

    # Test concat forward
    def test_cat2(self):

        def helper1(shape_x, shape_y, shape_z, shape_w):
            cpu_x = torch.randn(shape_x, device='cpu', dtype=torch.float, requires_grad=False)
            x = cpu_x.detach().clone().to('mps')

            cpu_y = torch.randn(shape_y, device='cpu', dtype=torch.float, requires_grad=False)
            y = cpu_y.detach().clone().to('mps')

            cpu_z = torch.randn(shape_z, device='cpu', dtype=torch.float, requires_grad=False)
            z = cpu_z.detach().clone().to('mps')

            cpu_w = torch.randn(shape_w, device='cpu', dtype=torch.float, requires_grad=False)
            w = cpu_w.detach().clone().to('mps')

            cat = torch.cat([x, y, z, w], dim=1)
            cat_cpu = torch.cat([cpu_x, cpu_y, cpu_z, cpu_w], dim=1)

            self.assertEqual(cat, cat_cpu)

        def helper(shape_x, shape_y, shape_z):
            cpu_x = torch.randn(shape_x, device='cpu', dtype=torch.float, requires_grad=False)
            x = cpu_x.detach().clone().to('mps')

            cpu_y = torch.randn(shape_y, device='cpu', dtype=torch.float, requires_grad=False)
            y = cpu_y.detach().clone().to('mps')

            cpu_z = torch.randn(shape_z, device='cpu', dtype=torch.float, requires_grad=False)
            z = cpu_z.detach().clone().to('mps')

            cat = torch.cat([x, y, z], dim=1)
            cat_cpu = torch.cat([cpu_x, cpu_y, cpu_z], dim=1)

            self.assertEqual(cat, cat_cpu)

        helper([2, 8, 4, 5], [2, 10, 4, 5], [2, 6, 4, 5])
        helper([2, 2, 4, 5], [2, 3, 4, 5], [2, 5, 4, 5])
        # Empty test - Currently failing! Empty tensor not handled!
        # helper([0, 2, 4, 5], [2, 0, 4, 5], [2, 5, 0, 5])

    # Test isnan
    def test_isnan(self):
        def helper(shape):
            cpu_x = torch.randn(shape, device='cpu', dtype=torch.float, requires_grad=False)
            nan_index = [random.randrange(0, shape[0])]
            # make a selected row inf
            cpu_x.index_put_(indices=[torch.tensor(nan_index)], values=torch.tensor(float('nan')))
            x = cpu_x.detach().clone().to('mps')

            isnan_result = torch.isnan(x)
            isnan_result_cpu = torch.isnan(cpu_x)

            self.assertEqual(isnan_result, isnan_result_cpu)

        helper((8, 2, 4, 5))

    # Test reciprocal
    def test_reciprocal(self):
        def helper(shape):
            cpu_x = torch.randn(shape, device='cpu', dtype=torch.float, requires_grad=True)
            x = cpu_x.detach().clone().to('mps').requires_grad_()

            reciprocal_result = torch.reciprocal(x)
            reciprocal_result_cpu = torch.reciprocal(cpu_x)

            cpu_grad = torch.ones_like(reciprocal_result_cpu)
            grad = cpu_grad.to('mps')

            reciprocal_result.backward(gradient=grad)
            reciprocal_result_cpu.backward(gradient=cpu_grad)

            self.assertEqual(reciprocal_result, reciprocal_result_cpu)
            self.assertEqual(x.grad, cpu_x.grad)

        helper((2, 8, 4, 5))

    # Test sqrt
    def test_sqrt(self):
        def helper(shape):
            cpu_x = torch.randn(shape, device='cpu', dtype=torch.float, requires_grad=True)
            x = cpu_x.detach().clone().to('mps').requires_grad_()

            sqrt_result = torch.sqrt(x)
            sqrt_result_cpu = torch.sqrt(cpu_x)

            cpu_grad = torch.ones_like(sqrt_result_cpu)
            grad = cpu_grad.to('mps')

            sqrt_result.backward(gradient=grad)
            sqrt_result_cpu.backward(gradient=cpu_grad)

            self.assertEqual(sqrt_result, sqrt_result_cpu)
            self.assertEqual(x.grad, cpu_x.grad)

        helper((2, 8, 4, 5))

    # Test selu, elu, celu
    def test_elu(self):
        def helper(shape, alpha=1.0, memory_format=torch.contiguous_format):
            cpu_x = torch.randn(shape, device='cpu', dtype=torch.float)
            cpu_x = cpu_x.to(memory_format=memory_format).requires_grad_()

            x = cpu_x.detach().clone().to('mps').requires_grad_(True)
            for activation_func in [torch.nn.ELU(alpha=alpha), torch.nn.CELU(alpha=alpha), torch.nn.SELU()]:
                elu_result = activation_func(x)
                elu_result_cpu = activation_func(cpu_x)

                cpu_grad = torch.randn(elu_result_cpu.shape)
                grad = cpu_grad.to('mps')

                elu_result.backward(gradient=grad)
                elu_result_cpu.backward(gradient=cpu_grad)

                self.assertEqual(elu_result, elu_result_cpu)
                self.assertEqual(x.grad, cpu_x.grad)

        # Test empty shape too
        for memory_fromat in [torch.channels_last, torch.contiguous_format]:
            for shape in [(2, 8, 4, 5)]:
                for alpha in [0.000001, 1.0, 2.3, 0.34, 23]:
                    helper(shape, alpha, memory_fromat)

    # Test glu
    def test_glu(self):
        def helper(shape, dim=0):
            cpu_x = torch.randn(shape, device='cpu', dtype=torch.float, requires_grad=True)
            x = cpu_x.detach().clone().to('mps').requires_grad_()

            for activation_func in [torch.nn.GLU(dim=dim)]:
                glu_result = activation_func(x)
                glu_result_cpu = activation_func(cpu_x)

                cpu_grad = torch.randn(glu_result_cpu.shape)
                grad = cpu_grad.to('mps')

                glu_result.backward(gradient=grad)
                glu_result_cpu.backward(gradient=cpu_grad)

                self.assertEqual(glu_result, glu_result_cpu)
                self.assertEqual(x.grad, cpu_x.grad)

        for shape in [[4], (2, 4), (2, 8, 4, 6)]:
            for dim in range(len(shape)):
                helper(shape, dim)

    # Test softplus
    def test_softplus(self):
        def helper(shape, beta, threshold, dtype):
            cpu_x = torch.randn(shape, device='cpu', dtype=dtype, requires_grad=True)
            x = cpu_x.detach().clone().to('mps').requires_grad_()

            softplus_result = torch.nn.Softplus(beta=beta, threshold=threshold)(x)
            softplus_result_cpu = torch.nn.Softplus(beta=beta, threshold=threshold)(cpu_x)

            cpu_grad = torch.randn(softplus_result.shape)
            grad = cpu_grad.to('mps')

            softplus_result.backward(gradient=grad)
            softplus_result_cpu.backward(gradient=cpu_grad)

            self.assertEqual(softplus_result, softplus_result_cpu)
            self.assertEqual(x.grad, cpu_x.grad)

        # Test empty shape too
        for shape, beta, threshold, dtype in product(
            [(), (2, 3), (10, 10), (2, 3, 4, 5)],
            [0.5, 1, 2, 3, 4],
            [0.5, 20, 30, 40, 50],
            [torch.float16, torch.float32]
        ):
            helper(shape, beta, threshold, dtype)

    # Test silu

    def test_silu(self):
        def helper(shape):
            cpu_x = torch.randn(shape, device='cpu', dtype=torch.float, requires_grad=True)
            x = cpu_x.detach().clone().to('mps').requires_grad_()

            silu_result = torch.nn.SiLU()(x)
            silu_result_cpu = torch.nn.SiLU()(cpu_x)

            cpu_grad = torch.randn(silu_result_cpu.shape)
            grad = cpu_grad.to('mps')

            silu_result.backward(gradient=grad)
            silu_result_cpu.backward(gradient=cpu_grad)

            self.assertEqual(silu_result, silu_result_cpu)
            self.assertEqual(x.grad, cpu_x.grad)

        # Test empty shape too
        for shape in [[], (2, 3), (2, 8, 4, 5)]:
            helper(shape)

    def test_cast_mps_to_cpu(self):
        def helper(src_dtype, dst_dtype):
            input = torch.rand((1, 3, 128, 128), dtype=src_dtype)
            input_cast_mps = input.to('mps')
            input_cast_cpu = input_cast_mps.to('cpu', dtype=dst_dtype)

            # needs to match the initial Tensor
            self.assertEqual(input_cast_cpu, input.to(dtype=dst_dtype))
        helper(torch.half, torch.float)
        helper(torch.float, torch.half)

    def test_cast_mps_to_mps(self):
        def helper(src_dtype, dst_dtype):
            input_cpu = torch.rand((1, 3, 128, 128), dtype=src_dtype)
            input_mps = input_cpu.to('mps')
            output_mps = input_mps.to(dtype=dst_dtype)
            output_cpu = input_cpu.to(dtype=dst_dtype)
            self.assertEqual(output_mps.cpu(), output_cpu)
        helper(torch.half, torch.float)
        helper(torch.float, torch.half)
        helper(torch.half, torch.long)
        helper(torch.float, torch.int)

    def test_avg_pool2d_count_include_pad(self):
        cpu_x = torch.randn((1, 3, 9, 9), device='cpu', dtype=torch.float, requires_grad=True)
        x = cpu_x.detach().clone().to('mps').requires_grad_()
        pool = torch.nn.AvgPool2d(kernel_size=(3, 3), padding=(1, 1), stride=(1, 1), ceil_mode=True, count_include_pad=True)
        ref_y = pool(cpu_x)
        y = pool(x)
        self.assertEqual(y, ref_y)
        cpu_grad = torch.randn(ref_y.shape)
        grad = cpu_grad.to('mps')
        ref_y.backward(gradient=cpu_grad)
        y.backward(gradient=grad)
        self.assertEqual(x.grad, cpu_x.grad)

    # Test adaptive avg pool2d - when the input size is a multiple of output size
    # Not testing for channels last right now
    def test_adaptive_avg_pool2d_simple(self):
        def helper(input_shape, out_shape, channels_last):
            cpu_x = torch.randn(input_shape, device='cpu', dtype=torch.float, requires_grad=True)
            if (channels_last):
                cpu_x = cpu_x.to(memory_format=torch.channels_last)
                cpu_x.retain_grad()
            x = cpu_x.detach().clone().to('mps').requires_grad_()

            avg_result = torch.nn.AdaptiveAvgPool2d(out_shape)(x)
            avg_result_cpu = torch.nn.AdaptiveAvgPool2d(out_shape)(cpu_x)

            cpu_grad = torch.randn(avg_result_cpu.shape)
            grad = cpu_grad.to('mps')

            avg_result.backward(gradient=grad)
            avg_result_cpu.backward(gradient=cpu_grad)

            self.assertEqual(avg_result, avg_result_cpu)
            self.assertEqual(x.grad, cpu_x.grad)

        helper((2, 2, 4, 4), (2, 2), False)
        helper((2, 2, 9, 9), (3, 3), False)
        helper((2, 2, 9, 9), (9, 9), False)
        helper((2, 2, 16, 16), (2, 2), False)
        helper((2, 2, 16, 16), (2, 16), False)

        helper((2, 16, 16), (4, 4), False)

        # Output shape larger than input shape

        helper((2, 2, 4, 4), (8, 8), False)
        helper((2, 2, 2, 2), (4, 4), False)
        helper((2, 2, 3, 3), (9, 9), False)
        helper((2, 2, 2, 2), (16, 16), False)
        helper((2, 2, 2, 16), (16, 16), False)

        helper((2, 4, 4), (16, 16), False)

        try:
            helper((2, 2, 3, 3), (7, 7), False)
        except Exception as e:
            pass

    # Test max avg pool2d - when the input size is a multiple of output size
    # Not testing for channels last right now
    def test_adaptive_max_pool2d_simple(self):
        def helper(input_shape, out_shape, return_indices, dtype, channels_last=False):
            cpu_x = None
            if (dtype in [torch.float16, torch.float32]):
                cpu_x = torch.randn(input_shape, device='cpu', dtype=dtype, requires_grad=True)
            else:
                cpu_x = torch.randint(50, input_shape, device='cpu', dtype=dtype, requires_grad=True)
            if (channels_last):
                cpu_x = cpu_x.to(memory_format=torch.channels_last)
                cpu_x.retain_grad()
            x = cpu_x.detach().clone().to('mps').requires_grad_()

            max_result, max_indices = None, None
            max_result_cpu, max_indices_cpu = None, None

            if (return_indices):
                max_result, max_indices = torch.nn.AdaptiveMaxPool2d(out_shape, return_indices)(x)
                max_result_cpu, max_indices_cpu = torch.nn.AdaptiveMaxPool2d(out_shape, return_indices)(cpu_x)
            else:
                max_result = torch.nn.AdaptiveMaxPool2d(out_shape, return_indices)(x)
                max_result_cpu = torch.nn.AdaptiveMaxPool2d(out_shape, return_indices)(cpu_x)

            cpu_grad = torch.randn(max_result_cpu.shape)
            grad = cpu_grad.to('mps')

            max_result.backward(gradient=grad)
            max_result_cpu.backward(gradient=cpu_grad)

            self.assertEqual(max_result, max_result_cpu)
            if (return_indices):
                self.assertEqual(max_indices, max_indices_cpu)
            self.assertEqual(x.grad, cpu_x.grad)

        for dtype in [torch.float32]:
            for return_indices in [False, True]:
                helper((2, 2, 4, 4), (2, 2), return_indices, dtype)
                helper((2, 2, 9, 9), (3, 3), return_indices, dtype)
                helper((2, 2, 9, 9), (9, 9), return_indices, dtype)
                helper((2, 2, 16, 16), (2, 2), return_indices, dtype)
                helper((2, 2, 16, 16), (2, 16), return_indices, dtype)
                helper((2, 16, 16), (4, 4), return_indices, dtype)

    def test_gelu_simple(self):
        def helper(shape, dtype=torch.float):
            cpu_x = torch.randn(shape, device='cpu', dtype=dtype, requires_grad=True)
            x = cpu_x.detach().clone().to('mps').requires_grad_()

            gelu_result = torch.nn.GELU()(x)
            # GELU is not supported on CPU, so cast it to float
            gelu_result_cpu = torch.nn.GELU()(cpu_x.to(torch.float))

            cpu_grad = torch.ones_like(gelu_result_cpu)
            grad = cpu_grad.to('mps')

            gelu_result.backward(gradient=grad)
            gelu_result_cpu.backward(gradient=cpu_grad)

            atol = 1e-5 if dtype == torch.float else 1e-2
            rtol = 1e-3 if dtype == torch.float else 1e-2
            self.assertEqual(gelu_result, gelu_result_cpu.to(dtype), atol=atol, rtol=rtol)
            self.assertEqual(x.grad, cpu_x.grad, atol=atol, rtol=rtol)

        # Test empty shape too
        for dtype in [torch.float, torch.half]:
            for shape in [(0, 3), [], (2, 3), (2, 8, 4, 5)]:
                helper(shape, dtype)
        # Test that gelu would raise an assert for integral types
        for dtype in [torch.int8, torch.int16, torch.int32, torch.int64]:
            self.assertRaises(RuntimeError, lambda: torch.nn.GELU()(torch.randint(100, (2,), dtype=dtype, device="mps")))

    def test_gelu(self):
        def _test_gelu(n, m, dtype, contiguous, atol=None, rtol=None):
            numpy_dtype = {
                torch.bfloat16: torch.float, torch.float: torch.float, torch.double: torch.double
            }[dtype]
            devices = ['cpu']
            devices += ['mps']

            def _gelu_ref(X):
                return X * stats.norm.cdf(X)

            for d in devices:
                X = torch.rand(n, m, dtype=dtype, requires_grad=True, device=d)[:, ::2]
                res = X
                ref = (X.to(numpy_dtype).cpu().detach().numpy())
                self.assertEqual(res, ref, rtol=rtol, atol=atol, exact_dtype=False)

        for n in [1, 5, 10]:
            for m in [1, 5, 10]:
                _test_gelu(n, m, torch.float32, True)
                _test_gelu(n, m, torch.float32, False)

        # Test multi threaded
        num_threads = torch.get_num_threads()
        torch.set_num_threads(4)
        try:
            _test_gelu(32, 32, torch.float32, False)
        finally:
            torch.set_num_threads(num_threads)

    def test_gelu_tanh(self):
        def helper(shape):
            cpu_x = torch.randn(shape, device='cpu', dtype=torch.float)
            x = cpu_x.detach().clone().to('mps')

            gelu_tanh_result = torch.nn.functional.gelu(x, approximate='tanh')
            gelu_tanh_result_cpu = torch.nn.functional.gelu(cpu_x, approximate='tanh')
            self.assertEqual(gelu_tanh_result, gelu_tanh_result_cpu)

        helper((2, 8, 4, 5))

    # Test hardtanh
    def test_hardtanh(self):
        def helper(shape, min_val, max_val, inplace=False):
            cpu_x = None
            x = None

            if (not inplace):
                cpu_x = torch.randn(shape, device='cpu', dtype=torch.float, requires_grad=True)
                x = cpu_x.detach().clone().to('mps').requires_grad_()
            else:
                cpu_x = torch.randn(shape, device='cpu', dtype=torch.float, requires_grad=False)
                x = cpu_x.detach().clone().to('mps')

            hardtanh_result = torch.nn.Hardtanh(min_val=min_val, max_val=max_val, inplace=inplace)(x)
            hardtanh_result_cpu = torch.nn.Hardtanh(min_val=min_val, max_val=max_val, inplace=inplace)(cpu_x)

            self.assertEqual(hardtanh_result, hardtanh_result_cpu)

            if (not inplace):
                cpu_grad = torch.randn(hardtanh_result_cpu.shape)
                grad = cpu_grad.to('mps')
                hardtanh_result.backward(gradient=grad)
                hardtanh_result_cpu.backward(gradient=cpu_grad)
                self.assertEqual(x.grad, cpu_x.grad)

        # Test empty shape too
        for shape in [(0, 3), [], (2, 3), (2, 8, 4, 5)]:
            for min_val, max_val in zip([-1, -2, 3], [1, -1, 4]):
                helper(shape, min_val, max_val)
                helper(shape, min_val, max_val, inplace=True)

    def test_hardswish(self):
        def helper(shape, inplace=False, requires_grad=True):
            m = nn.Hardswish(inplace=inplace)

            input_cpu = torch.randn(shape, device='cpu', dtype=torch.float, requires_grad=requires_grad)
            input_mps = input_cpu.detach().clone().to('mps').requires_grad_(requires_grad)

            if inplace and requires_grad:  # check that both raise runtime error
                self.assertRaises(RuntimeError, lambda: m(input_cpu))
                self.assertRaises(RuntimeError, lambda: m(input_mps))
                return

            output_cpu = m(input_cpu)
            output_mps = m(input_mps)

            cpu_grad = torch.ones_like(output_cpu)
            mps_grad = cpu_grad.to('mps')

            self.assertEqual(output_cpu, output_mps)

            if requires_grad:
                output_cpu.backward(gradient=cpu_grad)
                output_mps.backward(gradient=mps_grad)

                self.assertEqual(input_cpu.grad, input_mps.grad)

        for shape in [(0, 3), [], (2, 3), (2, 8, 4, 5)]:
            helper(shape, inplace=False, requires_grad=False)
            helper(shape, inplace=True, requires_grad=False)
            helper(shape, inplace=False, requires_grad=True)
            helper(shape, inplace=True, requires_grad=True)

    def test_transpose_2D(self):
        values = [[1.0, 2.0, 3.0], [4.0, 5.0, 6.0], [7.0, 8.0, 9.0]]
        values1 = [[1.0, 1.0, 1.0], [1.0, 1.0, 1.0], [1.0, 1.0, 1.0]]
        cpu_x = torch.tensor(values, device='cpu')
        mps_x = torch.tensor(values, device='mps')
        mps_x1 = torch.tensor(values1, device='mps')

        cpu_transpose = torch.transpose(cpu_x, 0, 1)
        mps_transpose = torch.transpose(mps_x, 0, 1)
        self.assertEqual(cpu_transpose, mps_transpose.to('cpu'))

    def test_transpose_3D(self):
        values = [[[1.0, 2.0, 3.0], [4.0, 5.0, 6.0]], [[7.0, 8.0, 9.0], [10.0, 11.0, 12.0]]]
        cpu_x = torch.tensor(values, device='cpu')
        mps_x = torch.tensor(values, device='mps')

        cpu_transpose1 = torch.transpose(cpu_x, 0, 1)
        mps_transpose1 = torch.transpose(mps_x, 0, 1).to('cpu')
        self.assertEqual(cpu_transpose1, mps_transpose1)

        cpu_transpose2 = torch.transpose(cpu_x, 0, 2)
        mps_transpose2 = torch.transpose(mps_x, 0, 2).to('cpu')
        self.assertEqual(cpu_transpose2, mps_transpose2)

        cpu_transpose3 = torch.transpose(cpu_x, 1, 2)
        mps_transpose3 = torch.transpose(mps_x, 1, 2).to('cpu')
        self.assertEqual(cpu_transpose3, mps_transpose3)


    def test_transpose_4D(self):
        values = [[[[1.0, 2.0, 3.0], [4.0, 5.0, 6.0]], [[7.0, 8.0, 9.0], [10.0, 11.0, 12.0]]],
                  [[[13.0, 14.0, 15.0], [16.0, 17.0, 18.0]], [[19.0, 20.0, 21.0], [22.0, 23.0, 24.0]]]]
        cpu_x = torch.tensor(values, device='cpu')
        mps_x = torch.tensor(values, device='mps')

        cpu_transpose1 = torch.transpose(cpu_x, 0, 1)
        mps_transpose1 = torch.transpose(mps_x, 0, 1).to('cpu')
        self.assertEqual(cpu_transpose1, mps_transpose1)

        cpu_transpose2 = torch.transpose(cpu_x, 0, 2)
        mps_transpose2 = torch.transpose(mps_x, 0, 2).to('cpu')
        self.assertEqual(cpu_transpose2, mps_transpose2)

        cpu_transpose3 = torch.transpose(cpu_x, 0, 3)
        mps_transpose3 = torch.transpose(mps_x, 0, 3).to('cpu')
        self.assertEqual(cpu_transpose3, mps_transpose3)

        cpu_transpose4 = torch.transpose(cpu_x, 3, 1)
        mps_transpose4 = torch.transpose(mps_x, 3, 1).to('cpu')
        self.assertEqual(cpu_transpose4, mps_transpose4)

        cpu_transpose5 = torch.transpose(cpu_x, 3, 2)
        mps_transpose5 = torch.transpose(mps_x, 3, 2).to('cpu')
        self.assertEqual(cpu_transpose5, mps_transpose5)

        cpu_transpose6 = torch.transpose(cpu_x, 1, 2)
        mps_transpose6 = torch.transpose(mps_x, 1, 2).to('cpu')
        self.assertEqual(cpu_transpose6, mps_transpose6)

    # Test sign
    def test_sign(self):
        def helper(shape):
            cpu_x = torch.randn(shape, device='cpu', dtype=torch.float, requires_grad=True)
            x = cpu_x.detach().clone().to('mps').requires_grad_()

            sign_result = torch.sign(x)
            sign_result_cpu = torch.sign(cpu_x)

            cpu_grad = torch.ones_like(sign_result_cpu)
            grad = cpu_grad.to('mps')

            sign_result.backward(gradient=grad)
            sign_result_cpu.backward(gradient=cpu_grad)

            self.assertEqual(sign_result, sign_result_cpu)

        helper((2, 8, 4, 5))

    def test_signbit(self):
        def helper(shape, dtype):
            cpu_x = torch.randn(shape, device='cpu').to(dtype)
            x = cpu_x.clone().to('mps')

            signbit_result = torch.signbit(x)
            signbit_result_cpu = torch.signbit(cpu_x)

            self.assertEqual(signbit_result, signbit_result_cpu)

        helper((2, 8, 4, 5), torch.int)
        helper((2, 8, 4, 5), torch.float)
        helper((2, 8, 4, 5), torch.int64)

    # Test neg
    def test_neg(self):
        def helper(shape):
            cpu_x = torch.randn(shape, device='cpu', dtype=torch.float, requires_grad=True)
            x = cpu_x.detach().clone().to('mps').requires_grad_()

            neg_result = torch.neg(x)
            neg_result_cpu = torch.neg(cpu_x)

            cpu_grad = torch.ones_like(neg_result_cpu)
            grad = cpu_grad.to('mps')

            neg_result.backward(gradient=grad)
            neg_result_cpu.backward(gradient=cpu_grad)

            self.assertEqual(neg_result, neg_result_cpu)

        helper((2, 8, 4, 5))

    def test_neg_strided_input(self):
        # See https://github.com/pytorch/pytorch/issues/98074#issuecomment-1496088337
        x = torch.arange(18.0, device='mps').reshape(2, 3, 3)
        y = x.permute(1, 0, 2)[..., 1]
        z = y + y.neg()
        self.assertEqual(z.abs().max().item(), 0.0)

    # Test index add
    def test_index_add(self):
        def helper(shape, dim, index, source_shape, alpha, x_dtype=torch.float32, idx_dtype=torch.int32):
            cpu_x = torch.randn(shape, device='cpu', dtype=x_dtype, requires_grad=False)
            x = cpu_x.detach().clone().to('mps')

            cpu_idx = torch.tensor(index, device='cpu', dtype=idx_dtype)
            idx = cpu_idx.detach().clone().to('mps')

            cpu_source = torch.randn(source_shape, device='cpu', dtype=x_dtype, requires_grad=False)
            source = cpu_source.detach().clone().to('mps')

            idx_result = torch.index_add(x, dim=dim, index=idx, source=source, alpha=alpha)
            idx_result_cpu = torch.index_add(cpu_x, dim=dim, index=cpu_idx, source=cpu_source, alpha=alpha)
            self.assertEqual(idx_result, idx_result_cpu)

        helper((2, 8, 4, 5), 0, [0, 1, 0], (3, 8, 4, 5), 5)
        helper((8, 8, 4, 5), 0, [7], (1, 8, 4, 5), 6.0)
        helper((2, 8, 4, 5), 1, [0, 3, 7], (2, 3, 4, 5), 5)
        helper((2, 8, 4, 5), 2, [3, 0], (2, 8, 2, 5), 3.0)
        helper((2, 8, 4, 5), 3, [2, 3, 0], (2, 8, 4, 3), 4)
        helper((2, 3, 3), -1, [1, 2], (2, 3, 2), 6.0)
        # test result dim=1
        helper((2,), 0, [1], (1,), 6.0)
        helper(2, 0, 1, 1, 6)
        # test float16
        helper((2,), 0, [1], (1,), 6.0, x_dtype=torch.float16)

    # Test flip
    def test_flip(self):
        def helper(shape, dims):
            cpu_x = torch.randn(shape, device='cpu', dtype=torch.float, requires_grad=False)
            x = cpu_x.detach().clone().to('mps')

            flip_result = torch.flip(x, dims=dims)
            flip_result_cpu = torch.flip(cpu_x, dims=dims)

            self.assertEqual(flip_result, flip_result_cpu)

        helper((2, 8, 4, 5), [0])
        helper((8, 8, 4, 5), [0, 1])
        helper((2, 8, 4, 5), (0, 1, 2, 3))
        helper((2, 3, 3), (-1,))
        # empty dims
        helper((2, 8, 4, 5), [])
        # input.numel() == 1
        helper((1,), (0,))
        # input.numel() == 0
        helper((0,), (0,))
        # none of dims that needs to be flipped
        helper((1, 3), [0])

    # Test index select
    def test_index_select(self):
        def helper(shape, dim, index, idx_dtype=torch.int32):
            cpu_x = torch.randn(shape, device='cpu', dtype=torch.float, requires_grad=False)
            x = cpu_x.detach().clone().to('mps')

            cpu_idx = torch.tensor(index, device='cpu', dtype=idx_dtype)
            idx = cpu_idx.detach().clone().to('mps')

            idx_result = torch.index_select(x, dim=dim, index=idx)
            idx_result_cpu = torch.index_select(cpu_x, dim=dim, index=cpu_idx)

            self.assertEqual(idx_result, idx_result_cpu)

        helper((2, 8, 4, 5), 0, [1])
        helper((8, 8, 4, 5), 0, [0, 3, 2, 7, 6])
        helper((2, 8, 4, 5), 1, [0, 3, 2, 7, 6])
        helper((2, 8, 4, 5), 2, [3, 0, 1])
        helper((2, 8, 4, 5), 3, [2, 3, 0])
        helper((2, 3, 3), -1, [1, 2])
        helper((), 0, [0])
        helper((5), 0, [])

    def test_index_select_scalar(self):
        def helper(value, dim, index, idx_dtype=torch.int32):
            cpu_x = torch.tensor(value, device='cpu', dtype=torch.float, requires_grad=False)
            x = cpu_x.detach().clone().to('mps')

            cpu_idx = torch.tensor(index, device='cpu', dtype=idx_dtype)
            idx = cpu_idx.detach().clone().to('mps')

            idx_result = torch.index_select(x, dim=dim, index=idx)
            idx_result_cpu = torch.index_select(cpu_x, dim=dim, index=cpu_idx)

            self.assertEqual(idx_result, idx_result_cpu)

        helper(22, 0, [0])
        with self.assertRaisesRegex(RuntimeError, "Index to scalar can have only 1 value"):
            helper(22, 0, [])

    def test_embedding_dense_backward(self):
        def helper(n, d, m, idx):
            embeddingMPS = nn.Embedding(n, d, max_norm=True, device='mps')
            emedding_weight = embeddingMPS.weight.detach().cpu()
            W_MPS = torch.randn((m, d), requires_grad=True, device='mps')
            idx_MPS = torch.tensor(idx, device='mps')
            a_MPS = embeddingMPS.weight.clone() @ W_MPS.t()  # weight must be cloned for this to be differentiable
            a_MPS.retain_grad()
            b_MPS = embeddingMPS(idx_MPS) @ W_MPS.t()  # modifies weight in-place
            b_MPS.retain_grad()
            out_MPS = (a_MPS.unsqueeze(0) + b_MPS)
            loss_MPS = out_MPS.sigmoid().prod()
            loss_MPS.backward()

            embeddingCPU = nn.Embedding(n, d, max_norm=True, _weight=emedding_weight)
            W_CPU = W_MPS.to('cpu')
            idx_CPU = torch.tensor(idx)
            a_CPU = embeddingCPU.weight.clone() @ W_CPU.t()  # weight must be cloned for this to be differentiable
            a_CPU.retain_grad()
            b_CPU = embeddingCPU(idx_CPU) @ W_CPU.t()  # modifies weight in-place
            b_CPU.retain_grad()
            out_CPU = (a_CPU.unsqueeze(0) + b_CPU)
            loss_CPU = out_CPU.sigmoid().prod()
            loss_CPU.backward()

            self.assertEqual(b_CPU.grad, b_MPS.grad)
            self.assertEqual(a_CPU.grad, a_MPS.grad)

        helper(3, 5, 7, [0, 1, 2])
        helper(3, 6, 7, [0, 1, 2])  # verify if changes in shape would cause cached graph lookup problems
        helper(3, 5, 7, 2)  # test scalar index

    # Test pytorch gather
    def test_gather(self):
        def helper(shape, dim, idx_shape, idx_dtype=torch.int64):
            cpu_x = torch.randn(shape, device='cpu', dtype=torch.float, requires_grad=True)
            x = cpu_x.detach().clone().to('mps').requires_grad_()

            # Indices should be taken from range of axis along which gathering is done
            idx_np = np.random.randint(0, shape[dim], idx_shape)

            cpu_idx = torch.tensor(idx_np, device='cpu', dtype=idx_dtype)
            idx = cpu_idx.detach().clone().to('mps')

            gather_result = torch.gather(x, dim=dim, index=idx)
            gather_result_cpu = torch.gather(cpu_x, dim=dim, index=cpu_idx)

            cpu_grad = torch.randn(idx_shape, device='cpu', dtype=torch.float)
            grad = cpu_grad.to('mps')
            gather_result.backward(gradient=grad)
            gather_result_cpu.backward(gradient=cpu_grad)

            self.assertEqual(gather_result, gather_result_cpu)
            self.assertEqual(cpu_x.grad, x.grad)

        helper((6, 3, 3), 0, (3, 3, 3))
        helper((2, 3, 3, 3), 0, (10, 3, 3, 3))
        helper((2, 8, 4, 5), 0, (10, 8, 4, 5))
        helper((2, 8, 4, 5), 0, (10, 6, 3, 2))
        helper((8, 8, 4, 5), 0, (6, 8, 4, 5))
        helper((8, 8, 4, 5), 0, (6, 7, 2, 3))
        helper((2, 8, 4, 5), 1, (2, 5, 3, 4))
        helper((2, 8, 4, 5), 2, (1, 8, 10, 3))
        helper((2, 8, 4, 5), 3, (2, 5, 3, 12))

    # Test pytorch gather
    def test_gather_scalar(self):
        idx_dtype = torch.int64
        cpu_x = torch.tensor(3, device='cpu', dtype=torch.float, requires_grad=True)
        x = cpu_x.detach().clone().to('mps').requires_grad_()

        idx_np = [0]

        cpu_idx = torch.tensor(idx_np, device='cpu', dtype=idx_dtype)
        idx = cpu_idx.detach().clone().to('mps')

        gather_result = torch.gather(x, dim=0, index=idx)
        gather_result_cpu = torch.gather(cpu_x, dim=0, index=cpu_idx)

        cpu_grad = torch.randn([1], device='cpu', dtype=torch.float)
        grad = cpu_grad.to('mps')
        gather_result.backward(gradient=grad)
        gather_result_cpu.backward(gradient=cpu_grad)

        self.assertEqual(gather_result, gather_result_cpu)
        self.assertEqual(cpu_x.grad, x.grad)

    # Test pytorch scatter_add and scatter
    def test_scatter_add(self):
        def helper(shape, dim, idx_shape, src_shape, idx_dtype=torch.int64, do_add=True):
            cpu_x = torch.randn(shape, device='cpu', dtype=torch.float, requires_grad=True)
            x = cpu_x.detach().clone().to('mps').requires_grad_()

            cpu_src = torch.randn(src_shape, device='cpu', dtype=torch.float, requires_grad=True)
            src = cpu_src.detach().clone().to('mps').requires_grad_()

            # Indices should be taken from range of axis along which gathering is done
            idx_np = None
            if (do_add):
                idx_np = np.random.randint(0, shape[dim], idx_shape)
            else:
                idx_np = np.array([[0, 1, 2],
                                   [1, 2, 3],
                                   [2, 3, 4],
                                   [3, 4, 5],
                                   [4, 5, 6]])

            cpu_idx = torch.tensor(idx_np, device='cpu', dtype=idx_dtype)
            idx = cpu_idx.detach().clone().to('mps')

            scatter_result = None
            scatter_result_cpu = None

            if (do_add):
                scatter_result = torch.scatter_add(x, dim=dim, index=idx, src=src)
                scatter_result_cpu = torch.scatter_add(cpu_x, dim=dim, index=cpu_idx, src=cpu_src)
            else:
                scatter_result = torch.scatter(x, dim=dim, index=idx, src=src)
                scatter_result_cpu = torch.scatter(cpu_x, dim=dim, index=cpu_idx, src=cpu_src)

            cpu_grad = None
            grad = None

            if (idx_shape == src_shape):
                cpu_grad = torch.randn(shape, device='cpu', dtype=torch.float)
                grad = cpu_grad.to('mps')
                scatter_result.backward(gradient=grad)
                scatter_result_cpu.backward(gradient=cpu_grad)

            self.assertEqual(scatter_result, scatter_result_cpu)
            if (idx_shape == src_shape):
                self.assertEqual(cpu_x.grad, x.grad)
                self.assertEqual(cpu_src.grad, src.grad)

        helper((2, 3), 0, (5, 3), (5, 3))
        helper((2, 8, 4, 5), 0, (10, 8, 4, 5), (10, 8, 4, 5))
        helper((8, 8, 4, 5), 0, (10, 8, 4, 5), (10, 8, 4, 5))
        helper((8, 8, 4, 5), 0, (4, 7, 3, 2), (4, 7, 3, 2))
        helper((8, 8, 4, 5), 0, (4, 6, 3, 2), (4, 7, 3, 2))
        helper((8, 8, 4, 5), 0, (4, 6, 3, 2), (8, 8, 4, 5))

        helper((2, 8, 4, 5), 1, (2, 20, 4, 5), (2, 20, 4, 5))
        helper((2, 8, 4, 5), 1, (2, 13, 3, 2), (2, 13, 3, 2))
        helper((8, 8, 4, 5), 1, (6, 5, 2, 3), (6, 5, 2, 3))
        helper((8, 8, 4, 5), 1, (3, 4, 2, 2), (6, 5, 2, 3))

        helper((4, 5, 9, 8), 2, (4, 5, 13, 8), (4, 5, 13, 8))
        helper((4, 5, 9, 8), 2, (3, 4, 10, 6), (3, 4, 10, 6))
        helper((4, 5, 9, 8), 2, (3, 3, 7, 5), (3, 4, 10, 6))

        # Test scatter src
        helper((8, 3), 0, (5, 3), (5, 3), do_add=False)
        helper((10, 3), 0, (5, 3), (5, 8), do_add=False)

    # Test pytorch scatter_add and scatter for scalar input
    def test_scatter_add_scalar(self):
        def helper(idx_dtype=torch.int64, do_add=True):
            cpu_x = torch.tensor(2, device='cpu', dtype=torch.float, requires_grad=True)
            x = cpu_x.detach().clone().to('mps').requires_grad_()

            cpu_src = torch.tensor(3, device='cpu', dtype=torch.float, requires_grad=True)
            src = cpu_src.detach().clone().to('mps').requires_grad_()

            # Indices should be taken from range of axis along which gathering is done
            idx_np = [0]

            cpu_idx = torch.tensor(idx_np, device='cpu', dtype=idx_dtype)
            idx = cpu_idx.detach().clone().to('mps')

            scatter_result = None
            scatter_result_cpu = None

            if (do_add):
                scatter_result = torch.scatter_add(x, dim=0, index=idx, src=src)
                scatter_result_cpu = torch.scatter_add(cpu_x, dim=0, index=cpu_idx, src=cpu_src)
            else:
                scatter_result = torch.scatter(x, dim=0, index=idx, src=src)
                scatter_result_cpu = torch.scatter(cpu_x, dim=0, index=cpu_idx, src=cpu_src)

            cpu_grad = None
            grad = None

            cpu_grad = torch.tensor(1.2, device='cpu', dtype=torch.float)
            grad = cpu_grad.to('mps')
            scatter_result.backward(gradient=grad)
            scatter_result_cpu.backward(gradient=cpu_grad)

            self.assertEqual(scatter_result, scatter_result_cpu)
            self.assertEqual(cpu_x.grad, x.grad)
            self.assertEqual(cpu_src.grad, src.grad)

        helper()
        helper(do_add=False)

    # Test pytorch scatter_reduce
    def test_scatter_reduce(self):
        def helper(shape, dim, idx_shape, src_shape, idx_dtype=torch.int64, reduce_str="sum"):
            cpu_x = torch.randn(shape, device='cpu', dtype=torch.float, requires_grad=True)
            x = cpu_x.detach().clone().to('mps').requires_grad_()

            cpu_src = torch.randn(src_shape, device='cpu', dtype=torch.float, requires_grad=True)
            src = cpu_src.detach().clone().to('mps').requires_grad_()

            # Indices should be taken from range of axis along which gathering is done
            idx_np = np.random.randint(0, shape[dim], idx_shape)

            cpu_idx = torch.tensor(idx_np, device='cpu', dtype=idx_dtype)
            idx = cpu_idx.detach().clone().to('mps')

            scatter_result = torch.scatter(x, dim=dim, index=idx, src=src, reduce=reduce_str)
            scatter_result_cpu = torch.scatter(cpu_x, dim=dim, index=cpu_idx, src=cpu_src, reduce=reduce_str)

            self.assertEqual(scatter_result, scatter_result_cpu)

        # for reduce in ["sum", "prod", "amax", "amin"]:
        for reduce_type in ["add", "multiply"]:
            helper((2, 3), 0, (5, 3), (5, 3), reduce_str=reduce_type)
            helper((2, 8, 4, 5), 0, (10, 8, 4, 5), (10, 8, 4, 5), reduce_str=reduce_type)
            helper((8, 8, 4, 5), 0, (10, 8, 4, 5), (10, 8, 4, 5), reduce_str=reduce_type)
            helper((8, 8, 4, 5), 0, (4, 7, 3, 2), (4, 7, 3, 2), reduce_str=reduce_type)
            helper((8, 8, 4, 5), 0, (4, 6, 3, 2), (4, 7, 3, 2), reduce_str=reduce_type)
            helper((8, 8, 4, 5), 0, (4, 6, 3, 2), (8, 8, 4, 5), reduce_str=reduce_type)

            helper((2, 8, 4, 5), 1, (2, 20, 4, 5), (2, 20, 4, 5), reduce_str=reduce_type)
            helper((2, 8, 4, 5), 1, (2, 13, 3, 2), (2, 13, 3, 2), reduce_str=reduce_type)
            helper((8, 8, 4, 5), 1, (6, 5, 2, 3), (6, 5, 2, 3), reduce_str=reduce_type)
            helper((8, 8, 4, 5), 1, (3, 4, 2, 2), (6, 5, 2, 3), reduce_str=reduce_type)

            helper((4, 5, 9, 8), 2, (4, 5, 13, 8), (4, 5, 13, 8), reduce_str=reduce_type)
            helper((4, 5, 9, 8), 2, (3, 4, 10, 6), (3, 4, 10, 6), reduce_str=reduce_type)
            helper((4, 5, 9, 8), 2, (3, 3, 7, 5), (3, 4, 10, 6), reduce_str=reduce_type)

    def test_is_nonzero(self):
        self.assertFalse(torch.is_nonzero(torch.tensor([0.]).to('mps')))
        self.assertTrue(torch.is_nonzero(torch.tensor([1.5]).to('mps')))
        self.assertFalse(torch.is_nonzero(torch.tensor([False]).to('mps')))
        self.assertTrue(torch.is_nonzero(torch.tensor([3]).to('mps')))

    # Test triu
    def test_triu(self):
        def helper(shape, diag=0):
            cpu_x = torch.randn(shape, device='cpu', dtype=torch.float, requires_grad=True)
            x = cpu_x.detach().clone().to('mps').requires_grad_()

            triu_result = torch.triu(x, diag)
            triu_result_cpu = torch.triu(cpu_x, diag)

            cpu_grad = torch.randn(triu_result_cpu.shape)
            grad = cpu_grad.to('mps')

            triu_result.backward(gradient=grad)
            triu_result_cpu.backward(gradient=cpu_grad)

            self.assertEqual(triu_result, triu_result_cpu)
            self.assertEqual(x.grad, cpu_x.grad)

        helper((2, 8, 4, 5))
        helper((2, 8, 4, 5), diag=1)
        helper((2, 8, 4, 5), diag=2)
        helper((2, 8, 4, 5), diag=3)
        helper((2, 8, 4, 5), diag=-1)
        helper((2, 8, 4, 5), diag=-2)
        helper((2, 8, 4, 5), diag=-3)

    # Test inverse
    def test_inverse(self):
        def helper(n):
            cpu_input = torch.randn(n, n, device='cpu')
            mps_input = cpu_input.to('mps')

            cpu_result = torch.linalg.inv(cpu_input)
            mps_result = torch.linalg.inv(mps_input)
            self.assertEqual(cpu_result, mps_result)

        helper(2)
        helper(6)
        helper(3)
        helper(8)

    # Test tril
    def test_tril(self):
        def helper(shape, diag=0):
            cpu_x = torch.randn(shape, device='cpu', dtype=torch.float, requires_grad=True)
            x = cpu_x.detach().clone().to('mps').requires_grad_()

            tril_result = torch.tril(x, diag)
            tril_result_cpu = torch.tril(cpu_x, diag)

            cpu_grad = torch.randn(tril_result_cpu.shape)
            grad = cpu_grad.to('mps')

            tril_result.backward(gradient=grad)
            tril_result_cpu.backward(gradient=cpu_grad)

            self.assertEqual(tril_result, tril_result_cpu)
            self.assertEqual(x.grad, cpu_x.grad)

        helper((2, 8, 4, 5))
        helper((2, 8, 4, 5), diag=1)
        helper((2, 8, 4, 5), diag=2)
        helper((2, 8, 4, 5), diag=3)
        helper((2, 8, 4, 5), diag=-1)
        helper((2, 8, 4, 5), diag=-2)
        helper((2, 8, 4, 5), diag=-3)

    # test eye
    def test_eye(self):
        def helper(n, m, dtype):
            cpu_result = None
            result = None

            if (n == m):
                cpu_result = torch.eye(n, dtype=dtype, device='cpu')
                result = torch.eye(n, dtype=dtype, device='mps')
            else:
                cpu_result = torch.eye(n, m, device='cpu')
                result = torch.eye(n, m, device='mps')

            self.assertEqual(result, cpu_result)

        for dtype in [torch.bool, torch.float16, torch.float32, torch.uint8, torch.int16, torch.int32, torch.int64]:
            helper(2, 2, dtype)
            helper(2, 3, dtype)
            helper(0, 2, dtype)
            helper(0, 0, dtype)
            helper(3, 8, dtype)
            helper(8, 3, dtype)

    # Test diag
    def test_diag(self):
        def helper(shape, diag=0):
            cpu_x = torch.randn(shape, device='cpu', dtype=torch.float, requires_grad=True)
            x = cpu_x.detach().clone().to('mps').requires_grad_()

            diag_result = torch.diag(x, diag)
            diag_result_cpu = torch.diag(cpu_x, diag)

            # cpu_grad = torch.randn(diag_result_cpu.shape)
            # grad = cpu_grad.to('mps')

            # diag_result.backward(gradient=grad)
            # diag_result_cpu.backward(gradient=cpu_grad)

            self.assertEqual(diag_result, diag_result_cpu)
            # self.assertEqual(x.grad, cpu_x.grad)

        for shape in [(5, 5), (5, 6), (6, 5), (5,), (6,)]:
            for diag in [0, 1, 2, 3, 4, -1, -2, -3, -4]:
                helper(shape, diag=diag)

    # Test linspace
    def test_linspace(self):
        def helper(start, end, steps, dtype=torch.float32):
            cpu_result = torch.tensor(np.linspace(start, end, steps), dtype=dtype)
            result = torch.linspace(start, end, steps, dtype=dtype, device='mps')
            self.assertEqual(cpu_result, result)

        for dtype in [torch.float32, torch.int32, torch.uint8, torch.int64]:
            helper(2, 5, 10, dtype)
            helper(2, 2, 10, dtype)
            helper(5, 2, 10, dtype)
            helper(2, 2, 0, dtype)

    # Test argange
    def test_arange(self):
        self.assertEqual(np.arange(10), torch.arange(10, device='mps'))
        self.assertEqual(np.arange(7, 1, -1), torch.arange(7, 1, -1, device='mps'))
        self.assertEqual(np.arange(1, 2, .3, dtype=np.float32), torch.arange(1, 2, .3, device='mps'))
        self.assertEqual(np.arange(6.3, dtype=np.float32), torch.arange(6.3, device='mps'))

    def test_arange_empty(self):
        out_mps = torch.tensor([], device="mps")
        out_cpu = torch.tensor([], device="cpu")

        y_mps = torch.arange(0, 0, 1, out=out_mps)
        y_cpu = torch.arange(0, 0, 1, out=out_cpu)
        self.assertEqual(y_mps, y_cpu)

    # Test rgange
    def test_range(self):
        self.assertEqual(np.arange(11, dtype=np.float32), torch.range(0, 10, device='mps'))
        self.assertEqual(np.arange(7, 0, -1, dtype=np.float32), torch.range(7, 1, -1, device='mps'))
        self.assertEqual(np.array([1.0000, 1.3000, 1.6000, 1.9000], dtype=np.float32), torch.range(1, 2, .3, device='mps'))
        self.assertEqual(np.arange(6.3, dtype=np.float32), torch.arange(0, 6.3, device='mps'))

    # Test softmax
    def test_softmax(self):
        def helper(shape, dim, channels_last=False):
            cpu_x = torch.randn(shape, device='cpu', dtype=torch.float, requires_grad=True)
            if (channels_last):
                cpu_x = cpu_x.to(memory_format=torch.channels_last)
                cpu_x.retain_grad()
            x = cpu_x.detach().clone().to('mps').requires_grad_()

            softmax_result = torch.nn.functional.softmax(x, dim=dim)
            softmax_result_cpu = torch.nn.functional.softmax(cpu_x, dim=dim)

            # Currently NOT testing backward for channels last backward
            cpu_grad = None
            grad = None

            if (not channels_last):
                cpu_grad = torch.randn(shape, device='cpu', dtype=torch.float)
                grad = cpu_grad.to('mps')

                softmax_result.backward(gradient=grad)
                softmax_result_cpu.backward(gradient=cpu_grad)

            self.assertEqual(softmax_result, softmax_result_cpu)
            if (not channels_last):
                self.assertEqual(x.grad, cpu_x.grad)

        def helper2(dim):
            cpu_x = torch.tensor(1.23, device='cpu', dtype=torch.float, requires_grad=True)
            x = cpu_x.detach().clone().to('mps').requires_grad_()

            softmax_result = torch.nn.functional.softmax(x, dim=dim)
            softmax_result_cpu = torch.nn.functional.softmax(cpu_x, dim=dim)

            cpu_grad = torch.tensor(2.34, device='cpu', dtype=torch.float)
            grad = cpu_grad.to('mps')

            softmax_result.backward(gradient=grad)
            softmax_result_cpu.backward(gradient=cpu_grad)

            self.assertEqual(softmax_result, softmax_result_cpu)
            self.assertEqual(x.grad, cpu_x.grad)

        helper2(0)

        for channels_last in [False]:
            for shape in [(2, 4, 8, 5), (3, 4, 6, 7, 2)]:
                if (len(shape) != 4 and channels_last):
                    continue
                for dim in [0, 1, 2, 3, -1, -2, -3]:
                    helper(shape, dim, channels_last)

    def test_nan_to_num(self):
        inputCPU = torch.tensor([float('nan'), float('inf'), -float('inf'), 3.14])
        inputMPS = inputCPU.detach().clone().to('mps').requires_grad_()
        outputCPU = torch.nan_to_num(inputCPU, nan=2.0, posinf=1.0, neginf=-1.0)
        outputMPS = torch.nan_to_num(inputMPS, nan=2.0, posinf=1.0, neginf=-1.0)
        self.assertEqual(outputMPS, outputCPU)

    # Test where
    def test_where(self):
        def helper(shape, x_shape, y_shape, cond_dtype=torch.bool, x_dtype=torch.float):

            cpu_cond = torch.randint(2, shape, device='cpu', dtype=cond_dtype, requires_grad=False)
            cond = cpu_cond.detach().clone().to('mps')

            cpu_x = torch.randn(x_shape, device='cpu', dtype=x_dtype, requires_grad=True)
            x = cpu_x.detach().clone().to('mps').requires_grad_()

            cpu_y = torch.randn(y_shape, device='cpu', dtype=x_dtype, requires_grad=True)
            y = cpu_y.detach().clone().to('mps').requires_grad_()

            cpu_out = torch.where(cpu_cond, cpu_x, cpu_y)
            out = torch.where(cond, x, y)

            cpu_grad = torch.randn(cpu_out.shape)
            grad = cpu_grad.to('mps')

            cpu_out.backward(gradient=cpu_grad)
            out.backward(gradient=grad)

            self.assertEqual(out, cpu_out)
            self.assertEqual(x.grad, cpu_x.grad)
            self.assertEqual(y.grad, cpu_y.grad)

        for shape in ([(0, 3), [], (2, 3), (9,)]):
            helper(shape, shape, shape)

        helper((2, 3, 1), (2, 3, 4), (2, 1, 4))
        helper((2, 1, 1), (2, 3, 4), (1, 3, 4))
        helper((1, 1, 1), (1, 1, 4), (2, 3, 1))
        helper([], (1, 1, 4), (2, 3, 1))
        helper([], (2, 3, 4), [])
        helper((5, 2, 3), (2, 3), (2, 3))
        helper((2, 3), (5, 2, 3), (2, 3))
        helper((2, 3), (2, 3), (5, 2, 3))
        helper((2, 3), (5, 2, 3), (6, 5, 2, 3))

    # Test normal
    def test_normal(self):
        def helper(shape, mean=0.0, std=1.0):
            mps_out = torch.normal(mean, std, shape, device='mps')

            mean_array = np.ones(shape)
            mean_array *= mean
            cpu_mean_tensor = torch.tensor(mean_array, device='cpu', dtype=torch.float, requires_grad=False)
            mean_tensor = cpu_mean_tensor.detach().clone().to('mps')

            std_array = np.ones(shape)
            std_array *= std
            cpu_std_tensor = torch.tensor(std_array, device='cpu', dtype=torch.float, requires_grad=False)
            std_tensor = cpu_std_tensor.detach().clone().to('mps')

            # test out
            mps_out = torch.zeros(shape, device='mps')
            torch.normal(mean_tensor, std, out=mps_out)

            mps_out = torch.zeros(shape, device='mps')
            torch.normal(mean, std_tensor, out=mps_out)

            mps_out = torch.zeros(shape, device='mps')
            torch.normal(mean_tensor, std_tensor, out=mps_out)

            # test without out
            mps_out = torch.normal(mean_tensor, std)
            self.assertEqual(mps_out.size(), mean_tensor.size())

            mps_out = torch.normal(mean, std_tensor)
            self.assertEqual(mps_out.size(), std_tensor.size())

            inferred_shape = torch.broadcast_shapes(mean_tensor.size(), std_tensor.size())
            mps_out = torch.normal(mean_tensor, std_tensor)
            self.assertEqual(mps_out.size(), inferred_shape)

        helper((2, 3, 4, 5, 6))
        helper((100, 100), 2.5, 1.2)

    def test_bernoulli(self):
        shape = (10, 10)
        all_ones = torch.ones(shape, device='mps')
        all_zeros = torch.zeros(shape, device='mps')

        prob_tensor = all_ones * 0.5
        # probability of drawing "1" is 0.5
        mps_out = torch.bernoulli(prob_tensor)
        # We can't check reliably the mean and std.
        # Just make sure we don't return constant values
        self.assertNotEqual(mps_out.to('cpu').mean(), 0.)
        self.assertNotEqual(mps_out.to('cpu').std() ** 2, 0.)

        # probability of drawing "1" is 0
        mps_out = torch.bernoulli(all_zeros)
        self.assertEqual(mps_out, all_zeros)

        # probability of drawing "1" is 1
        mps_out = torch.bernoulli(all_ones)
        self.assertEqual(mps_out, all_ones)

        # Check it works for different dtypes
        for dtype in [torch.float16, torch.int8, torch.int16, torch.int32, torch.int64]:
            mps_out = torch.zeros(shape, device='mps', dtype=dtype).bernoulli(0.5)
            # Check that output is not all zeros or ones
            if product_version > 13.0:
                uniq = mps_out.unique()
                self.assertEqual(uniq, torch.arange(2, device='mps', dtype=dtype))
            else:
                self.assertEqual(mps_out.min().item(), 0.)
                self.assertEqual(mps_out.max().item(), 1.)

    def test_mps_generator(self):
        # explicit manual seeding by creating an MPS Generator
        g_mps = torch.Generator(device='mps')
        g_mps.manual_seed(999)
        mps_x = torch.randn(5, device='mps', generator=g_mps)
        g_mps.manual_seed(999)
        mps_y = torch.randn(5, device='mps', generator=g_mps)
        # seed values were the same, so the random tensor contents should match
        self.assertEqual(mps_x, mps_y)
        # save generator's state to restore it later
        g_state = g_mps.get_state()

        # generate random numbers without seeding
        mps_x = torch.randn(5, device='mps', generator=g_mps)
        # in this case, the random results must differ from the last generated random results
        self.assertNotEqual(mps_x, mps_y)

        # restore the previously saved state, and the results should match again
        g_mps.set_state(g_state)
        mps_x = torch.randn(5, device='mps', generator=g_mps)
        self.assertEqual(mps_x, mps_y)

    def test_default_mps_generator(self):
        # manual seeding on the "default" MPS generator using
        # the global torch.manual_seed()
        torch.manual_seed(230)
        mps_x = torch.randn(5, device='mps')
        # manual seeding using torch.mps.manual_seed()
        # which should set the "default" MPS generator
        # like the global torch.manual_seed()
        torch.mps.manual_seed(230)
        mps_y = torch.randn(5, device='mps')
        # seed values were the same, so the random tensor contents should match
        self.assertEqual(mps_x, mps_y)

        # save the default generator's state to restore it later
        g_state = torch.mps.get_rng_state()

        # generate random numbers without seeding
        mps_x = torch.randn(5, device='mps')
        # in this case, the random results must differ from the last generated random results
        self.assertNotEqual(mps_x, mps_y)

        # restore the previously saved state, and the results should match again
        torch.mps.set_rng_state(g_state)
        mps_x = torch.randn(5, device='mps')
        self.assertEqual(mps_x, mps_y)

    def test_device_synchronize(self):
        # just running some ops each followed by a synchronize to wait for
        # MPS stream to finish running each of them
        net1 = torch.nn.ConvTranspose2d(128, 64, kernel_size=3, stride=2, padding=1, output_padding=1)\
            .to(device='mps', dtype=torch.float)

        x = torch.rand(1, 128, 6, 6, device='mps', dtype=torch.float, requires_grad=True)
        torch.mps.synchronize()
        x = net1(x)
        torch.mps.synchronize()
        x.backward(torch.randn_like(x))
        torch.mps.synchronize()

    @unittest.expectedFailure
    def test_mps_allocator_module(self):
        # first garbage collect and empty the cached blocks
        gc.collect()
        torch.mps.empty_cache()
        # measure memory allocations from MPSAllocator
        current_alloc_before = torch.mps.current_allocated_memory()
        # after garbage collection and emptying the cache the
        # current_allocated_memory must be zero
        self.assertTrue(current_alloc_before == 0)
        # measure total memory allocations from Metal driver
        driver_alloc_before = torch.mps.driver_allocated_memory()
        # allocate a new 8 MB tensor to force allocation of a new Metal Heap
        x = torch.ones(1024 * 1024 * 8, device="mps")
        # get memory allocations after allocating tensor x
        current_alloc_after = torch.mps.current_allocated_memory()
        driver_alloc_after = torch.mps.driver_allocated_memory()
        # current and driver memory allocations must have
        # grown at this point
        self.assertTrue(current_alloc_after > current_alloc_before)
        self.assertTrue(driver_alloc_after > driver_alloc_before)

    # to verify this test, run XCode Instruments "Metal System Trace" or "Logging" tool,
    # press record, then run this python test, and press stop. Next expand
    # the os_signposts->PyTorchMPS and check if events or intervals are logged
    # like this example:
    # "aten::mps_convolution_backward_input:f32[1,128,6,6]:f32[128,64,3,3]:1,128,6,6 (id=G2, run=2)"
    def test_mps_profiler_module(self):
        with torch.mps.profiler.profile(mode="event", wait_until_completed=False) as p:
            # just running some ops to capture the OS Signposts traces for profiling
            net1 = torch.nn.ConvTranspose2d(128, 64, kernel_size=3, stride=2, padding=1, output_padding=1)\
                .to(device='mps', dtype=torch.float)
            x = torch.rand(1, 128, 6, 6, device='mps', dtype=torch.float, requires_grad=True)
            x = net1(x)

        torch.mps.profiler.start(mode="interval", wait_until_completed=True)
        # just running some ops to capture the OS Signposts traces for profiling
        x = torch.rand(1, 128, 6, 6, device='mps', dtype=torch.float, requires_grad=True)
        x = net1(x)
        torch.mps.profiler.stop()

    def test_jit_save_load(self):
        m = torch.nn.Module()
        m.x = torch.rand(3, 3, device='mps')
        buffer = io.BytesIO()
        torch.jit.save(torch.jit.script(m), buffer)
        buffer.seek(0)
        n = torch.jit.load(buffer)
        self.assertEqual(n.x, m.x)

    # Test random_, random_.to and random_.from
    def test_random(self):
        def helper(shape, low, high, dtype=torch.int32):

            mps_out = torch.randint(low, high, shape, dtype=dtype, device='mps')

            # We can't check reliably the mean and std.
            # Just make sure we don't return constant values
            self.assertNotEqual(mps_out.float().mean().item(), 0.)
            self.assertNotEqual(mps_out.float().std().item(), 0.)

        helper([100, 100], 0, 10)
        helper([100, 100], 23, 89)
        helper([100, 100], 23, 89, dtype=torch.float32)
        helper([100, 100], 23, 89, dtype=torch.int64)
        helper([100, 100], 0, 2, dtype=torch.bool)

        # Test random_
        for dtype in [torch.bool, torch.int8, torch.uint8, torch.int32, torch.float16, torch.float32]:
            x = torch.empty(10, 10, dtype=dtype, device='mps')
            x.random_()
            self.assertNotEqual(x.max().item(), 0)

    # Test exponential
    def test_exponential(self):
        def helper(shape, lamda, dtype=torch.float32):

            mps_out = torch.zeros(shape, device='mps', dtype=dtype)
            mps_out.exponential_(lamda)

            print(mps_out.to('cpu').float().mean(), 1 / lamda)
            print(mps_out.to('cpu').float().std() ** 2, 1 / (lamda**2))

        for dtype in [torch.float32, torch.float16]:
            helper([100, 100], 2, dtype)
            helper([100, 100], 1, dtype)
            helper([100, 100], 3, dtype)
            helper([100, 100], 0.5, dtype)

    def test_exponential_1(self):
        rate = torch.randn(5, 5).abs().requires_grad_()
        rate_1d = torch.randn(1).abs().requires_grad_()
        self.assertEqual(Exponential(rate).sample().size(), (5, 5))
        self.assertEqual(Exponential(rate).sample((7,)).size(), (7, 5, 5))
        self.assertEqual(Exponential(rate_1d).sample((1,)).size(), (1, 1))
        self.assertEqual(Exponential(rate_1d).sample().size(), (1,))
        self.assertEqual(Exponential(0.2).sample((1,)).size(), (1,))
        self.assertEqual(Exponential(50.0).sample((1,)).size(), (1,))

    # Test add
    def test_add_sub(self):
        def helper(shape, alpha, op_name, inplace):
            if op_name == "add":
                op = torch.Tensor.add_ if inplace else torch.add
            elif op_name == "sub":
                op = torch.Tensor.sub_ if inplace else torch.sub

            for dtype in [torch.float16, torch.float32]:
                cpu_x = torch.randn(shape, device='cpu', dtype=dtype, requires_grad=False)
                mps_x = cpu_x.detach().clone().to('mps')

                cpu_y = torch.randn(shape, device='cpu', dtype=dtype, requires_grad=False)
                mps_y = cpu_y.detach().clone().to('mps')

                cpu_out = op(cpu_x, cpu_y, alpha=alpha)
                mps_out = op(mps_x, mps_y, alpha=alpha)
                # fp16 isn't accurate when alpha is passed
                # TODO: remove or fix 'tol' when we fix problems with fp16
                tol = 2e-3 if dtype is torch.float16 else None
                self.assertEqual(mps_out, cpu_out, rtol=tol, atol=tol)
                if not (cpu_y.shape != () and inplace):  # in-place output cannot be broadcasted.
                    # create a scalar tensor
                    cpu_s = torch.tensor(2.3, device='cpu', dtype=dtype, requires_grad=False)
                    mps_s = cpu_s.detach().clone().to('mps')
                    # primary tensor is scalar
                    self.assertEqual(op(cpu_s, cpu_y), op(mps_s, mps_y))
                # create a scalar tensor
                cpu_s = torch.tensor(2.3, device='cpu', dtype=dtype, requires_grad=False)
                mps_s = cpu_s.detach().clone().to('mps')
                # secondary tensor is scalar
                self.assertEqual(op(cpu_x, cpu_s), op(mps_x, mps_s), rtol=tol, atol=tol)


        for op_name, inplace in product(["add", "sub"], [True, False]):
            helper((), 0.0, op_name, inplace)
            helper((2, 8, 4, 5), 0.0, op_name, inplace)
            helper((2, 8, 4, 5), 0.1, op_name, inplace)
            helper((2, 8, 4, 5), 1.0, op_name, inplace)
            helper((2, 8, 3, 5), 0.1, op_name, inplace)
            helper((2, 8, 3, 5), 0.2, op_name, inplace)

    # Test add
    def test_add_scalars(self):
        def helper(alpha):
            for dtype in [torch.float16, torch.float32]:
                cpu_x = torch.tensor(2.3, device='cpu', dtype=dtype, requires_grad=False)
                x = cpu_x.detach().clone().to('mps')

                cpu_y = torch.tensor(3.4, device='cpu', dtype=dtype, requires_grad=False)
                y = cpu_y.detach().clone().to('mps')

                cpu_out = torch.add(cpu_x, cpu_y, alpha=alpha)
                out = torch.add(x, y, alpha=alpha)
                # fp16 isn't accurate when alpha is passed
                tol = 1e-3 if dtype is torch.float16 else None
                self.assertEqual(out, cpu_out, rtol=tol, atol=tol)

        helper(1.0)
        helper(0.0)
        helper(0.1)
        helper(0.2)

        # Test int32 tensor + int64 scalar add
        # see https://github.com/pytorch/pytorch/issues/79835#issuecomment-1164984534
        x = torch.ones(4, dtype=torch.int32, device='mps')
        self.assertEqual(x + 1, torch.full((4,), 2, dtype=torch.int32, device='mps'))
        self.assertTrue(torch.equal(x + 1.5, torch.full((4,), 2.5, device='mps')))

    def test_types_binary_op(self):
        # Float * Bool
        cpu_x = torch.arange(5, dtype=torch.float32, device="cpu") * torch.tensor([True, False, True, False, True], device="cpu")
        mps_x = torch.arange(5, dtype=torch.float32, device="mps") * torch.tensor([True, False, True, False, True], device="mps")
        self.assertEqual(cpu_x, mps_x)
        # Float * Int64
        cpu_y = torch.arange(5, dtype=torch.float32, device="cpu") * torch.tensor([1, 0, 1, 0, 1], device="cpu")
        mps_y = torch.arange(5, dtype=torch.float32, device="mps") * torch.tensor([1, 0, 1, 0, 1], device="mps")
        self.assertEqual(cpu_y, mps_y)

    def test_unary_ops(self):
        def helper(shape, op):
            for dtypef in [torch.float32]:
                cpu_x = torch.randn(shape, device='cpu', dtype=dtypef, requires_grad=False)
                mps_x = cpu_x.detach().clone().to('mps')
                self.assertEqual(op(cpu_x), op(mps_x))

            for dtypei in [torch.int32, torch.int16]:
                cpu_x = torch.randint(0, 1000, shape, device='cpu', dtype=dtypei, requires_grad=False)
                mps_x = cpu_x.to('mps')
                self.assertEqual(op(cpu_x), op(mps_x), rtol=1e-4, atol=1e-4)

        helper((2, 8, 4, 5), torch.exp)
        helper((2, 8, 3, 5), torch.exp2)
        helper((2, 8, 3, 5), torch.expm1)
        helper((2, 8, 3, 5), torch.log)
        helper((2, 8, 3, 5), torch.cos)

    def test_atan2(self):
        def helper(shape):
            input_cpu = torch.randn(shape)
            input_mps = input_cpu.detach().clone().to("mps")

            other_cpu = torch.randn(shape)
            other_mps = other_cpu.detach().clone().to("mps")

            atan2_cpu = torch.atan2(input_cpu, other_cpu)
            atan2_mps = torch.atan2(input_mps, other_mps)

            self.assertEqual(atan2_cpu, atan2_mps.to("cpu"))

        helper(4)
        helper(10000)
        helper((10000, 40))

    def test_multinomial(self):
        # Test with num_dist = 1
        def helper(probs, compare_mean, compare_var, num_samples=5, replacement=True):
            cpu_prob_tensor = torch.tensor(probs, device='cpu', dtype=torch.float, requires_grad=False)
            prob_tensor = cpu_prob_tensor.detach().clone().to('mps')

            mps_out = torch.multinomial(prob_tensor, num_samples, replacement=replacement)
            if (not replacement):
                print(mps_out.to('cpu'))
            else:
                # Compare "real" with theoretical values
                print(mps_out.to('cpu').float().mean(), compare_mean)
                print(mps_out.to('cpu').float().std() ** 2, compare_var)

        # TODO: Add tests for data types
        helper(np.array([[0., 0., 0., 0.5, 0.5]]), (3 + 4) / 2, (12.5 - 3.5 ** 2), 100000)
        helper(np.array([[.2, .2, .2, .2, .2]]), (0 + 1 + 2 + 3 + 4) / 5, (6 - 2 * 2), 10000)
        helper(np.array([[1, 1, 1, 1, 1]]), (0 + 1 + 2 + 3 + 4) / 5, (6 - 2 * 2), 10000)
        helper(np.array([1, 1, 1, 1, 1]), (0 + 1 + 2 + 3 + 4) / 5, (6 - 2 * 2), 10000)
        helper(np.array([[1, 1, 1, 1, 1, 1, 1]]), 0, 0, 7, False)

    def test_cumsum_dim_check(self):
        x = torch.rand((3, 3), device="mps")
        self.assertEqual(x.cumsum(1), x.cumsum(-1))
        self.assertEqual(x.cumsum(0), x.cumsum(-2))
        self.assertRaises(IndexError, lambda: x.cumsum(2))
        self.assertRaises(IndexError, lambda: x.cumsum(-3))


class TestTopK(TestCase):
    def _test_topk(self, shape, largest):
        cpu_x = torch.randn(shape, device='cpu', dtype=torch.float, requires_grad=False)
        x = cpu_x.detach().clone().to('mps')
        if isinstance(shape, tuple):
            for curr_dim, dim_size in enumerate(shape):
                for k in range(1, dim_size + 1):
                    topk_values, topk_indices = torch.topk(x, k, dim=curr_dim, largest=largest)
                    topk_values_cpu, topk_indices_cpu = torch.topk(cpu_x, k, dim=curr_dim, largest=largest)
                    self.assertEqual(topk_values, topk_values_cpu)
                    self.assertEqual(topk_indices, topk_indices_cpu)
        else:
            for k in range(1, shape):
                topk_values, topk_indices = torch.topk(x, k, dim=0, largest=largest)
                topk_values_cpu, topk_indices_cpu = torch.topk(cpu_x, k, dim=0, largest=largest)
                self.assertEqual(topk_values, topk_values_cpu)
                self.assertEqual(topk_indices, topk_indices_cpu)

    def test_topk(self):
        largest_vals = [True, False]
        shapes = [
            # Zero Element Tensors
            0,
            (1, 0),
            (0, 1),
            (1, 0, 1),
            # Multiple Element Tensors
            1,
            2,
            (5, 1),
            (1, 5),
            (5, 9, 7, 4),
        ]

        for shape in shapes:
            for largest_val in largest_vals:
                with self.subTest(shape=shape, largest_val=largest_val):
                    self._test_topk(shape, largest_val)

class TestNNMPS(NNTestCase):

    def _create_basic_net(self):
        class Layer(nn.Module):
            def __init__(self):
                super().__init__()
                self.layer_dummy_param = Parameter(torch.empty(3, 5))
                self.register_buffer('layer_dummy_buf', torch.zeros(1, 3, 3, 7))

        class Net(nn.Module):
            def __init__(self):
                super().__init__()
                self.l1 = Layer()
                self.dummy_param = Parameter(torch.empty(3, 5))
                self.register_buffer('dummy_buf', torch.zeros(7, 3, 3, 1))

        l = Layer()
        n = Net()
        s = nn.Sequential(n, n)

        return l, n, s

    def test_requires_grad_(self):
        m = self._create_basic_net()[-1]
        assert len(list(m.buffers())) > 0, 'invalid test'
        assert all(not b.requires_grad for b in m.buffers()) > 0, 'invalid test'
        assert len(list(m.parameters())) > 0, 'invalid test'
        assert all(p.requires_grad for p in m.parameters()) > 0, 'invalid test'
        for requires_grad in (False, True):
            self.assertIs(m.requires_grad_(requires_grad), m)
            for p in m.parameters():
                self.assertEqual(p.requires_grad, requires_grad)
            for b in m.buffers():
                self.assertFalse(b.requires_grad)

    def test_module_backcompat(self):
        from torch.serialization import SourceChangeWarning
        path = download_file('https://download.pytorch.org/test_data/linear.pt')
        with warnings.catch_warnings():
            warnings.simplefilter('ignore', SourceChangeWarning)
            m = torch.load(path)
        input = torch.randn(2, 3, dtype=torch.float)
        self.assertEqual(m(input).size(), (2, 5))

    def test_conv_backcompat(self):
        from torch.serialization import SourceChangeWarning
        # This file was generated by running on PyTorch 1.0.1 on Python 2:
        #
        #     import torch
        #     from torch import nn
        #     m = nn.Conv2d(1, 1, 1)
        #     torch.save(m, 'legacy_conv2d.pt')
        #
        # NB: This Pickle also contains some Unicode data!
        path = download_file('https://download.pytorch.org/test_data/legacy_conv2d.pt')
        with warnings.catch_warnings():
            warnings.simplefilter('ignore', SourceChangeWarning)
            m = torch.load(path, encoding='utf-8')
        input = torch.randn((1, 1, 1, 1), dtype=torch.float)
        self.assertEqual(m(input).size(), (1, 1, 1, 1))

    def test_conv_expand(self):
        device = 'mps'
        input_ = torch.rand(2, 3, 16, 16, device=device)
        kernel = torch.rand(1, 1, 3, 11, device=device)
        tmp_kernel = kernel.expand(-1, 3, -1, -1)
        output = F.conv2d(input_, tmp_kernel, groups=1, padding=0, stride=1)

    # The test should not crash
    def test_permute(self):
        M_cpu = torch.randn(5, 5)
        M_mps = M_cpu.to('mps')

        output_cpu = M_cpu.permute(1, 0)
        output_mps = M_mps.permute(1, 0)

        self.assertEqual(output_cpu, output_mps)
        self.assertEqual(output_cpu.size(), output_mps.size())

    # Printing of non_contiguous should not crash
    def test_print_non_contiguous(self):
        print(torch.ones(100, 100, device='mps').nonzero())
        print(torch.ones(100, 100, device='mps').nonzero().contiguous())

    def test_zero_grad(self):
        i = torch.randn(2, 5, requires_grad=True)
        module = nn.Linear(5, 5)
        for p in module.parameters():
            p.requires_grad = False
        module.zero_grad()

        module.weight.requires_grad = True
        module.zero_grad()
        self.assertIsNone(module.weight.grad)  # uninitialized grad

        module(i).sum().backward()
        self.assertIsNotNone(module.weight.grad)
        self.assertGreater(module.weight.grad.data.abs().sum(), 0)
        module.zero_grad()
        self.assertIsNone(module.weight.grad)

        module.bias.requires_grad = True
        module.zero_grad()
        self.assertIsNone(module.weight.grad)
        self.assertIsNone(module.bias.grad)
        module(i).sum().backward()
        self.assertIsNotNone(module.weight.grad)
        self.assertIsNotNone(module.bias.grad)
        self.assertGreater(module.weight.grad.data.abs().sum(), 0)
        self.assertGreater(module.bias.grad.data.abs().sum(), 0)

        # Force set to zeros.
        module.zero_grad(set_to_none=False)
        self.assertEqual(module.weight.grad.data, module.weight.data.clone().zero_())
        self.assertEqual(module.bias.grad.data, module.bias.data.clone().zero_())

        module.zero_grad()
        self.assertIsNone(module.weight.grad)
        self.assertIsNone(module.bias.grad)


    def test_no_grad(self):
        for dtype in [torch.bfloat16, torch.float, torch.double]:
            module = nn.Conv2d(2, 5, kernel_size=3, padding=1).to(dtype)
            input = torch.randn(1, 2, 10, 10).to(dtype)
            x = input
            y = input.clone()

            output = module(x)
            self.assertTrue(output.requires_grad)
            output.backward(torch.ones(1, 5, 10, 10))

            with torch.no_grad():
                output2 = module(y)
                self.assertFalse(output2.requires_grad)
                self.assertRaises(RuntimeError, lambda: output2.backward(torch.ones(1, 5, 10, 10)))

    def test_invalid_conv1d(self):
        for dtype in [torch.bfloat16, torch.float, torch.double]:
            module = nn.Conv1d(in_channels=3, out_channels=33, kernel_size=10, stride=1, bias=True).to(dtype)
            input = torch.randn(1, 3, 4).to(dtype)
            with self.assertRaisesRegex(RuntimeError,
                                        r'Calculated padded input size per channel: \(4\). ' +
                                        r'Kernel size: \(10\). Kernel size can\'t be greater than actual input size'):
                module(input)

            # Negative stride check
            module = nn.Conv1d(in_channels=3, out_channels=6, kernel_size=3, stride=-1, bias=True).to(dtype)
            input = torch.randn(1, 3, 4).to(dtype)
            with self.assertRaisesRegex(RuntimeError, 'non-positive stride is not supported'):
                module(input)

    def test_conv2d_discontiguous_weight(self):
        # Test for https://github.com/pytorch/pytorch/issues/55781
        x = torch.ones(64, 16, 16, 16)
        weight = torch.arange(0, 1.0, 1 / 2.0 ** 10).reshape(32, 16, 1, 2)[:, :, :, ::2]
        self.assertFalse(weight.is_contiguous())
        y = torch.nn.functional.conv2d(x, weight, None)
        if torch.backends.mkldnn.is_available():
            # Disable MKLDNN explicitly, so that either NNPACK or THCNN will be used
            with torch.backends.mkldnn.flags(enabled=False):
                y_ = torch.nn.functional.conv2d(x, weight, None)
                self.assertEqual(y, y_)
        self.assertEqual(y.sum(), 4186112.)

    def test_invalid_conv2d(self):
        for dtype in [torch.bfloat16, torch.float, torch.double]:
            module = torch.nn.Conv2d(1, 1, kernel_size=3, dilation=2, stride=2).to(dtype)
            input = torch.empty(1, 1, 4, 4).to(dtype)
            self.assertRaises(RuntimeError, lambda: module(input))

            module = nn.Conv2d(in_channels=3, out_channels=33, kernel_size=10, stride=1, bias=True)
            input = torch.randn(1, 3, 1, 1)
            with self.assertRaisesRegex(RuntimeError,
                                        r'Calculated padded input size per channel: \(1 x 1\). ' +
                                        r'Kernel size: \(10 x 10\). Kernel size can\'t be greater than actual input size'):
                module(input)

            # Negative stride check
            module = nn.Conv2d(in_channels=3, out_channels=6, kernel_size=4, stride=-1, bias=True).to(dtype)
            input = torch.randn(1, 3, 4, 4).to(dtype)
            with self.assertRaisesRegex(RuntimeError, 'non-positive stride is not supported'):
                module(input)

            # Zero stride check
            module = nn.Conv2d(in_channels=3, out_channels=6, kernel_size=4, stride=0, bias=True).to(dtype)
            input = torch.randn(1, 3, 4, 4).to(dtype)
            with self.assertRaisesRegex(RuntimeError, 'non-positive stride is not supported'):
                module(input)

            # Input and weights on different devices
            self.assertRaisesRegex(RuntimeError,
                                   'must be on the same device',
                                   lambda: torch.conv2d(torch.rand(1, 3, 32, 32), torch.rand(1, 3, 3, 3, device='mps')))
            self.assertRaisesRegex(RuntimeError,
                                   'Input type \\(MPSFloatType\\) and weight type \\(torch\\.FloatTensor\\) should be the same',
                                   lambda: torch.conv2d(torch.rand(1, 3, 32, 32, device='mps'), torch.rand(1, 3, 3, 3)))


    def test_conv2d_valid_padding(self, device='mps'):
        # Test F.conv2d padding='valid' is the same as no padding
        x = torch.rand(1, 1, 1, 10, device=device).to(torch.float)
        y = torch.rand(1, 1, 1, 4, device=device).to(torch.float)

        expect = F.conv2d(x, y)
        actual = F.conv2d(x, y, padding='valid')
        self.assertEqual(expect.to('cpu'), actual.to('cpu'))

    def test_gemm_permute_transpose(self):
        batch_size = 32
        n = 20
        hidden = 768
        num_attention_heads = 12
        attention_head_size = hidden // num_attention_heads

        def transpose_for_scores(x: torch.Tensor) -> torch.Tensor:
            new_x_shape = x.size()[:-1] + (num_attention_heads, attention_head_size)
            x = x.view(new_x_shape)
            return x.permute(0, 2, 1, 3)

        def attention2(key, *, workaround=False, device):
            key = transpose_for_scores(key)
            res = key.transpose(-1, -2)
            return res

        A = torch.randn(batch_size, n, hidden)
        A_mps = A.detach().clone().to("mps")

        r1 = attention2(A, device="cpu")
        r2 = attention2(A_mps, device="mps")

        r2_cpu = r2.to("cpu")
        self.assertEqual(r1, r2_cpu)

    def test_group_norm_backward(self, device='mps'):
        # See https://github.com/pytorch/pytorch/issues/88331 for more detail
        shape = [1, 4, 16, 16]
        x = torch.full(shape, 7.0, device=device)

        target = torch.ones((1, 3, 128, 128), device=device)

        conv_in = nn.Conv2d(4, 128, kernel_size=(3, 3), stride=(1, 1), padding=(1, 1), device=device)
        conv_out = nn.Conv2d(128, 3, kernel_size=(3, 3), stride=(1, 1), padding=(1, 1), device=device)
        norm = nn.GroupNorm(32, 128, eps=1e-6, affine=True, device=device)

        with torch.enable_grad():
            x = x.detach().requires_grad_()
            out = 5.5 * x
            out = conv_in(out)
            out = out + norm(out)
            out = out + norm(out)
            out = out + norm(out)
            out = F.interpolate(out, scale_factor=8.0, mode="nearest")
            out = norm(out)
            out = conv_out(out)

            loss = (out - target).norm(dim=-1).sum()
            grad = -torch.autograd.grad(loss, x)[0]
            self.assertFalse(grad.detach().isnan().any().item(), 'NaN gradients returned by autograd')


    # def test_conv2d_same_padding(self, device='mps'):
        # x = torch.rand(1, 1, 10, 11, device=device)
        # y = torch.rand(1, 1, 4, 5, device=device)
        # expect = F.conv2d(x, y, padding=(2, 2))[..., 1:, :]
        # actual = F.conv2d(x, y, padding='same')
        # self.assertEqual(expect.to('cpu'), actual.to('cpu'))

        # # With dilation
        # y = torch.rand(1, 1, 3, 4, device=device)
        # expect = F.conv2d(x, y, padding=(2, 3), dilation=2)
        # actual = F.conv2d(x, y, padding='same', dilation=2)
        # self.assertEqual(expect, actual)

        # # Dilation with asymmetric padding
        # y = torch.rand(1, 1, 4, 4, device=device)
        # expect = F.conv2d(x, y, padding=5, dilation=3)[..., 1:, 1:]
        # actual = F.conv2d(x, y, padding='same', dilation=3)
        # self.assertEqual(expect, actual)


class TestConstantPadNd(TestCaseMPS):
    def test_preserves_memory_format(self):
        nchw_tensor = torch.rand((1, 2, 5, 3))
        nchw_padded = torch.constant_pad_nd(nchw_tensor, [1, 2], 0.5)
        self.assertTrue(nchw_padded.is_contiguous(memory_format=torch.contiguous_format))

        nhwc_tensor = nchw_tensor.contiguous(memory_format=torch.channels_last)
        nhwc_padded = torch.constant_pad_nd(nhwc_tensor, [1, 2], 0.5)
        self.assertTrue(nhwc_padded.is_contiguous(memory_format=torch.channels_last))


class TestLinalgMPS(TestCaseMPS):
    def _test_addmm_addmv(self, f, t, m, v, *, alpha=None, beta=None, transpose_out=False):
        dtype = t.dtype
        numpy_dtype = dtype
        alpha = 1.2 if alpha is None else alpha
        beta = 0.8 if beta is None else beta
        res1 = f(t, m, v, alpha=alpha, beta=beta)
        res2 = torch.full_like(res1, math.nan)
        if transpose_out:
            res2 = res2.t().clone(memory_format=torch.contiguous_format).t()
        f(t, m, v, alpha=alpha, beta=beta, out=res2)
        res3 = alpha * (m.to(numpy_dtype).cpu().numpy() @ v.to(numpy_dtype).cpu().numpy())
        if beta != 0:
            res3 += (torch.mul(t, beta)).to(numpy_dtype).cpu().numpy()
        res3 = torch.from_numpy(res3).to(dtype)
        self.assertEqual(res1, res2)
        self.assertEqual(res1, res3)

    def test_addmm(self, device="mps", dtype=torch.float32):
        M = torch.randn(10, 25, device=device).to(dtype)
        m1 = torch.randn(10, 50, device=device).to(dtype)
        m2 = torch.randn(50, 25, device=device).to(dtype)
        self._test_addmm_addmv(torch.addmm, M, m1, m2)

        # Test beta=0, M=nan
        M = torch.full((10, 25), math.nan, device=device).to(dtype)
        m1 = torch.randn(10, 50, device=device).to(dtype)
        m2 = torch.randn(50, 25, device=device).to(dtype)
        self._test_addmm_addmv(torch.addmm, M, m1, m2, beta=0)

        # Test transpose
        for t1, t2, t3, t4 in itertools.product([True, False], repeat=4):
            def maybe_transpose(cond, m):
                if not cond:
                    return m
                return m.t().clone(memory_format=torch.contiguous_format).t()

        M = maybe_transpose(t1, torch.randn(10, 25, device=device).to(dtype))
        m1 = maybe_transpose(t2, torch.randn(10, 50, device=device).to(dtype))
        m2 = maybe_transpose(t3, torch.randn(50, 25, device=device).to(dtype))
        self._test_addmm_addmv(torch.addmm, M, m1, m2, transpose_out=t4)

    def _test_addr(self, f, t, m, v, alpha=None, beta=None):
        dtype = t.dtype
        numpy_dtype = dtype
        alpha = 1.2 if alpha is None else alpha
        beta = 0.8 if beta is None else beta
        res1 = f(t, m, v, alpha=alpha, beta=beta)
        res2 = alpha * np.outer(m.to(numpy_dtype).cpu().numpy(), v.to(numpy_dtype).cpu().numpy())
        if beta != 0:
            res2 += (torch.mul(t, beta)).to(numpy_dtype).cpu().numpy()
        res2 = torch.from_numpy(res2).to(dtype)
        self.assertEqual(res1, res2)

    def test_addr(self, device="mps", dtype=torch.float32):
        M = torch.randn(10, 25, device=device).to(dtype)
        m1 = torch.randn(10, device=device).to(dtype)
        m2 = torch.randn(25, device=device).to(dtype)
        self._test_addr(torch.addr, M, m1, m2)

        # Test beta=0, M=nan
        M = torch.full((10, 25), math.nan, device=device).to(dtype)
        m1 = torch.randn(10, device=device).to(dtype)
        m2 = torch.randn(25, device=device).to(dtype)
        self._test_addr(torch.addr, M, m1, m2, beta=0)

class TestGatherScatter(TestCaseMPS):
    def test_slicing_with_step(self):
        # Slicing with step
        # https://github.com/pytorch/pytorch/issues/78886
        x_mps = torch.zeros(10, dtype=torch.float32, device="mps")
        x_mps[::2] = 1.0

        x_cpu = torch.zeros(10, dtype=torch.float32, device="cpu")
        x_cpu[::2] = 1.0

        self.assertEqual(x_cpu, x_mps)

    def test_cast_gather_scatter(self):
        for _ in range(0, 50):
            input = np.random.randint(0, 255, size=(5, 5, 4), dtype=np.uint8)
            with torch.no_grad():
                s = torch.tensor(input, dtype=torch.uint8, device="mps").unsqueeze(0)
                s_cpu = torch.tensor(input, dtype=torch.uint8, device="cpu").unsqueeze(0)
                s = s.long()
                s_cpu = s_cpu.long()
                self.assertEqual(s.cpu(), s_cpu)

                s = s.float()
                s_cpu = s_cpu.float()
                self.assertEqual(s.cpu(), s_cpu)

                s /= 255
                s_cpu /= 255
                self.assertEqual(s.cpu(), s_cpu)

    def test_slicing_replace_column(self):
        # https://github.com/pytorch/pytorch/issues/78074
        def _helper(tensor_data):
            x_cpu = torch.tensor(tensor_data)
            x_mps = x_cpu.to('mps')

            x_cpu[:, 0] = 7
            x_mps[:, 0] = 7

            self.assertEqual(x_cpu, x_mps)

        _helper([[1, 2, 3], [4, 5, 6]])
        _helper([[1, 2, 3], [4, 5, 6], [7, 8, 9]])
        _helper([[1, 2, 3], [4, 5, 6], [7, 8, 9], [10, 11, 12]])

    def test_inplace_scatter(self):
        # https://github.com/pytorch/pytorch/issues/79672
        a_mps = torch.ones((2, 2),).to(torch.device("mps"))
        b_mps = torch.ones((2, 2),).to(torch.device("mps"))

        a_cpu = torch.ones((2, 2),).to(torch.device("cpu"))
        b_cpu = torch.ones((2, 2),).to(torch.device("cpu"))

        a_mps[:, 0] += b_mps[:, 0]
        a_cpu[:, 0] += b_cpu[:, 0]
        self.assertEqual(a_cpu, a_mps)

        a_mps[:, 0] = a_mps[:, 0] + b_mps[:, 0]
        a_cpu[:, 0] = a_cpu[:, 0] + b_cpu[:, 0]
        self.assertEqual(a_cpu, a_mps)

# These tests were taken from test/test_view_ops.py
# They are subset of those tests as currently only this subset is working.
# This whole `class` will be removed when we add generic device testing. There
# are no additional tests added apart from what is part of test_view_ops.py
class TestViewOpsMPS(TestCaseMPS):
    exact_dtype = True

    def test_permute_slicing(self):
        # test the fix for crash reported in
        # https://github.com/pytorch/pytorch/issues/94190
        cpu_x = (torch.randn([3, 2, 2]).float())
        mps_x = cpu_x.detach().clone().to('mps')
        cpu_out = cpu_x.permute((2, 0, 1)) * 2.0
        mps_out = mps_x.permute((2, 0, 1)) * 2.0
        # this print caused a crash prior to fix PR#94259
        print(torch.zeros_like(mps_out))
        # test the fix for fill_scalar_mps() mentioned in issue #94190
        self.assertEqual(torch.zeros_like(cpu_out), torch.zeros_like(mps_out))
        self.assertEqual(cpu_x[:, 1, :].fill_(1), mps_x[:, 1, :].fill_(1))

    def is_view_of(self, base, other):
        if (not other._is_view() or
                other is base or
                other._base is not base or
                base.device != other.device):
            return False
        # Note: only validates storage on native device types
        # because some accelerators, like XLA, do not expose storage
        if base.device.type == 'mps':
            if base.storage().data_ptr() != other.storage().data_ptr():
                return False

        return True

    # Returns true if v1 and v2 are views of the same base
    def is_view_of_same_base(self, v1, v2):
        if (not v1._is_view() or v1 is v2):
            return False
        return self.is_view_of(v1._base, v2)

    # Performs transpose if contiguous=True, else returns the input tensor as is
    def _do_transpose(self, x, contiguous=False, dim0=0, dim1=1):
        if contiguous:
            return x
        else:
            return x.transpose(dim0, dim1)

    def test_diagonal_view(self, device="mps"):
        t = torch.ones((5, 5), device=device)
        v = torch.diagonal(t)
        self.assertTrue(self.is_view_of(t, v))

        v[0] = 0
        self.assertEqual(t[0, 0], v[0])

        t = torch.ones((3, 3, 3), device="mps")
        v = torch.diagonal(t, offset=1, dim1=1, dim2=2)
        self.assertTrue(self.is_view_of(t, v))

        v[0, 0] = 0
        self.assertEqual(t[0, 0, 1], v[0, 0])

    def test_select_view(self, device="mps") -> None:
        t = torch.ones((5, 5), device=device)
        v = t.select(0, 2)
        self.assertTrue(self.is_view_of(t, v))

        v[0] = 0
        self.assertEqual(t[2, 0], v[0])

    def test_unbind_view(self, device="mps") -> None:
        t = torch.zeros((5, 5), device=device)
        tup = torch.unbind(t)

        for idx, v in enumerate(tup):
            self.assertTrue(self.is_view_of(t, v))

            v[0] = idx + 1
            self.assertEqual(t[idx, 0], v[0])

    def test_expand_view(self, device="mps") -> None:
        t = torch.ones((5, 1), device=device)
        v = t.expand(5, 5)
        self.assertTrue(self.is_view_of(t, v))

        v[2, 2] = 0
        self.assertEqual(t[2, 0], v[2, 2])

    def test_expand_as_view(self, device="mps"):
        t = torch.ones((5, 1), device=device)
        e = torch.empty((5, 5), device=device)
        v = t.expand_as(e)
        self.assertTrue(self.is_view_of(t, v))

        v[2, 2] = 0
        self.assertEqual(t[2, 0], v[2, 2])

    def test_narrow_view(self, device="mps"):
        t = torch.ones((5, 5), device=device)
        v = torch.narrow(t, 1, 2, 2)
        self.assertTrue(self.is_view_of(t, v))

        v[0, 0] = 0
        self.assertEqual(t[0, 2], v[0, 0])

    def test_permute_view(self, device="mps") -> None:
        t = torch.ones((5, 5), device=device)
        v = t.permute(1, 0)
        self.assertTrue(self.is_view_of(t, v))

        v[0, 1] = 0
        self.assertEqual(t[1, 0], v[0, 1])

    def test_transpose_view(self, device="mps"):
        for fn in (torch.swapdims, torch.swapaxes, torch.transpose):
            t = torch.ones((5, 5), device=device)
            v = fn(t, 0, 1)
            self.assertTrue(self.is_view_of(t, v))

            v[0, 1] = 0
            self.assertEqual(t[1, 0], v[0, 1])

    def test_transpose_inplace_view(self, device="mps"):
        t = torch.ones(5, 5, device=device)
        v = t.view_as(t)
        v = v.swapdims_(0, 1)
        self.assertTrue(self.is_view_of(t, v))
        v[0, 1] = 0
        self.assertEqual(t[1, 0], v[0, 1])

        t = torch.ones(5, 5, device=device)
        v = t.view_as(t)
        v = v.swapaxes_(0, 1)
        self.assertTrue(self.is_view_of(t, v))
        v[0, 1] = 0
        self.assertEqual(t[1, 0], v[0, 1])

        t = torch.ones(5, 5, device=device)
        v = t.view_as(t)
        v = v.transpose_(0, 1)
        self.assertTrue(self.is_view_of(t, v))
        v[0, 1] = 0
        self.assertEqual(t[1, 0], v[0, 1])

    def test_t_view(self, device="mps"):
        t = torch.ones((5, 5), device=device)
        v = t.t()
        self.assertTrue(self.is_view_of(t, v))

        v[0, 1] = 0
        self.assertEqual(t[1, 0], v[0, 1])

    def test_t_inplace_view(self, device="mps"):
        t = torch.ones(5, 5, device=device)
        v = t.view_as(t)
        v = v.t_()
        self.assertTrue(self.is_view_of(t, v))
        v[0, 1] = 0
        self.assertEqual(t[1, 0], v[0, 1])

    def test_T_view(self, device="mps"):
        for op in ("T", "H", "mT", "mH"):
            t = torch.ones((5, 5), device=device)
            v = getattr(t, op)
            self.assertTrue(self.is_view_of(t, v))

            v[0, 1] = 0
            self.assertEqual(t[1, 0], v[0, 1])

    def test_unfold_view(self, device="mps"):
        t = torch.ones(10, device=device)
        v = t.unfold(0, 3, 2)
        self.assertTrue(self.is_view_of(t, v))

        v[1, 0] = 0
        self.assertEqual(t[2], v[1, 0])

    def test_squeeze_view(self, device="mps"):
        t = torch.ones(5, 1, 5, device=device)
        v = torch.squeeze(t)
        self.assertTrue(self.is_view_of(t, v))
        v[0, 1] = 0
        self.assertTrue(t is v._base)

    def test_squeeze_inplace_view(self, device="mps"):
        t = torch.ones(5, 5, device=device)
        v = t.view_as(t)
        v = v.squeeze_()
        self.assertTrue(self.is_view_of(t, v))
        v[0, 1] = 0
        self.assertTrue(t is v._base)

    def test_unsqueeze_view(self, device="mps"):
        t = torch.ones(5, 5, device=device)
        v = torch.unsqueeze(t, 1)
        self.assertTrue(self.is_view_of(t, v))

        v[0, 0, 1] = 0
        self.assertEqual(t[0, 1], v[0, 0, 1])

    def test_unsqueeze_inplace_view(self, device="mps"):
        t = torch.ones(5, 5, device=device)
        v = t.view_as(t)
        v = v.unsqueeze_(1)
        self.assertTrue(self.is_view_of(t, v))
        v[0, 0, 1] = 0
        self.assertEqual(t[0, 1], v[0, 0, 1])

    def test_as_strided_view(self, device="mps"):
        t = torch.ones(5, 5, device=device)
        v = torch.as_strided(t, (25,), (1,))
        self.assertTrue(self.is_view_of(t, v))

        v[6] = 0
        self.assertEqual(t[1, 1], v[6])

    def test_as_strided_inplace_view(self, device="mps"):
        t = torch.ones(5, 5, device=device)
        v = t.view_as(t)
        v = v.as_strided_((25,), (1,))
        self.assertTrue(self.is_view_of(t, v))
        v[6] = 0
        self.assertEqual(t[1, 1], v[6])

    def test_view_view(self, device="mps"):
        t = torch.ones(5, 5, device=device)
        v = t.view(25)
        self.assertTrue(self.is_view_of(t, v))

        v[6] = 0
        self.assertEqual(t[1, 1], v[6])

    def test_view_as_view(self, device="mps"):
        t = torch.ones(5, 5, device=device)
        e = torch.empty((25,))
        v = t.view_as(e)
        self.assertTrue(self.is_view_of(t, v))

        v[6] = 0
        self.assertEqual(t[1, 1], v[6])

    def test_contiguous_self(self, device="mps"):
        t = torch.ones(5, 5, device=device)
        s = t.contiguous()
        self.assertTrue(s is t)

    def test_contiguous_nonview(self, device="mps"):
        t = torch.ones(5, 5, device=device)
        nv = t.t().contiguous()
        self.assertTrue(not self.is_view_of(t, nv))

        nv[0, 0] = 0
        self.assertNotEqual(t[0, 0], nv[0, 0])

    def test_reshape_view(self, device="mps"):
        t = torch.ones(5, 5, device=device)
        v = torch.reshape(t, (25,))
        self.assertTrue(self.is_view_of(t, v))

        v[6] = 0
        self.assertEqual(t[1, 1], v[6])

    def test_reshape_as_view(self, device="mps"):
        t = torch.ones(5, 5, device=device)
        e = torch.empty((25,), device=device)
        v = t.reshape_as(e)
        self.assertTrue(self.is_view_of(t, v))

        v[6] = 0
        self.assertEqual(t[1, 1], v[6])

    def test_reshape_nonview(self, device="mps"):
        t = torch.ones(5, 5, device=device)
        nv = torch.reshape(t.t(), (25,))
        self.assertTrue(not self.is_view_of(t, nv))

        nv[6] = 0
        self.assertNotEqual(t[1, 1], nv[6])

    def test_flatten_view(self, device="mps"):
        def test_writes_propagate(t, v):
            idx_t = (0,) * t.ndim
            idx_v = (0,) * v.ndim
            v[idx_v] = 0
            self.assertEqual(t[idx_t], v[idx_v])

        t = torch.ones(1, 2, 3, 4, device=device)
        v = t.flatten()
        self.assertTrue(self.is_view_of(t, v))
        test_writes_propagate(t, v)

        # zero-dimensional tensor
        t = torch.tensor(1, device=device)
        v = t.flatten()
        test_writes_propagate(t, v)
        self.assertTrue(self.is_view_of(t, v))

        t = torch.ones(1, 2, 3, 4, device=device).transpose(2, 3)
        v = t.flatten(0, 1)
        test_writes_propagate(t, v)
        self.assertTrue(self.is_view_of_same_base(t, v))

        # stride[i] = stride[i + 1] * size[i + 1] is satisfied for 3 groups:
        t = torch.ones(720, device=device) \
            .as_strided((2, 3, 2, 3, 5, 4), (6, 2, 15, 5, 1, 0))
        #               [--1--|---2---|-3-] [--1--|----2---|-3-]
        v1 = t.flatten(0, 1)
        v2 = v1.flatten(1, 3)
        v3 = v2.flatten(2, 2)
        test_writes_propagate(t, v1)
        self.assertTrue(self.is_view_of_same_base(t, v1))
        test_writes_propagate(t, v2)
        self.assertTrue(self.is_view_of_same_base(t, v2))
        test_writes_propagate(t, v3)
        self.assertTrue(self.is_view_of_same_base(t, v3))

    def test_flatten_nonview(self, device="mps"):
        def assert_is_nonview(t, nv):
            idx_t = (0,) * t.ndim
            idx_nv = (0,) * nv.ndim
            self.assertTrue(not nv._is_view())
            nv[idx_nv] = 0
            self.assertNotEqual(t[idx_t], nv[idx_nv])
        t = torch.ones(2, 3, 2, 3, device=device).transpose(2, 3)
        nv = t.flatten(1, 3)
        assert_is_nonview(t, nv)

        t = torch.ones(2, 2, device=device).T
        nv = t.flatten()
        assert_is_nonview(t, nv)

        # flatten returns the original object if start_dim=end_dim
        t = t = torch.ones(2, 2, device=device)
        nv = t.flatten(1, 1)
        self.assertTrue(t is nv)

    def test_basic_indexing_slice_view(self, device="mps"):
        t = torch.ones(5, 5, device=device)
        v = t[:2, :3]
        self.assertTrue(self.is_view_of(t, v))

        v[0, 0] = 0
        self.assertEqual(t[0, 0], v[0, 0])

    def test_basic_indexing_ellipses_view(self, device="mps"):
        t = torch.ones(5, 5, device=device)
        v = t[..., :2]
        self.assertTrue(self.is_view_of(t, v))

        v[0, 0] = 0
        self.assertEqual(t[0, 0], v[0, 0])

    def test_basic_indexing_newaxis_view(self, device="mps"):
        t = torch.ones(5, 5, device=device)
        v = t[None, :2, 3]
        self.assertTrue(self.is_view_of(t, v))

        v[0, 0] = 0
        self.assertEqual(t[0, 3], v[0, 0])

    def test_chunk_view(self, device="mps"):
        t = torch.zeros(3, 3, device=device)
        l = torch.chunk(t, 3)

        for idx, v in enumerate(l):
            self.assertTrue(self.is_view_of(t, v))

            v[0, 0] = idx + 1
            self.assertEqual(t[idx, 0], v[0, 0])

    def test_split_view(self, device="mps"):
        t = torch.zeros(3, 3, device=device)
        l = torch.split(t, [1, 1, 1])

        for idx, v in enumerate(l):
            self.assertTrue(self.is_view_of(t, v))

            v[0, 0] = idx + 1
            self.assertEqual(t[idx, 0], v[0, 0])

    def test_movedim_view(self, device="mps"):
        def run_test(device, op):
            t = torch.zeros(3, 3, device=device)
            out = op(t)

            self.assertTrue(self.is_view_of(t, out))

            # Randomly change values in output
            # and verify that original is changed
            # as well.
            for _ in range(3):
                idx_1, idx_2 = random.randint(0, 2), random.randint(0, 2)
                out[idx_1, idx_2] = random.random()
                self.assertEqual(t[idx_2, idx_1], out[idx_1, idx_2])

        for fn in [torch.movedim, torch.moveaxis]:
            op = partial(fn, source=(0, 1), destination=(1, 0))
            run_test(device, op)

            op = partial(fn, source=0, destination=1)
            run_test(device, op)

    # Testing that the generated view_copy kernel and its derivative are implemented correctly
    def test_view_copy(self, device="mps"):
        a = torch.randn(4, device=device, requires_grad=True)
        a_ref = a.clone().detach().requires_grad_()
        a_view = a_ref.view(2, 2)
        a_view_copy = torch.view_copy(a, (2, 2))

        # view_copy ops don't preserve view relationship
        self.assertTrue(self.is_view_of(a_ref, a_view))
        self.assertFalse(self.is_view_of(a, a_view_copy))

        a_view_copy.sum().backward()
        a_view.sum().backward()

        # forward and backward give the same shape + result
        self.assertEqual(a_view_copy, a_view)
        self.assertEqual(a.grad, a_ref.grad)

    def test_view_copy_out(self, device="mps"):
        a = torch.randn(2, 2, device=device)
        out = torch.empty(2, device=device)

        torch.diagonal_copy(a, out=out)
        expected = torch.diagonal_copy(a)

        self.assertEqual(expected, out)

        a = torch.randn(4, device=device)
        out1 = torch.empty(2, device=device)
        out2 = torch.empty(2, device=device)

        torch.split_copy(a, 2, out=(out1, out2))
        expected1, expected2 = torch.split_copy(a, 2)

        self.assertEqual(expected1, out1)
        self.assertEqual(expected2, out2)

    def test_detached_view_copy(self, device="mps"):
        # https://github.com/pytorch/pytorch/issues/86052
        x = torch.arange(2)
        # .detach() makes y not a view, but contig tensor
        # with non-zero offset
        y = x[1].detach()
        z = y.to(device)
        self.assertEqual(y, z.cpu())

    def test_empty_reshape(self, device="mps"):
        x = torch.randn(0, 6, device=device)
        self.assertEqual((1, 0, 6, 1, 1), x.reshape(1, 0, 6, 1, 1).shape)
        # should be viewable -- i.e. data_ptr is the same.
        self.assertEqual(x.data_ptr(), x.reshape(1, 0, 6, 1, 1).data_ptr())

        # match NumPy semantics -- don't infer the size of dimension with a degree of freedom
        self.assertRaises(RuntimeError, lambda: x.reshape(0, -1))

    def test_expand(self, device="mps"):
        tensor = torch.rand(1, 8, 1, device=device)
        tensor2 = torch.rand(5, device=device)
        template = torch.rand(4, 8, 5, device=device)
        target = template.size()
        self.assertEqual(tensor.expand_as(template).size(), target)
        self.assertEqual(tensor.expand(4, 8, 5).size(), target)
        self.assertEqual(tensor.expand(target).size(), target)
        self.assertEqual(tensor2.expand_as(template).size(), target)
        self.assertEqual(tensor2.expand(4, 8, 5).size(), target)
        self.assertEqual(tensor2.expand(target).size(), target)

        # test double expand
        self.assertEqual(tensor2.expand(1, 5).expand(2, 2, 5), tensor2.repeat(2, 2, 1))

        # test non-contiguous
        noncontig = torch.randn(5, 2, 1, 3, device=device)[:, 0]
        self.assertFalse(noncontig.is_contiguous())
        self.assertEqual(noncontig.expand(2, 5, 4, 3), noncontig.contiguous().repeat(2, 1, 4, 1))

        # make sure it's compatible with unsqueeze
        expanded = tensor2.expand(1, 1, 5)
        unsqueezed = tensor2.unsqueeze(0).unsqueeze(1)
        self.assertEqual(expanded, unsqueezed)
        self.assertEqual(expanded.stride(), unsqueezed.stride())

        # test -1 as target size
        self.assertEqual(tensor.expand(4, -1, 5), tensor.expand(4, 8, 5))
        self.assertRaises(RuntimeError, lambda: tensor2.expand(-1, -1))

        # test expanding empty to empty
        self.assertEqual(torch.zeros(0, device=device).expand((0,)), torch.zeros(0, device=device))

    def test_view_empty(self, device="mps"):
        x = torch.randn(0, 6, device=device)
        self.assertEqual((1, 0, 6, 1, 1), x.view(1, 0, 6, 1, 1).shape)

    def test_reshape(self, device="mps"):
        x = torch.randn(3, 3, device=device)
        self.assertEqual(x.data_ptr(), x.reshape(-1).data_ptr())
        self.assertEqual(x.data_ptr(), x.reshape(1, 9, 1).data_ptr())
        self.assertEqual(torch.reshape(x, (9,)), x.reshape(9))
        self.assertRaises(RuntimeError, lambda: x.reshape(-1, -1))

        y = torch.randn(4, 4, 4, device=device)[:, 0, :]
        # .data_ptr() on meta tensors is always 0 so they are equal regardless of the reshape
        if device != "meta":
            self.assertNotEqual(y.data_ptr(), y.reshape(-1).data_ptr())
        self.assertEqual(y.contiguous().view(-1), y.reshape(-1))
        self.assertEqual(y.reshape(2, 2, 4).data_ptr(), y.data_ptr())

        s = torch.randn((), device=device)
        self.assertEqual(s.data_ptr(), s.reshape(()).data_ptr())
        self.assertEqual(s.reshape(-1).shape, (1,))
        self.assertRaises(RuntimeError, lambda: s.reshape(2))

        empty = torch.tensor([], device=device)
        self.assertEqual(empty, empty.reshape(-1))
        self.assertEqual(empty, empty.reshape([0]))
        # TODO: fix these once we have multi-dimensional empty tensors
        self.assertEqual(empty.reshape([0, 1]).shape, (0, 1))
        self.assertEqual(empty.reshape([1, -1]).shape, (1, 0))
        self.assertRaises(RuntimeError, lambda: empty.reshape(1))

        x = torch.randn(3, 3, device=device)
        self.assertEqual(x.data_ptr(), x.reshape_as(torch.rand(9)).data_ptr())
        self.assertEqual(x.data_ptr(), x.reshape_as(torch.rand(1, 9, 1)).data_ptr())
        self.assertRaises(RuntimeError, lambda: x.reshape_as(torch.rand(10, device=device)))

    def test_narrow(self, device="mps"):
        x = torch.tensor([[0, 1, 2], [3, 4, 5], [6, 7, 8]])
        self.assertEqual(x.narrow(0, 0, 1), torch.tensor([[0, 1, 2]]))
        self.assertEqual(x.narrow(0, 0, 2), torch.tensor([[0, 1, 2], [3, 4, 5]]))
        self.assertEqual(x.narrow(0, 1, 1), torch.tensor([[3, 4, 5]]))
        self.assertEqual(x.narrow(0, -1, 1), torch.tensor([[6, 7, 8]]))
        self.assertEqual(x.narrow(0, -2, 2), torch.tensor([[3, 4, 5], [6, 7, 8]]))
        self.assertEqual(x.narrow(0, -3, 3), torch.tensor([[0, 1, 2], [3, 4, 5], [6, 7, 8]]))
        self.assertEqual(x.narrow(-1, -1, 1), torch.tensor([[2], [5], [8]]))
        self.assertEqual(x.narrow(-2, -1, 1), torch.tensor([[6, 7, 8]]))

    def test_narrow_tensor(self, device="mps"):
        x = torch.tensor([[0, 1, 2], [3, 4, 5], [6, 7, 8]])
        self.assertEqual(x.narrow(0, torch.tensor(0), 1), torch.tensor([[0, 1, 2]]))
        with self.assertRaises(Exception):
            x.narrow(0, torch.tensor(0.), 1)
        with self.assertRaises(Exception):
            x.narrow(0, torch.tensor([0]), 1)
        with self.assertRaises(Exception):
            x.narrow(0, torch.tensor([0, 1]), 1)

    def test_t(self, device="mps"):
        # Test 0D tensors
        x = torch.randn(())
        self.assertEqual(x, x.t())
        x = x.to_sparse()
        self.assertEqual(x, x.t())

        # Test 1D tensors
        x = torch.arange(4)
        self.assertEqual(x, x.t())
        x = x.to_sparse()
        self.assertEqual(x, x.t())

        # Test 2D tensors
        x = torch.rand((2, 2))
        self.assertEqual(x.t(), x.transpose(0, 1))
        x = x.to_sparse()
        self.assertEqual(x.t(), x.transpose(0, 1))

        # Test 3D tensor
        x = torch.rand((2, 2, 2))
        with self.assertRaisesRegex(RuntimeError, 'expects a tensor with <= 2 dimensions, but self is 3D'):
            x.t()
        x = x.to_sparse()
        with self.assertRaisesRegex(RuntimeError, 'expects a tensor with <= 2 sparse and 0 dense dimensions'):
            x.t()

    def test_split(self, device="mps"):
        tensor = torch.rand(7, 4)
        split_size = 3
        dim = 0
        target_sizes = ([3, 4], [3, 4], [1, 4])
        splits = tensor.split(split_size, dim)
        start = 0
        for target_size, split in zip(target_sizes, splits):
            self.assertEqual(split.size(), target_size)
            self.assertEqual(tensor.narrow(dim, start, target_size[dim]), split, atol=0, rtol=0)
            start = start + target_size[dim]

        # Variable sections split
        tensor = torch.randn(20, 10)
        dim = 0
        split_sizes = [5, 5, 10]
        target_sizes = ([[5, 10], [5, 10], [10, 10]])
        splits = tensor.split(split_sizes, dim)
        start = 0
        for target_size, split in zip(target_sizes, splits):
            self.assertEqual(split.size(), target_size)
            self.assertEqual(tensor.narrow(dim, start, target_size[dim]), split, atol=0, rtol=0)
            start = start + target_size[dim]

        split_sizes = [2, 2, 6]
        target_sizes = ([20, 2], [20, 2], [20, 6])
        dim = 1
        splits = tensor.split(split_sizes, dim)
        start = 0
        for target_size, split in zip(target_sizes, splits):
            self.assertEqual(split.size(), target_size)
            self.assertEqual(tensor.narrow(dim, start, target_size[dim]), split, atol=0, rtol=0)
            start = start + target_size[dim]

    def test_chunk(self, device="mps"):
        tensor = torch.rand(4, 7)
        num_chunks = 3
        dim = 1
        target_sizes = ([4, 3], [4, 3], [4, 1])
        splits = tensor.chunk(num_chunks, dim)
        start = 0
        for target_size, split in zip(target_sizes, splits):
            self.assertEqual(split.size(), target_size)
            self.assertEqual(tensor.narrow(dim, start, target_size[dim]), split,
                             atol=0, rtol=0)
            start = start + target_size[dim]

        # Invalid chunk sizes
        error_regex = 'chunk expects.*greater than 0'
        with self.assertRaisesRegex(RuntimeError, error_regex):
            tensor.chunk(0)
        with self.assertRaisesRegex(RuntimeError, error_regex):
            tensor.chunk(-2)

    def test_unsqueeze(self, device="mps") -> None:
        x = torch.randn(2, 3, 4)
        y = x.unsqueeze(1)
        self.assertEqual(y, x.view(2, 1, 3, 4))
        y = x.clone().unsqueeze_(2)
        self.assertEqual(y, x.view(2, 3, 1, 4))

        x = x[:, 1]
        self.assertFalse(x.is_contiguous())
        y = x.unsqueeze(1)
        self.assertEqual(y, x.contiguous().view(2, 1, 4))
        y = x.clone().unsqueeze_(2)
        self.assertEqual(y, x.contiguous().view(2, 4, 1))

    # unit test for special case transposed copy (see ATen/native/Copy.cpp for details)
    def test_big_transpose(self, device="mps"):
        t = torch.rand(456, 789, device=device)
        t1 = t.t().contiguous()
        t2 = torch.from_numpy(t.cpu().numpy().transpose())
        self.assertEqual(t1, t2)

    def test_T(self, device="mps"):
        a = torch.randn(2, 3, 4, device=device)
        t1 = a.T
        t2 = a.permute(2, 1, 0)
        self.assertEqual(t2, t1)
        b = torch.randn(10, device=device)
        self.assertEqual(b, b.T)

    def test_transposes(self, device="mps", dtype=torch.float32):
        for op in ("T", "H", "mT", "mH", "adjoint"):
            shapes = ((2, 3), (2, 3, 4)) if op[0] == "m" or op == "adjoint" else ((2, 3),)
            for shape in shapes:
                a = make_tensor(shape, device=device, dtype=dtype)
                t1 = getattr(a, op)
                if op == "adjoint":
                    t1 = t1()
                t2 = a
                if a.ndim != 0:
                    t2 = t2.transpose(-2, -1)
                if op[-1] == "H" or op == "adjoint":
                    t2 = t2.conj()
                self.assertEqual(t2, t1)

    def test_transposes_errors(self, device="mps", dtype=torch.float32):
        for op in ("H", "mT", "mH", "adjoint"):
            shapes = ((2,), (2, 3, 4)) if op == "H" else ((2,),)
            for shape in shapes:
                a = make_tensor(shape, device=device, dtype=dtype)
                with self.assertRaisesRegex(RuntimeError, "only supported on matrices"):
                    t1 = getattr(a, op)
                    if op == "adjoint":
                        t1 = t1()

    def test_python_types(self, device="mps"):
        a1 = torch.randn((1, 2), device=device, dtype=torch.float32)
        a2 = torch.randn((1, 2), device=device, dtype=torch.float32)
        self.assertEqual(a1.dtype, a2.dtype)

        b1 = torch.arange(10, 20, dtype=torch.int64, device=device)
        b2 = torch.arange(10, 20, dtype=int, device=device)
        self.assertEqual(b1.dtype, b2.dtype)

        c1 = torch.tensor([True, False], dtype=torch.bool, device=device)
        c2 = torch.tensor([True, False], dtype=bool, device=device)
        self.assertEqual(c1.dtype, c2.dtype)

    # TODO: is resize best put in test_view_ops?
    def test_resize_as_preserves_strides(self, device="mps"):
        x = torch.empty(2, 3).t()
        old_strides = x.stride()
        x.resize_as_(x)
        self.assertEqual(x.stride(), old_strides)

    def test_memory_format_resize_as(self, device="mps"):
        def test_helper(shape, memory_format, device="mps"):
            xc = torch.randn(shape, device=device).contiguous(memory_format=memory_format)
            flat = torch.randn(xc.numel(), device=device)
            flat.resize_as_(xc, memory_format=torch.preserve_format)
            self.assertTrue(flat.is_contiguous(memory_format=memory_format))

        test_helper((10, 3, 32, 32), torch.channels_last, device="mps")
        test_helper((3, 10, 3, 32, 32), torch.channels_last_3d, device="mps")

    def test_memory_format_resize_(self, device="mps"):
        def test_helper(shape, numel, memory_format, device="mps"):
            flat = torch.randn(numel, device=device)
            flat.resize_(shape, memory_format=memory_format)
            self.assertTrue(flat.is_contiguous(memory_format=memory_format))

        test_helper((10, 3, 32, 32), 10 * 3 * 32 * 32, torch.channels_last, device="mps")
        test_helper((3, 10, 3, 32, 32), 3 * 10 * 3 * 32 * 32, torch.channels_last_3d, device="mps")

    # TODO: OpInfo this
    def _test_atleast(self, device, torch_fn):
        # 0-dim
        s = torch.tensor(0.5, dtype=torch.double, requires_grad=True)

        gradcheck(lambda x: torch_fn(x), s)
        gradgradcheck(lambda x: torch_fn(x), s)

        # 1-dim
        a = torch.rand(4, dtype=torch.double, requires_grad=True)

        gradcheck(lambda x: torch_fn(x), a)
        gradgradcheck(lambda x: torch_fn(x), a)

        # 2,3,4-dim
        b = torch.rand(4, 3, dtype=torch.double, requires_grad=True)
        c = torch.rand(4, 3, 2, dtype=torch.double, requires_grad=True)
        d = torch.rand(4, 3, 2, 1, dtype=torch.double, requires_grad=True)

        input_tuple = (s, a, b, c, d)
        gradcheck(lambda s, w, x, y, z: torch_fn(s, w, x, y, z), input_tuple)
        gradgradcheck(lambda s, w, x, y, z: torch_fn(s, w, x, y, z), input_tuple)

    def test_atleast_gradient(self, device="mps"):
        self._test_atleast(device, torch.atleast_1d)
        self._test_atleast(device, torch.atleast_2d)
        self._test_atleast(device, torch.atleast_3d)

    def test_view(self, device="mps"):
        tensor = torch.rand(15, device=device)
        template = torch.rand(3, 5, device=device)
        empty = torch.empty(0, device=device)
        target = template.size()
        self.assertEqual(tensor.view_as(template).size(), target)
        self.assertEqual(tensor.view(3, 5).size(), target)
        self.assertEqual(tensor.view(torch.Size([3, 5])).size(), target)
        self.assertEqual(tensor.view(-1, 5).size(), target)
        self.assertEqual(tensor.view(3, -1).size(), target)
        tensor_view = tensor.view(5, 3)
        tensor_view.fill_(random.uniform(0, 1))
        self.assertEqual(empty.view_as(empty), empty)
        self.assertEqual(empty.view(0), empty)
        self.assertEqual(empty.view(0, 3, 0, 1).size(), torch.Size([0, 3, 0, 1]))
        self.assertEqual(empty.view(0, 3, 0, 1).view(0), empty)

        # test size inference with empty tensors
        self.assertEqual(empty.view(-1).size(), torch.Size([0]))
        self.assertEqual(empty.view(10, 3, -1).size(), torch.Size([10, 3, 0]))

        with self.assertRaisesRegex(RuntimeError, r"because the unspecified dimension size -1 can be any value"):
            empty.view(-1, 0)

        with self.assertRaisesRegex(RuntimeError, r"because the unspecified dimension size -1 can be any value"):
            empty.view(3, 0, -1, 0)

        self.assertRaises(RuntimeError, lambda: tensor.view(15, 0))
        self.assertRaises(RuntimeError, lambda: tensor.view(7, -1))
        self.assertRaises(RuntimeError, lambda: tensor.view(15, -1, -1))

    def test_contiguous(self, device="mps"):
        x = torch.randn(1, 16, 5, 5, device=device)
        self.assertTrue(x.is_contiguous())
        stride = list(x.stride())
        stride[0] = 20
        # change the stride in dimension 0. the tensor is still contiguous because size[0] is 1
        x.set_(x.storage(), 0, x.size(), stride)
        self.assertTrue(x.is_contiguous())

    def test_resize_mps_dtypes(self, device="mps"):
        shape = (2, 2)
        for dt in MPS_DTYPES:
            x = torch.tensor([[1, 2], [3, 4], [5, 6]], dtype=dt, device=device)
            x.resize_(shape)
            self.assertEqual(shape, x.shape)

    def test_resize_as_mps_dtypes(self, device="mps"):
        for dt in MPS_DTYPES:
            x = torch.tensor([[1, 2], [3, 4], [5, 6]], dtype=dt, device=device)
            y = torch.tensor([[1, 2, 3], [4, 5, 6]], dtype=dt, device=device)
            x.resize_as_(y)
            self.assertEqual(y.shape, x.shape)

    def test_resize_overflow(self, device="mps"):
        x = torch.empty((), dtype=torch.float64)
        with self.assertRaisesRegex(RuntimeError, 'Storage size calculation overflowed'):
            x.resize_([2, 4, 2**29, 2**29])
        with self.assertRaisesRegex(RuntimeError, 'overflow'):
            x.resize_([8, 8, 2**29, 2**29])

    def test_view_all_dtypes_and_devices(self, device="mps"):
        for dt in (torch.float, torch.bool):
            x = torch.tensor([[1, 2], [3, 4], [5, 6]], dtype=dt, device=device)
            self.assertEqual(x.view(6).shape, [6])

class TestConvolutionMPS(TestCaseMPS):
    def test_conv1d_all_strides_paddings(self):
        # https://github.com/pytorch/pytorch/issues/82921
        def helper(stride, padding):
            y_cpu = torch.randn(1, 57, 40)
            conv_cpu = nn.Conv1d(57, 20, stride=stride, padding=padding, kernel_size=3, bias=False)
            conv_gpu = copy.deepcopy(conv_cpu).to(device='mps')
            x_cpu = conv_cpu(y_cpu)

            y_gpu = y_cpu.to(device='mps')
            x_gpu = conv_gpu(y_gpu)
            self.assertEqual(x_cpu, x_gpu.cpu())
        for stride in range(1, 4):
            for padding in range(1, 4):
                helper(stride, padding)


    def test_conv1d_channels_last(self):
        # https://github.com/pytorch/pytorch/issues/81557
        model_cpu = torch.nn.Conv1d(1, 128, 3)
        a_cpu = torch.arange((128 * 176), dtype=torch.float32)
        a_cpu = a_cpu.view(128, 176, 1).permute(0, 2, 1)
        out_cpu = model_cpu(a_cpu)

        a_mps = a_cpu.detach().clone().to("mps")
        model_mps = model_cpu.to("mps")
        out_mps = model_mps(a_mps)

        self.assertEqual(out_cpu, out_mps.cpu(), rtol=2.6e-05, atol=2e-04)

    def test_conv_transpose_1d_all_strides(self):
        # https://github.com/pytorch/pytorch/issues/82711
        def helper(stride):
            y_cpu = torch.ones(1, 1, 2)
            deconv_cpu = nn.ConvTranspose1d(in_channels=1, out_channels=1, kernel_size=1, stride=stride, bias=False, padding=1)
            deconv_cpu.weight.data = torch.ones(1, 1, 2)
            deconv_gpu = copy.deepcopy(deconv_cpu).to(device='mps')
            x_cpu = deconv_cpu(y_cpu)

            y_gpu = y_cpu.to(device='mps')
            x_gpu = deconv_gpu(y_gpu)
            self.assertEqual(x_cpu, x_gpu.cpu())
        [helper(stride) for stride in [1, 2, 3]]

    def test_conv_transpose_1d_nn_functional(self):
        # https://github.com/pytorch/pytorch/issues/82563
        tin = torch.rand((1, 512, 1245), dtype=torch.float32)
        tparams = torch.rand((512, 256, 16), dtype=torch.float32)
        tbias = torch.rand((256), dtype=torch.float32)

        device = 'cpu'
        tcpu = torch.nn.functional.conv_transpose1d(tin.to(device), tparams.to(device), tbias.to(device), stride=8, padding=4)

        device = 'mps'
        tgpu = torch.nn.functional.conv_transpose1d(tin.to(device), tparams.to(device), tbias.to(device), stride=8, padding=4)

        self.assertEqual(tcpu, tgpu.cpu(), rtol=2.6e-05, atol=2e-04)

    def test_conv_backward_1d_channels_last(self):
        def helper(shape, in_channels=1, out_channels=1, kernel_size=3, groups=1):
            # https://github.com/pytorch/pytorch/issues/84511
            conv_cpu = torch.nn.Conv1d(
                in_channels=in_channels, out_channels=out_channels, kernel_size=kernel_size, groups=groups).requires_grad_()
            conv_mps = torch.nn.Conv1d(
                in_channels=in_channels, out_channels=out_channels, kernel_size=kernel_size, groups=groups).to("mps")
            conv_mps.weight.data = conv_cpu.weight.data.detach().clone().to("mps").requires_grad_(True)
            conv_mps.bias.data = conv_cpu.bias.data.detach().clone().to("mps").requires_grad_(True)


            data = torch.rand(shape, dtype=torch.float32)
            x_cpu = data.permute(0, 2, 1).contiguous().requires_grad_(True)
            x_mps = data.permute(0, 2, 1).detach().clone().to("mps").contiguous().requires_grad_(True)
            res_cpu = conv_cpu(x_cpu)
            res_mps = conv_mps(x_mps)
            self.assertEqual(res_cpu, res_mps)
            res_cpu = res_cpu.sum().backward()
            res_mps = res_mps.sum().backward()

            self.assertEqual(conv_cpu.weight.grad, conv_mps.weight.grad, rtol=2.6e-05, atol=2e-04)
            self.assertEqual(x_cpu.grad, x_mps.grad)

        helper(shape=(1, 176, 1))
        helper(shape=(2, 12, 1))
        helper(shape=(3, 176, 1))
        helper(shape=(4, 376, 1))
        helper(shape=(1024, 376, 9), in_channels=9, out_channels=1, groups=1)
        helper(shape=(1024, 376, 9), in_channels=9, out_channels=9, groups=3)

    def test_conv1d_contiguous(self):
        model_cpu = torch.nn.Conv1d(1, 128, 3)
        a_cpu = torch.ones(128, 1, 176)
        out_cpu = model_cpu(a_cpu)

        a_mps = a_cpu.detach().clone().to("mps")
        model_mps = model_cpu.to("mps")
        out_mps = model_mps(a_mps)

        self.assertEqual(out_cpu.shape, out_mps.shape)
        self.assertEqual(out_cpu, out_mps.cpu())

    def test_conv2d_all_strides_paddings(self):
        # https://github.com/pytorch/pytorch/issues/83180
        def helper(N, C, H, W, groups, input_mem_format, weight_mem_format, permute_data):
            x_cpu = torch.randn(N, C, H, W).to(memory_format=input_mem_format).requires_grad_()
            x_mps = x_cpu.detach().clone().to(device='mps').requires_grad_()

            if permute_data:
                x_cpu.permute(0, 2, 3, 1)
                x_mps.permute(0, 2, 3, 1)

            for strideX in range(1, 4):
                for strideY in range(1, 4):
                    conv_cpu = torch.nn.Conv2d(
                        in_channels=N, out_channels=C, kernel_size=H, groups=groups, stride=(strideX, strideY)).requires_grad_()
                    conv_cpu.weight.data = conv_cpu.weight.to(memory_format=weight_mem_format).requires_grad_()

                    conv_mps = torch.nn.Conv2d(
                        in_channels=N, out_channels=C, kernel_size=H, groups=groups, stride=(strideX, strideY), device="mps")
                    conv_mps.weight.data = conv_cpu.weight.data.detach().clone().to("mps").requires_grad_()
                    conv_mps.bias.data = conv_cpu.bias.data.detach().clone().to("mps").requires_grad_()

                    res_cpu = conv_cpu(x_cpu)
                    res_mps = conv_mps(x_mps)
                    self.assertEqual(res_cpu, res_mps.cpu(), rtol=1e-03, atol=1e-05)

                    res_cpu = res_cpu.sum().backward()
                    res_mps = res_mps.sum().backward()
                    self.assertEqual(res_cpu, res_mps, rtol=2.6e-05, atol=2e-04)
                    self.assertEqual(conv_cpu.weight.grad, conv_mps.weight.grad, rtol=2.6e-05, atol=2e-04)
                    self.assertEqual(conv_cpu.bias.grad, conv_mps.bias.grad)
                    self.assertEqual(x_cpu.grad, x_mps.grad)

        for mem_format_input in [torch.contiguous_format, torch.channels_last]:
            for mem_format_weight in [torch.contiguous_format, torch.channels_last]:
                for permute_data in [True, False]:
                    helper(2, 2, 3, 6, 1, mem_format_input, mem_format_weight, permute_data)
                    helper(10, 10, 4, 6, 2, mem_format_input, mem_format_weight, permute_data)
                    helper(32, 32, 4, 6, 2, mem_format_input, mem_format_weight, permute_data)

    def test_conv_transpose_2d_strided(self):
        def helper(m_cpu, memory_format):
            m_mps = copy.deepcopy(m_cpu).requires_grad_()
            m_mps.weight.data = m_cpu.weight.data.detach().clone().to("mps").requires_grad_()
            m_mps.bias.data = m_cpu.bias.data.detach().clone().to("mps").requires_grad_()

            input_cpu = torch.randn(20, 16, 50, 100).to(memory_format=memory_format).requires_grad_()
            input_mps = input_cpu.detach().clone().to("mps")

            output_cpu = m_cpu(input_cpu)
            output_mps = m_mps(input_mps)
            self.assertEqual(output_cpu, output_mps)

        for mem_format_input in [torch.contiguous_format, torch.channels_last]:
            # With square kernels and equal stride
            helper(nn.ConvTranspose2d(16, 33, 3, stride=2).requires_grad_(), mem_format_input)

            # non-square kernels and unequal stride and with padding
            helper(nn.ConvTranspose2d(16, 33, (3, 5), stride=(2, 1), padding=(4, 2)).requires_grad_(), mem_format_input)

    def test_conv_transpose_2d_specified_output(self):
        input_cpu = torch.randn(1, 16, 12, 12)
        input_mps = input_cpu.detach().clone().to("mps")

        downsample_cpu = nn.Conv2d(16, 16, 3, stride=2, padding=1)
        downsample_mps = nn.Conv2d(16, 16, 3, stride=2, padding=1, device="mps")
        downsample_mps.weight.data = downsample_cpu.weight.data.detach().clone().to("mps").requires_grad_()
        downsample_mps.bias.data = downsample_cpu.bias.data.detach().clone().to("mps").requires_grad_()

        upsample_cpu = nn.ConvTranspose2d(16, 16, 3, stride=2, padding=1)
        upsample_mps = nn.ConvTranspose2d(16, 16, 3, stride=2, padding=1, device="mps")
        upsample_mps.weight.data = upsample_cpu.weight.data.detach().clone().to("mps").requires_grad_()
        upsample_mps.bias.data = upsample_cpu.bias.data.detach().clone().to("mps").requires_grad_()

        h_cpu = downsample_cpu(input_cpu)
        h_mps = downsample_mps(input_mps)
        self.assertEqual(h_cpu, h_mps)

        size_cpu = h_cpu.size()
        size_mps = h_mps.size()
        self.assertEqual(size_cpu, size_mps)

        output_cpu = upsample_cpu(h_cpu, output_size=input_cpu.size())
        output_mps = upsample_mps(h_mps, output_size=input_mps.size())
        self.assertEqual(output_cpu, output_mps)
        self.assertEqual(output_cpu.size(), output_mps.size())

    def test_conv2d_single_stride(self):
        y_cpu = torch.randn(2, 2, 3, 6)
        y_gpu = y_cpu.to(device='mps')
        for stride in range(1, 4):
            conv_cpu = torch.nn.Conv2d(in_channels=2, out_channels=2, kernel_size=3, stride=stride)
            conv_gpu = copy.deepcopy(conv_cpu).to(device='mps')
            x_cpu = conv_cpu(y_cpu)
            x_gpu = conv_gpu(y_gpu)
            self.assertEqual(x_cpu, x_gpu.cpu(), rtol=1e-03, atol=1e-05)

    def test_grid_sample(self):
        def test(N, C, H, W, mode, padding_mode, align_corners, input_requires_grad):
            def test_shape(N, C, IH, IW, H, W, mode, padding_mode, align_corners):
                for grid_dim_contig_order in [(0, 1, 2, 3), (0, 3, 1, 2), (3, 0, 1, 2), (0, 2, 1, 3)]:
                    # grid_dim_contig_order specifies the dimension order that can
                    # make grid to be contiguous.
                    # i.e., grid.permute(grid_dim_contig_order) is contiguous.
                    # e.g., with grid_dim_contig_order=[0, 3, 1, 2], grid should be
                    #       initialized with contiguous tensor of shape [N, 2, H, W]
                    #       and permuted to [N, H, W, 2] afterwards.
                    grid_shape = [N, H, W, 2]
                    grid_init_shape = [grid_shape[d] for d in grid_dim_contig_order]
                    grid_fwd_permute = [None, None, None, None]
                    for i, d in enumerate(grid_dim_contig_order):
                        grid_fwd_permute[d] = i

                    def get_grid(device='cpu', data=None):
                        if data is not None:
                            assert list(data.shape) == grid_shape
                            data = data.permute(grid_dim_contig_order).to(device)
                        else:
                            data = torch.randn(grid_init_shape, device=device)
                        grid = data.permute(grid_fwd_permute)
                        assert grid.permute(grid_dim_contig_order).is_contiguous()
                        return grid

                    input_cpu = torch.randn(C, N, IH, IW).transpose(0, 1).requires_grad_(input_requires_grad)
                    grid_cpu = get_grid().requires_grad_()
                    out_cpu = F.grid_sample(input_cpu, grid_cpu, mode=mode, padding_mode=padding_mode,
                                            align_corners=align_corners)
                    self.assertTrue(out_cpu.size() == torch.Size([N, C, H, W]))

                    gradients = torch.randn_like(out_cpu)
                    out_cpu.backward(gradients)


                    # Compare against unvectorized CPU fallback

                    # NOTE [ grid_sample CPU fallback ]
                    # grid_sample uses AVX for 2d images, but that requires 32-bit indexing for
                    # 32-bit floats. So we also have a fallback that is used only for float tensors
                    # requiring 64-bit indexing. That requires too much memory to run on CI, so we
                    # also export the fallback and test it here to ensure feature parity with
                    # the vectorized version.
                    input_fallback = input_cpu.float().detach_().requires_grad_()
                    grid_fallback = grid_cpu.float().detach_().requires_grad_()
                    out_fallback = torch._grid_sampler_2d_cpu_fallback(
                        input_fallback, grid_fallback,
                        F.GRID_SAMPLE_INTERPOLATION_MODES[mode],
                        F.GRID_SAMPLE_PADDING_MODES[padding_mode],
                        align_corners)
                    self.assertEqual(out_fallback, out_cpu.float(), atol=1e-5, rtol=5e-5)

                    out_fallback.backward(gradients.float())
                    if input_requires_grad:
                        self.assertEqual(input_fallback.grad, input_cpu.grad.float(), atol=1e-4, rtol=5e-5)
                    self.assertEqual(grid_fallback.grad, grid_cpu.grad.float(), atol=1e-4, rtol=5e-5)

                    input_mps = input_cpu.detach().transpose(0, 1).to("mps").transpose(0, 1).requires_grad_(input_requires_grad)
                    grid_mps = get_grid('mps', grid_cpu.detach()).requires_grad_()
                    out_mps = F.grid_sample(input_mps, grid_mps, mode=mode, padding_mode=padding_mode, align_corners=align_corners)
                    self.assertEqual(out_cpu, out_mps)
                    out_mps.backward(gradients.to("mps"))
                    if input_requires_grad:
                        self.assertEqual(input_cpu.grad, input_mps.grad)
                    self.assertEqual(grid_cpu.grad, grid_mps.grad, atol=5e-5, rtol=0)

                    # check that zero-dimensional input strides don't error out
                    base_input = torch.randn(N, C, 1, IW)
                    input_cpu = base_input.expand_as(input_mps).requires_grad_(input_requires_grad)
                    out_cpu = F.grid_sample(input_cpu, grid_cpu, mode=mode, padding_mode=padding_mode,
                                            align_corners=align_corners)

                    input_mps = base_input.to("mps").expand_as(input_mps).requires_grad_(input_requires_grad)
                    out_mps = F.grid_sample(input_mps, grid_mps, mode=mode, padding_mode=padding_mode, align_corners=align_corners)
                    self.assertEqual(out_cpu, out_mps)

            # test same size output
            test_shape(N, C, H, W, H, W, mode, padding_mode, align_corners)

            # test larger output
            N = random.randint(2, 8)
            C = random.randint(2, 8)
            IH = random.randint(2, 8)
            IW = random.randint(2, 8)
            H = random.randint(IH + 1, 12)
            W = random.randint(IW + 1, 12)
            test_shape(N, C, IH, IW, H, W, mode, padding_mode, align_corners)

            # test smaller output
            N = random.randint(2, 8)
            C = random.randint(2, 8)
            IH = random.randint(2, 8)
            IW = random.randint(2, 8)
            H = random.randint(2, IH)
            W = random.randint(2, IW)
            test_shape(N, C, IH, IW, H, W, mode, padding_mode, align_corners)

            # test 1x1 inpput
            N = random.randint(2, 8)
            C = random.randint(2, 8)
            IH = 1
            IW = 1
            H = random.randint(2, 5)
            W = random.randint(2, 5)
            test_shape(N, C, IH, IW, H, W, mode, padding_mode, align_corners)

            # testing empty grid
            N = random.randint(2, 8)
            C = random.randint(2, 8)
            IH = random.randint(2, 8)
            IW = random.randint(2, 8)
            W = random.randint(3, IW + 2)
            test_shape(N, C, IH, IW, 0, W, mode, padding_mode, align_corners)

            # testing empty channel
            N = random.randint(2, 8)
            IH = random.randint(2, 8)
            IW = random.randint(2, 8)
            H = random.randint(3, IH + 2)
            W = random.randint(3, IW + 2)
            test_shape(N, 0, IH, IW, H, W, mode, padding_mode, align_corners)

            # testing empty batch
            C = random.randint(2, 8)
            IH = random.randint(2, 8)
            IW = random.randint(2, 8)
            H = random.randint(3, IH + 2)
            W = random.randint(3, IW + 2)
            test_shape(0, C, IH, IW, H, W, mode, padding_mode, align_corners)

        for mode in ('bilinear', 'nearest'):
            for padding_mode in ('zeros', 'reflection'):
                for align_corners in (True, False):
                    # test known input
                    input = torch.arange(1., 11, device="mps").view(1, 1, 2, 5)
                    grid = torch.tensor(
                        [[[-0.9, -4.1], [0, 0.2000], [1, -1], [-0.333, 1e-6], [0.5, 1.0]],
                         [[-1.0, -0.5], [0, 0.3333], [1, -1], [-0.200, 1e-6], [1.5, 0.5]]], device="mps").view(1, 2, 5, 2)
                    if mode == 'bilinear':
                        if padding_mode == 'zeros':
                            if align_corners:
                                groundtruth = torch.tensor(
                                    [[0.0000, 6.0000000000, 5.0000, 4.8340, 9.0000],
                                     [2.2500, 6.3332500450, 5.0000, 5.1000, 0.0000]], device="mps").view(1, 1, 2, 5)
                            else:
                                groundtruth = torch.tensor(
                                    [[0.0000, 6.5000000000, 1.2500, 4.6675000191, 4.6250],
                                     [0.5000, 7.1665000916, 1.2500, 5.0000000000, 0.0000]], device="mps").view(1, 1, 2, 5)
                        elif padding_mode == 'border':
                            if align_corners:
                                groundtruth = torch.tensor(
                                    [[1.2000, 6.0000000000, 5.0000, 4.8340, 9.0000],
                                     [2.2500, 6.3332500450, 5.0000, 5.1000, 8.7500]], device="mps").view(1, 1, 2, 5)
                            else:
                                groundtruth = torch.tensor(
                                    [[1.0000, 6.5000000000, 5.0000, 4.6675000191, 9.2500],
                                     [1.0000, 7.1665000916, 5.0000, 5.0000000000, 10.0000]], device="mps").view(1, 1, 2, 5)
                        elif padding_mode == 'reflection':
                            if align_corners:
                                groundtruth = torch.tensor(
                                    [[3.4500, 6.0000000000, 5.0000, 4.8340, 9.0000],
                                     [2.2500, 6.3332500450, 5.0000, 5.1000, 7.7500]], device="mps").view(1, 1, 2, 5)
                            else:
                                groundtruth = torch.tensor(
                                    [[3.0000004768, 6.5000000000, 5.0000, 4.6675000191, 9.2500],
                                     [1.0000000000, 7.1665000916, 5.0000, 5.0000000000, 9.2500]], device="mps").view(1, 1, 2, 5)
                        else:
                            raise AssertionError("missing groundtruth test for padding mode '{}'".format(padding_mode))
                    elif mode == 'nearest':
                        if padding_mode == 'zeros':
                            if align_corners:
                                groundtruth = torch.tensor(
                                    [[0., 8., 5., 7., 9.],
                                     [1., 8., 5., 8., 0.]], device="mps").view(1, 1, 2, 5)
                            else:
                                groundtruth = torch.tensor(
                                    [[0., 8., 5., 7., 0.],
                                     [1., 8., 5., 8., 0.]], device="mps").view(1, 1, 2, 5)
                        elif padding_mode == 'border':
                            if align_corners:
                                groundtruth = torch.tensor(
                                    [[1., 8., 5., 7., 9.],
                                     [1., 8., 5., 8., 10.]], device="mps").view(1, 1, 2, 5)
                            else:
                                groundtruth = torch.tensor(
                                    [[1., 8., 5., 7., 9.],
                                     [1., 8., 5., 8., 10.]], device="mps").view(1, 1, 2, 5)
                        elif padding_mode == 'reflection':
                            if align_corners:
                                groundtruth = torch.tensor(
                                    [[1., 8., 5., 7., 9.],
                                     [1., 8., 5., 8., 9.]], device="mps").view(1, 1, 2, 5)
                            else:
                                groundtruth = torch.tensor(
                                    [[1., 8., 5., 7., 9.],
                                     [1., 8., 5., 8., 9.]], device="mps").view(1, 1, 2, 5)
                        else:
                            raise AssertionError("missing groundtruth test for padding mode '{}'".format(padding_mode))
                    elif mode == 'bicubic':
                        if padding_mode == 'zeros':
                            if align_corners:
                                groundtruth = torch.tensor(
                                    [[-0.10424726, 7.1400003, 5.0000, 5.7842274, 9.0000],
                                     [2.4492188, 7.4814040, 5.0000, 6.0277520, 0.0000]], device="mps").view(1, 1, 2, 5)
                            else:
                                groundtruth = torch.tensor(
                                    [[0.00000, 7.6287503, 1.0625, 5.5977230, 5.3270264],
                                     [0.40625, 8.0288770, 1.0625, 5.9375067, -0.3515625]], device="mps").view(1, 1, 2, 5)
                        elif padding_mode == 'border':
                            if align_corners:
                                groundtruth = torch.tensor(
                                    [[1.1520010, 6.0599990, 5.0000, 4.870930, 9.0000000],
                                     [2.1328125, 6.4258375, 5.0000, 5.076003, 8.8671875]], device="mps").view(1, 1, 2, 5)
                            else:
                                groundtruth = torch.tensor(
                                    [[0.894531, 6.6050020, 4.625, 4.7138715, 9.800781],
                                     [0.906250, 7.2822485, 4.625, 5.0000052, 10.00000]], device="mps").view(1, 1, 2, 5)
                        elif padding_mode == 'reflection':
                            if align_corners:
                                groundtruth = torch.tensor(
                                    [[3.1822524, 6.239998, 5.0000, 4.8709273, 9.00000],
                                     [1.7812500, 6.703594, 5.0000, 5.0760007, 8.21875]], device="mps").view(1, 1, 2, 5)
                            else:
                                groundtruth = torch.tensor(
                                    [[2.7993753, 6.6050020, 4.25, 4.7138715, 10.269531],
                                     [0.8125000, 7.2822485, 4.25, 5.0000052, 9.332031]], device="mps").view(1, 1, 2, 5)
                        else:
                            raise AssertionError("missing groundtruth test for padding mode '{}'".format(padding_mode))

                    else:
                        raise AssertionError("missing groundtruth test for interpolation mode '{}'".format(mode))
                    output = F.grid_sample(input, grid, mode=mode, padding_mode=padding_mode,
                                           align_corners=align_corners)
                    self.assertEqual(output, groundtruth, atol=1e-5, rtol=0,
                                     msg="groundtruth comparison failed for mode={}, "
                                     "padding_mode={}".format(mode, padding_mode))

class TestAdvancedIndexing(TestCaseMPS):
    supported_dtypes = [torch.float32, torch.float16, torch.int64, torch.int32, torch.int16, torch.uint8]
    supported_np_dtypes = [np.float32, np.float16, np.int64, np.int32, np.int16, np.uint8]

    def test_nonzero_no_warning(self):
        device = "mps"
        t = torch.randn((2, 2), device=device)
        with warnings.catch_warnings(record=True) as w:
            warnings.simplefilter("always")
            torch.nonzero(t)
            t.nonzero()
            self.assertEqual(len(w), 0)

    def test_nonzero(self):
        def helper(dtype):
            device = "mps"
            shapes = [
                torch.Size((12,)),
                torch.Size((12, 1)),
                torch.Size((1, 12)),
                torch.Size((6, 2)),
                torch.Size((3, 2, 2)),
                torch.Size((5, 5, 5)),
            ]

            def gen_nontrivial_input(shape, dtype, device):
                if dtype != torch.bfloat16:
                    return torch.randint(2, shape, device=device, dtype=dtype)
                else:
                    # windows does not work for bfloat16 randing
                    return torch.randint(2, shape, device=device, dtype=torch.float).to(dtype)

            for shape in shapes:
                tensor = gen_nontrivial_input(shape, dtype, device)
                dst1 = torch.nonzero(tensor, as_tuple=False)
                dst2 = tensor.nonzero(as_tuple=False)
                dst3 = torch.empty([], dtype=torch.long, device=device)
                dst3 = dst3.resize_(0)
                torch.nonzero(tensor, out=dst3)
                np_array = tensor.cpu().numpy() if dtype != torch.bfloat16 else tensor.float().cpu().numpy()
                np_result = torch.from_numpy(np.stack(np_array.nonzero())).t()
                self.assertEqual(dst1.cpu(), np_result, atol=0, rtol=0)
                self.assertEqual(dst2.cpu(), np_result, atol=0, rtol=0)
                self.assertEqual(dst3.cpu(), np_result, atol=0, rtol=0)
                tup1 = torch.nonzero(tensor, as_tuple=True)
                tup2 = tensor.nonzero(as_tuple=True)
                tup1 = torch.stack(tup1).t().cpu()
                tup2 = torch.stack(tup2).t().cpu()
                self.assertEqual(tup1, np_result, atol=0, rtol=0)
                self.assertEqual(tup2, np_result, atol=0, rtol=0)
        [helper(dtype) for dtype in self.supported_dtypes]

    def test_nonzero_astuple_out(self):
        device = "mps"
        t = torch.randn((3, 3, 3), device=device)
        out = torch.empty([], dtype=torch.long, device=device)
        out = out.resize_(0)

        with self.assertRaises(RuntimeError):
            torch.nonzero(t, as_tuple=True, out=out)

        self.assertEqual(torch.nonzero(t, as_tuple=False, out=out), torch.nonzero(t, out=out))

        # Verifies that JIT script cannot handle the as_tuple kwarg
        # See Issue https://github.com/pytorch/pytorch/issues/45499.
        def _foo(t):
            tuple_result = torch.nonzero(t, as_tuple=True)
            nontuple_result = torch.nonzero(t, as_tuple=False)
            out = torch.empty_like(nontuple_result)
            torch.nonzero(t, as_tuple=False, out=out)
            return tuple_result, nontuple_result, out

        with self.assertRaises(RuntimeError):
            scripted_foo = torch.jit.script(_foo)

        # Verifies that JIT tracing works fine
        traced_foo = torch.jit.trace(_foo, t)
        traced_tuple, traced_nontuple, traced_out = traced_foo(t)
        expected_tuple = torch.nonzero(t, as_tuple=True)
        expected_nontuple = torch.nonzero(t)

        self.assertEqual(traced_tuple, expected_tuple)
        self.assertEqual(traced_nontuple, expected_nontuple)
        self.assertEqual(traced_out, expected_nontuple)

    def test_nonzero_discontiguous(self):
        device = "mps"
        shape = (4, 4)
        tensor = torch.randint(2, shape, device=device)
        tensor_nc = torch.empty(shape[0], shape[1] * 2, device=device)[:, ::2].copy_(tensor)
        dst1 = tensor.nonzero(as_tuple=False)
        dst2 = tensor_nc.nonzero(as_tuple=False)
        self.assertEqual(dst1, dst2, atol=0, rtol=0)
        dst3 = torch.empty_like(dst1)
        data_ptr = dst3.data_ptr()
        # expect dst3 storage to be reused
        torch.nonzero(tensor, out=dst3)
        self.assertEqual(data_ptr, dst3.data_ptr())
        self.assertEqual(dst1, dst3, atol=0, rtol=0)
        # discontiguous out
        dst4 = torch.empty(dst1.size(0), dst1.size(1) * 2, dtype=torch.long, device=device)[:, ::2]
        data_ptr = dst4.data_ptr()
        strides = dst4.stride()
        torch.nonzero(tensor, out=dst4)
        self.assertEqual(data_ptr, dst4.data_ptr())
        self.assertEqual(dst1, dst4, atol=0, rtol=0)
        self.assertEqual(strides, dst4.stride())

    def test_nonzero_non_diff(self):
        device = "mps"
        x = torch.randn(10, requires_grad=True)
        nz = x.nonzero()
        self.assertFalse(nz.requires_grad)

    def test_masked_select(self):
        x = torch.randn(3, 4)
        x_mps = x.to("mps")
        mask = x.ge(0.5)
        mask_mps = x_mps.ge(0.5)

        res = torch.masked_select(x, mask)
        res_mps = torch.masked_select(x_mps, mask_mps)

        self.assertEqual(res, res_mps)

    # examples from https://www.tutorialspoint.com/numpy/numpy_advanced_indexing.htm
    def test_indexing_get(self):
        def helper(dtype):
            x_cpu = torch.tensor([[1, 2], [3, 4], [5, 6]], dtype=dtype)
            x_mps = x_cpu.detach().clone().to("mps")

            y_cpu = x_cpu[[0, 1, 2], [0, 1, 0]]
            y_mps = x_mps[[0, 1, 2], [0, 1, 0]]
            self.assertEqual(y_cpu, y_mps, str(dtype))
        [helper(dtype) for dtype in self.supported_dtypes]

    def test_indexing_select_corners(self):
        def helper(dtype):
            x_cpu = torch.tensor([[0, 1, 2], [3, 4, 5], [6, 7, 8], [9, 10, 11]], dtype=dtype)
            x_mps = x_cpu.detach().clone().to("mps")

            rows_cpu = torch.tensor([[0, 0], [3, 3]])
            rows_mps = rows_cpu.detach().clone().to("mps")

            cols_cpu = torch.tensor([[0, 2], [0, 2]])
            cols_mps = cols_cpu.detach().clone().to("mps")

            res_cpu = x_cpu[rows_cpu, cols_cpu]
            res_mps = x_mps[rows_mps, cols_mps]

            self.assertEqual(res_cpu, res_mps, str(dtype))
        [helper(dtype) for dtype in self.supported_dtypes]

    # FIXME: uint8 fails for this testcase, needs further debugging
    def test_slicing_using_advanced_index_for_column(self):
        def helper(dtype):
            x_cpu = torch.tensor([[0, 1, 2], [3, 4, 5], [6, 7, 8], [9, 10, 11]], dtype=dtype)
            x_mps = x_cpu.detach().clone().to("mps")

            z_cpu = x_cpu[1:4, 1:3]
            z_mps = x_mps[1:4, 1:3]
            self.assertEqual(z_cpu, z_mps, str(dtype))

            # using advanced index for column
            y_cpu = x_cpu[1:4, [1, 2]]
            y_mps = x_mps[1:4, [1, 2]]
            self.assertEqual(y_cpu, y_mps, str(dtype))
        # FIXME: use supported_dtypes once uint8 is fixed
        [helper(dtype) for dtype in [torch.float32, torch.float16, torch.int64, torch.int32, torch.int16]]

    def test_boolean_array_indexing(self):
        def helper(dtype):
            x_cpu = torch.tensor([[0, 1, 2], [3, 4, 5], [6, 7, 8], [9, 10, 11]], dtype=dtype)
            x_mps = x_cpu.detach().clone().to("mps")

            res_cpu = x_cpu[x_cpu > 5]
            res_mps = x_mps[x_mps > 5]

            self.assertEqual(res_cpu, res_mps, str(dtype))
        for dtype in self.supported_dtypes:
            # MPS support binary op with uint8 natively starting from macOS 13.0
            if product_version < 13.0 and dtype == torch.uint8:
                continue
            helper(dtype)

    def test_advanced_indexing_3D_get(self):
        def helper(x_cpu):
            x_mps = x_cpu.detach().clone().to("mps")
            self.assertEqual(x_cpu[[1, 2], 3, :], x_mps[[1, 2], 3, :])
            self.assertEqual(x_cpu[[0, 2], :, :], x_mps[[0, 2], :, :])
            self.assertEqual(x_cpu[:, [1, 0], [1]], x_mps[:, [1, 0], [1]])

        x_cpu = torch.tensor([[[0.1, 0.2, 0.3, 0.4],
                               [0.5, 0.6, 0.7, 0.8],
                               [0.9, 1.0, 1.1, 1.2],
                               [1.3, 1.4, 1.5, 1.6]],

                              [[2.0, 2.1, 2.2, 2.3],
                               [2.4, 2.5, 2.6, 2.7],
                               [2.8, 2.9, 3.0, 3.1],
                               [3.2, 3.3, 3.4, 3.5]],

                              [[4.0, 4.1, 4.2, 4.3],
                               [4.4, 4.5, 4.6, 4.7],
                               [4.8, 4.9, 5.0, 5.1],
                               [5.1, 5.2, 5.3, 5.4]]], device="cpu", dtype=torch.float32)
        helper(x_cpu)
        for idx in range(len(self.supported_np_dtypes)):
            # torch.randn / torch.rand don't work with all dtypes
            # Generate input data for all dtypes on Numpy them move to torch
            input_t = np.random.random_sample(size=[3, 4, 4]).astype(self.supported_np_dtypes[idx])
            inputCPU = torch.tensor(input_t, device='cpu', dtype=self.supported_dtypes[idx])

            helper(inputCPU)

    def test_advanced_indexing_3D_put(self):
        def helper(x_cpu):
            dtype = x_cpu.dtype
            x_mps = x_cpu.detach().clone().to("mps")

            out_tensor_cpu = torch.tensor([88, 99], dtype=dtype, device="cpu")
            out_tensor_cpu_view = out_tensor_cpu[1:]

            out_tensor_mps = torch.tensor([88, 99], dtype=dtype, device="mps")
            out_tensor_mps_view = out_tensor_mps[1:]

            x_cpu[[1, 2], 3, :] = out_tensor_cpu_view
            x_mps[[1, 2], 3, :] = out_tensor_mps_view
            self.assertEqual(x_cpu, x_mps)

            x_cpu[[0, 2], :, :] = out_tensor_cpu_view
            x_mps[[0, 2], :, :] = out_tensor_mps_view
            self.assertEqual(x_cpu, x_mps)

            x_cpu[:, [1, 0], [1]] = out_tensor_cpu_view
            x_mps[:, [1, 0], [1]] = out_tensor_mps_view
            self.assertEqual(x_cpu, x_mps)

        x_cpu = torch.tensor([[[0.1, 0.2, 0.3, 0.4],
                               [0.5, 0.6, 0.7, 0.8],
                               [0.9, 1.0, 1.1, 1.2],
                               [1.3, 1.4, 1.5, 1.6]],

                              [[2.0, 2.1, 2.2, 2.3],
                               [2.4, 2.5, 2.6, 2.7],
                               [2.8, 2.9, 3.0, 3.1],
                               [3.2, 3.3, 3.4, 3.5]],

                              [[4.0, 4.1, 4.2, 4.3],
                               [4.4, 4.5, 4.6, 4.7],
                               [4.8, 4.9, 5.0, 5.1],
                               [5.1, 5.2, 5.3, 5.4]]], device="cpu", dtype=torch.float32)
        helper(x_cpu)
        for idx in range(len(self.supported_np_dtypes)):
            # torch.randn / torch.rand don't work with all dtypes
            # Generate input data for all dtypes on Numpy them move to torch
            input_t = np.random.random_sample(size=[3, 4, 4]).astype(self.supported_np_dtypes[idx])
            inputCPU = torch.tensor(input_t, device='cpu', dtype=self.supported_dtypes[idx])

            helper(inputCPU)

    def test_index_put_with_view_indices(self):
        def helper(dtype):
            target_cpu = torch.zeros([5, 3], device="cpu", dtype=dtype)
            target_mps = torch.zeros([5, 3], device="mps", dtype=dtype)

            indices_cpu = torch.tensor([[0, 1], [0, 1]], dtype=torch.int64, device="cpu")
            indices_mps = torch.tensor([[0, 1], [0, 1]], dtype=torch.int64, device="mps")

            value_cpu = torch.ones(indices_cpu.shape[0], device="cpu", dtype=dtype)
            value_mps = torch.ones(indices_mps.shape[0], device="mps", dtype=dtype)

            target_cpu.index_put_(tuple(indices_cpu.t()), value_cpu, accumulate=True)
            target_mps.index_put_(tuple(indices_mps.t()), value_mps, accumulate=True)

            self.assertEqual(target_cpu, target_mps)

        [helper(dtype) for dtype in [torch.int32, torch.float]]

    # tests from 'test_indexing.py'
    def test_advancedindex_big(self, device="mps"):
        reference = torch.arange(0, 123344, dtype=torch.int, device=device)

        self.assertEqual(reference[[0, 123, 44488, 68807, 123343], ],
                         torch.tensor([0, 123, 44488, 68807, 123343], dtype=torch.int))

    def test_set_item_to_scalar_tensor(self, device="mps"):
        m = random.randint(1, 10)
        n = random.randint(1, 10)
        z = torch.randn([m, n], device=device)
        a = 1.0
        w = torch.tensor(a, requires_grad=True, device=device)
        z[:, 0] = w
        z.sum().backward()
        self.assertEqual(w.grad, m * a)

    def test_single_int(self, device="mps"):
        v = torch.randn(5, 7, 3, device=device)
        self.assertEqual(v[4].shape, (7, 3))

    def test_multiple_int(self, device="mps"):
        v = torch.randn(5, 7, 3, device=device)
        self.assertEqual(v[4].shape, (7, 3))
        self.assertEqual(v[4, :, 1].shape, (7,))

    def test_none(self, device="mps"):
        v = torch.randn(5, 7, 3, device=device)
        self.assertEqual(v[None].shape, (1, 5, 7, 3))
        self.assertEqual(v[:, None].shape, (5, 1, 7, 3))
        self.assertEqual(v[:, None, None].shape, (5, 1, 1, 7, 3))
        self.assertEqual(v[..., None].shape, (5, 7, 3, 1))

    def test_step(self, device="mps"):
        v = torch.arange(10, device=device)
        self.assertEqual(v[::1], v)
        self.assertEqual(v[::2].tolist(), [0, 2, 4, 6, 8])
        self.assertEqual(v[::3].tolist(), [0, 3, 6, 9])
        self.assertEqual(v[::11].tolist(), [0])
        self.assertEqual(v[1:6:2].tolist(), [1, 3, 5])

    def test_step_assignment(self, device="mps"):
        v = torch.zeros(4, 4, device=device)
        v[0, 1::2] = torch.tensor([3., 4.], device=device)
        self.assertEqual(v[0].tolist(), [0, 3, 0, 4])
        self.assertEqual(v[1:].sum(), 0)

    def test_bool_indices(self, device="mps"):
        v = torch.randn(5, 7, 3, device=device)
        boolIndices = torch.tensor([True, False, True, True, False], dtype=torch.bool, device=device)
        self.assertEqual(v[boolIndices].shape, (3, 7, 3))
        self.assertEqual(v[boolIndices], torch.stack([v[0], v[2], v[3]]))

        v = torch.tensor([True, False, True], dtype=torch.bool, device=device)
        boolIndices = torch.tensor([True, False, False], dtype=torch.bool, device=device)
        uint8Indices = torch.tensor([1, 0, 0], dtype=torch.uint8, device=device)
        with warnings.catch_warnings(record=True) as w:
            self.assertEqual(v[boolIndices].shape, v[uint8Indices].shape)
            self.assertEqual(v[boolIndices], v[uint8Indices])
            self.assertEqual(v[boolIndices], torch.tensor([True], dtype=torch.bool, device=device))
            self.assertEqual(len(w), 2)

    @unittest.skipIf(product_version < 13.0, "Skipped on macOS 12")
    def test_bool_indices_accumulate(self, device="mps"):
        mask = torch.zeros(size=(10, ), dtype=torch.uint8, device=device)
        mask = mask > 0
        y = torch.ones(size=(10, 10), device=device)
        y.index_put_((mask, ), y[mask], accumulate=True)
        self.assertEqual(y, torch.ones(size=(10, 10), device=device))

    def test_multiple_bool_indices(self, device="mps"):
        v = torch.randn(5, 7, 3, device=device)
        # note: these broadcast together and are transposed to the first dim
        mask1 = torch.tensor([1, 0, 1, 1, 0], dtype=torch.bool, device=device)
        mask2 = torch.tensor([1, 1, 1], dtype=torch.bool, device=device)
        self.assertEqual(v[mask1, :, mask2].shape, (3, 7))

    def test_byte_mask(self, device="mps"):
        v = torch.randn(5, 7, 3, device=device)
        mask = torch.ByteTensor([1, 0, 1, 1, 0]).to(device)
        with warnings.catch_warnings(record=True) as w:
            self.assertEqual(v[mask].shape, (3, 7, 3))
            self.assertEqual(v[mask], torch.stack([v[0], v[2], v[3]]))
            self.assertEqual(len(w), 2)

        v = torch.tensor([1.], device=device)
        self.assertEqual(v[v == 0], torch.tensor([], device=device))

    def test_byte_mask_accumulate(self, device="mps"):
        mask = torch.zeros(size=(10, ), dtype=torch.uint8, device=device)
        y = torch.ones(size=(10, 10), device=device)
        with warnings.catch_warnings(record=True) as w:
            warnings.simplefilter("always")
            y.index_put_((mask, ), y[mask], accumulate=True)
            self.assertEqual(y, torch.ones(size=(10, 10), device=device))
            self.assertEqual(len(w), 2)

    def test_index_put_accumulate_expanded_values(self, device="mps"):
        t = torch.zeros((5, 2))
        t_dev = t.to(device)
        indices = [
            torch.tensor([0, 1, 2, 3]),
            torch.tensor([1, ]),
        ]
        indices_dev = [i.to(device) for i in indices]
        values0d = torch.tensor(1.0)
        values1d = torch.tensor([1.0, ])

        out_mps = t_dev.index_put_(indices_dev, values0d.to(device), accumulate=True)
        out_cpu = t.index_put_(indices, values0d, accumulate=True)
        self.assertEqual(out_mps.cpu(), out_cpu)

        out_mps = t_dev.index_put_(indices_dev, values1d.to(device), accumulate=True)
        out_cpu = t.index_put_(indices, values1d, accumulate=True)
        self.assertEqual(out_mps.cpu(), out_cpu)

        t = torch.zeros(4, 3, 2)
        t_dev = t.to(device)

        indices = [
            torch.tensor([0, ]),
            torch.arange(3)[:, None],
            torch.arange(2)[None, :],
        ]
        indices_dev = [i.to(device) for i in indices]
        values1d = torch.tensor([-1.0, -2.0])
        values2d = torch.tensor([[-1.0, -2.0], ])

        out_mps = t_dev.index_put_(indices_dev, values1d.to(device), accumulate=True)
        out_cpu = t.index_put_(indices, values1d, accumulate=True)
        self.assertEqual(out_mps.cpu(), out_cpu)

        out_mps = t_dev.index_put_(indices_dev, values2d.to(device), accumulate=True)
        out_cpu = t.index_put_(indices, values2d, accumulate=True)
        self.assertEqual(out_mps.cpu(), out_cpu)

    def test_index_put_accumulate_non_contiguous(self, device="mps"):
        t = torch.zeros((5, 2, 2))
        t_dev = t.to(device)
        t1 = t_dev[:, 0, :]
        t2 = t[:, 0, :]
        self.assertTrue(not t1.is_contiguous())
        self.assertTrue(not t2.is_contiguous())

        indices = [torch.tensor([0, 1]), ]
        indices_dev = [i.to(device) for i in indices]
        value = torch.randn(2, 2)
        out_mps = t1.index_put_(indices_dev, value.to(device), accumulate=True)
        out_cpu = t2.index_put_(indices, value, accumulate=True)
        self.assertTrue(not t1.is_contiguous())
        self.assertTrue(not t2.is_contiguous())

        self.assertEqual(out_mps.cpu(), out_cpu)

    def test_index_put_accumulate_with_optional_tensors(self, device="mps"):
        # TODO: replace with a better solution.
        # Currently, here using torchscript to put None into indices.
        # on C++ it gives indices as a list of 2 optional tensors: first is null and
        # the second is a valid tensor.
        @torch.jit.script
        def func(x, i, v):
            idx = [None, i]
            x.index_put_(idx, v, accumulate=True)
            return x

        n = 4
        t = torch.arange(n * 2, dtype=torch.float32).reshape(n, 2)
        t_dev = t.to(device)
        indices = torch.tensor([1, 0])
        indices_dev = indices.to(device)
        value0d = torch.tensor(10.0)
        value1d = torch.tensor([1.0, 2.0])

        out_mps = func(t_dev, indices_dev, value0d.to("mps"))
        out_cpu = func(t, indices, value0d)
        self.assertEqual(out_mps.cpu(), out_cpu)

        out_mps = func(t_dev, indices_dev, value1d.to("mps"))
        out_cpu = func(t, indices, value1d)
        self.assertEqual(out_mps.cpu(), out_cpu)

    def test_index_put_accumulate_duplicate_indices(self, device="mps"):
        for i in range(1, 128):
            # generate indices by random walk, this will create indices with
            # lots of duplicates interleaved with each other
            delta = torch.empty(i, dtype=torch.float32, device=device).uniform_(-1, 1)

            indices = delta.cumsum(0).long().to("mps")

            # abs for int64 is not supported on mps, fallback on 'cpu' to calculate it
            input = torch.randn(indices.cpu().abs().max().to("mps") + 1, device=device)
            values = torch.randn(indices.size(0), device=device)
            output = input.index_put((indices,), values, accumulate=True)

            input_list = input.tolist()
            indices_list = indices.tolist()
            values_list = values.tolist()
            for i, v in zip(indices_list, values_list):
                input_list[i] += v

            self.assertEqual(output, input_list)

    def test_index_put_deterministic(self, device="mps"):
        def helper(dtype, accumulate, deterministic, num_tests=128):
            acc_expected = torch.tensor([233, 187, 360], device=device, dtype=dtype)
            non_acc_expected = torch.tensor([38, 37, 39], device=device, dtype=dtype)
            t_idx = torch.tensor(
                [0, 0, 0, 0, 2, 2, 1, 0, 2, 1, 0, 1, 2, 1, 0, 2, 2, 2, 2, 2,
                 0, 0, 2, 1, 2, 1, 0, 0, 2, 0, 2, 1, 1, 2, 2, 0, 2, 1, 0, 2]
            )
            for _ in range(num_tests):
                try:
                    torch.use_deterministic_algorithms(deterministic)
                    t = torch.zeros(3, dtype=dtype, device=device)
                    t.index_put_((t_idx,), torch.arange(len(t_idx), device=device, dtype=dtype), accumulate=accumulate)
                    if accumulate:
                        self.assertEqual(t, acc_expected)
                    else:
                        self.assertEqual(t, non_acc_expected)
                finally:
                    torch.use_deterministic_algorithms(False)

        for accumulate, deterministic in product((False, True), (False, True)):
            dtype = torch.float if accumulate else torch.long
            if not accumulate and not deterministic:
                with self.assertRaisesRegex(AssertionError, "Tensor-likes are not equal!"):
                    helper(dtype, accumulate, deterministic)
            else:
                helper(dtype, accumulate, deterministic)

    def test_multiple_byte_mask(self, device="mps"):
        v = torch.randn(5, 7, 3, device=device)
        # note: these broadcast together and are transposed to the first dim
        mask1 = torch.ByteTensor([1, 0, 1, 1, 0]).to(device)
        mask2 = torch.ByteTensor([1, 1, 1]).to(device)
        with warnings.catch_warnings(record=True) as w:
            warnings.simplefilter("always")
            self.assertEqual(v[mask1, :, mask2].shape, (3, 7))
            self.assertEqual(len(w), 2)

    def test_byte_mask2d(self, device="mps"):
        v = torch.randn(5, 7, 3, device=device)
        c = torch.randn(5, 7, device=device)
        num_ones = (c > 0).sum()
        r = v[c > 0]
        self.assertEqual(r.shape, (num_ones, 3))

    def test_jit_indexing(self, device="mps"):
        def fn1(x):
            x[x < 50] = 1.0
            return x

        def fn2(x):
            x[0:50] = 1.0
            return x

        scripted_fn1 = torch.jit.script(fn1)
        scripted_fn2 = torch.jit.script(fn2)
        data = torch.arange(100, device=device, dtype=torch.float)
        out = scripted_fn1(data.detach().clone())
        ref = torch.tensor(np.concatenate((np.ones(50), np.arange(50, 100))), device=device, dtype=torch.float)
        self.assertEqual(out, ref)
        out = scripted_fn2(data.detach().clone())
        self.assertEqual(out, ref)

    def test_int_indices(self, device="mps"):
        v = torch.randn(5, 7, 3, device=device)
        self.assertEqual(v[[0, 4, 2]].shape, (3, 7, 3))
        self.assertEqual(v[:, [0, 4, 2]].shape, (5, 3, 3))
        self.assertEqual(v[:, [[0, 1], [4, 3]]].shape, (5, 2, 2, 3))

    def test_index_put_src_datatype(self):
        def helper(device, dtype):
            src = torch.ones(3, 2, 4, device=device, dtype=dtype)
            vals = torch.ones(3, 2, 4, device=device, dtype=dtype)
            indices = (torch.tensor([0, 2, 1]),)
            res = src.index_put_(indices, vals, accumulate=True)
            self.assertEqual(res.shape, src.shape)
        [helper(device="mps", dtype=dtype) for dtype in [torch.float, torch.int32]]

    @unittest.skipIf(product_version < 13.0, "Skipped on macOS 12")
    def test_index_src_datatype(self):
        def helper(device, dtype):
            orig_dtype = dtype
            if dtype is torch.bool:
                dtype = torch.uint8

            src = torch.ones(3, 2, 4, device=device, dtype=dtype)
            if orig_dtype is torch.bool:
                src = src == 1
            # test index
            res = src[[0, 2, 1], :, :]
            self.assertEqual(res.shape, src.shape)
            # test index_put, no accum
            src[[0, 2, 1], :, :] = res
            self.assertEqual(res.shape, src.shape)
        [helper(device="mps", dtype=dtype) for dtype in [torch.float, torch.float16, torch.long, torch.bool]]

    def test_int_indices2d(self, device="mps"):
        # From the NumPy indexing example
        x = torch.arange(0, 12, device=device).view(4, 3)
        rows = torch.tensor([[0, 0], [3, 3]], device=device)
        columns = torch.tensor([[0, 2], [0, 2]], device=device)
        self.assertEqual(x[rows, columns].tolist(), [[0, 2], [9, 11]])

    def test_int_indices_broadcast(self, device="mps"):
        # From the NumPy indexing example
        x = torch.arange(0, 12, device=device).view(4, 3)
        rows = torch.tensor([0, 3], device=device)
        columns = torch.tensor([0, 2], device=device)
        result = x[rows[:, None], columns]
        self.assertEqual(result.tolist(), [[0, 2], [9, 11]])

    def test_empty_index(self, device="mps"):
        x = torch.arange(0, 12, device=device).view(4, 3)
        idx = torch.tensor([], dtype=torch.long, device=device)
        self.assertEqual(x[idx].numel(), 0)

        # empty assignment should have no effect but not throw an exception
        y = x.clone()
        y[idx] = -1
        self.assertEqual(x, y)

        mask = torch.zeros(4, 3, device=device).bool()
        y[mask] = -1
        self.assertEqual(x, y)

    def test_empty_ndim_index(self, device="mps"):
        x = torch.randn(5, device=device)
        self.assertEqual(torch.empty(0, 2, device=device), x[torch.empty(0, 2, dtype=torch.int64, device=device)])

        x = torch.randn(2, 3, 4, 5, device=device)
        self.assertEqual(torch.empty(2, 0, 6, 4, 5, device=device),
                         x[:, torch.empty(0, 6, dtype=torch.int64, device=device)])

        x = torch.empty(10, 0, device=device)
        self.assertEqual(x[[1, 2]].shape, (2, 0))
        self.assertEqual(x[[], []].shape, (0,))
        with self.assertRaisesRegex(IndexError, 'for dimension with size 0'):
            x[:, [0, 1]]

    def test_empty_ndim_index_bool(self, device="mps"):
        x = torch.randn(5, device=device)
        self.assertRaises(IndexError, lambda: x[torch.empty(0, 2, dtype=torch.uint8, device=device)])

    def test_empty_slice(self, device="mps"):
        x = torch.randn(2, 3, 4, 5, device=device)
        y = x[:, :, :, 1]
        z = y[:, 1:1, :]
        self.assertEqual((2, 0, 4), z.shape)
        # this isn't technically necessary, but matches NumPy stride calculations.
        self.assertEqual((60, 20, 5), z.stride())
        self.assertTrue(z.is_contiguous())

    def test_index_getitem_copy_bools_slices(self, device="mps"):
        true = torch.tensor(1, dtype=torch.uint8, device=device)
        false = torch.tensor(0, dtype=torch.uint8, device=device)

        tensors = [torch.randn(2, 3, device=device), torch.tensor(3., device=device)]

        for a in tensors:
            self.assertNotEqual(a.data_ptr(), a[True].data_ptr())
            self.assertEqual(torch.empty(0, *a.shape), a[False])
            self.assertNotEqual(a.data_ptr(), a[true].data_ptr())
            self.assertEqual(torch.empty(0, *a.shape), a[false])
            self.assertEqual(a.data_ptr(), a[None].data_ptr())
            self.assertEqual(a.data_ptr(), a[...].data_ptr())

    def test_index_setitem_bools_slices(self, device="mps"):
        true = torch.tensor(1, dtype=torch.uint8, device=device)
        false = torch.tensor(0, dtype=torch.uint8, device=device)

        tensors = [torch.randn(2, 3, device=device), torch.tensor(3, device=device)]

        for a in tensors:
            # prefix with a 1,1, to ensure we are compatible with numpy which cuts off prefix 1s
            # (some of these ops already prefix a 1 to the size)
            neg_ones = torch.ones_like(a) * -1
            neg_ones_expanded = neg_ones.unsqueeze(0).unsqueeze(0)
            a[True] = neg_ones_expanded
            self.assertEqual(a, neg_ones)
            a[False] = 5
            self.assertEqual(a, neg_ones)
            a[true] = neg_ones_expanded * 2
            self.assertEqual(a, neg_ones * 2)
            a[false] = 5
            self.assertEqual(a, neg_ones * 2)
            a[None] = neg_ones_expanded * 3
            self.assertEqual(a, neg_ones * 3)
            a[...] = neg_ones_expanded * 4
            self.assertEqual(a, neg_ones * 4)
            if a.dim() == 0:
                with self.assertRaises(IndexError):
                    a[:] = neg_ones_expanded * 5

    def test_index_scalar_with_bool_mask(self, device="mps"):
        a = torch.tensor(1, device=device)
        uintMask = torch.tensor(True, dtype=torch.uint8, device=device)
        boolMask = torch.tensor(True, dtype=torch.bool, device=device)
        self.assertEqual(a[uintMask], a[boolMask])
        self.assertEqual(a[uintMask].dtype, a[boolMask].dtype)

        a = torch.tensor(True, dtype=torch.bool, device=device)
        self.assertEqual(a[uintMask], a[boolMask])
        self.assertEqual(a[uintMask].dtype, a[boolMask].dtype)

    def test_setitem_expansion_error(self, device="mps"):
        true = torch.tensor(True, device=device)
        a = torch.randn(2, 3, device=device)
        # check prefix with  non-1s doesn't work
        a_expanded = a.expand(torch.Size([5, 1]) + a.size())
        # NumPy: ValueError
        with self.assertRaises(RuntimeError):
            a[True] = a_expanded
        with self.assertRaises(RuntimeError):
            a[true] = a_expanded

    def test_getitem_scalars(self, device="mps"):
        zero = torch.tensor(0, dtype=torch.int64, device=device)
        one = torch.tensor(1, dtype=torch.int64, device=device)

        # non-scalar indexed with scalars
        a = torch.randn(2, 3, device=device)
        self.assertEqual(a[0], a[zero])
        self.assertEqual(a[0][1], a[zero][one])
        self.assertEqual(a[0, 1], a[zero, one])
        self.assertEqual(a[0, one], a[zero, 1])

        # indexing by a scalar should slice (not copy)
        self.assertEqual(a[0, 1].data_ptr(), a[zero, one].data_ptr())
        self.assertEqual(a[1].data_ptr(), a[one.int()].data_ptr())
        self.assertEqual(a[1].data_ptr(), a[one.short()].data_ptr())

        # scalar indexed with scalar
        r = torch.randn((), device=device)
        with self.assertRaises(IndexError):
            r[:]
        with self.assertRaises(IndexError):
            r[zero]
        self.assertEqual(r, r[...])

    def test_setitem_scalars(self, device="mps"):
        zero = torch.tensor(0, dtype=torch.int64)

        # non-scalar indexed with scalars
        a = torch.randn(2, 3, device=device)
        a_set_with_number = a.clone()
        a_set_with_scalar = a.clone()
        b = torch.randn(3, device=device)

        a_set_with_number[0] = b
        a_set_with_scalar[zero] = b
        self.assertEqual(a_set_with_number, a_set_with_scalar)
        a[1, zero] = 7.7
        self.assertEqual(7.7, a[1, 0])

        # scalar indexed with scalars
        r = torch.randn((), device=device)
        with self.assertRaises(IndexError):
            r[:] = 8.8
        with self.assertRaises(IndexError):
            r[zero] = 8.8
        r[...] = 9.9
        self.assertEqual(9.9, r)

    def test_basic_advanced_combined(self, device="mps"):
        # From the NumPy indexing example
        x = torch.arange(0, 12, device=device).view(4, 3)
        self.assertEqual(x[1:2, 1:3], x[1:2, [1, 2]])
        self.assertEqual(x[1:2, 1:3].tolist(), [[4, 5]])

        # Check that it is a copy
        unmodified = x.clone()
        x[1:2, [1, 2]].zero_()
        self.assertEqual(x, unmodified)

        # But assignment should modify the original
        unmodified = x.clone()
        x[1:2, [1, 2]] = 0
        self.assertNotEqual(x, unmodified)

    def test_int_assignment(self, device="mps"):
        x = torch.arange(0, 4, device=device).view(2, 2)
        x[1] = 5
        self.assertEqual(x.tolist(), [[0, 1], [5, 5]])

        x = torch.arange(0, 4, device=device).view(2, 2)
        x[1] = torch.arange(5, 7, device=device)
        self.assertEqual(x.tolist(), [[0, 1], [5, 6]])

    def test_byte_tensor_assignment(self, device="mps"):
        x = torch.arange(0., 16, device=device).view(4, 4)
        b = torch.ByteTensor([True, False, True, False]).to(device)
        value = torch.tensor([3., 4., 5., 6.], device=device)

        with warnings.catch_warnings(record=True) as w:
            x[b] = value
            self.assertEqual(len(w), 1)

        self.assertEqual(x[0], value)
        self.assertEqual(x[1], torch.arange(4., 8, device=device))
        self.assertEqual(x[2], value)
        self.assertEqual(x[3], torch.arange(12., 16, device=device))

    def test_variable_slicing(self, device="mps"):
        x = torch.arange(0, 16, device=device).view(4, 4)
        indices = torch.IntTensor([0, 1]).to(device)
        i, j = indices
        self.assertEqual(x[i:j], x[0:1])

    def test_ellipsis_tensor(self, device="mps"):
        x = torch.arange(0, 9, device=device).view(3, 3)
        idx = torch.tensor([0, 2], device=device)
        self.assertEqual(x[..., idx].tolist(), [[0, 2],
                                                [3, 5],
                                                [6, 8]])
        self.assertEqual(x[idx, ...].tolist(), [[0, 1, 2],
                                                [6, 7, 8]])

    def test_invalid_index(self, device="mps"):
        x = torch.arange(0, 16, device=device).view(4, 4)
        self.assertRaisesRegex(TypeError, 'slice indices', lambda: x["0":"1"])

    def test_out_of_bound_index(self, device="mps"):
        x = torch.arange(0, 100, device=device).view(2, 5, 10)
        self.assertRaisesRegex(IndexError, 'index 5 is out of bounds for dimension 1 with size 5', lambda: x[0, 5])
        self.assertRaisesRegex(IndexError, 'index 4 is out of bounds for dimension 0 with size 2', lambda: x[4, 5])
        self.assertRaisesRegex(IndexError, 'index 15 is out of bounds for dimension 2 with size 10',
                               lambda: x[0, 1, 15])
        self.assertRaisesRegex(IndexError, 'index 12 is out of bounds for dimension 2 with size 10',
                               lambda: x[:, :, 12])

    def test_zero_dim_index(self, device="mps"):
        x = torch.tensor(10, device=device)
        self.assertEqual(x, x.item())

        def runner():
            print(x[0])
            return x[0]

        self.assertRaisesRegex(IndexError, 'invalid index', runner)

    def test_cpu_indices(self, device="mps"):
        idx = torch.tensor([0, 1])
        b = torch.zeros(2, device=device)
        x = torch.ones(10, device=device)
        x[idx] = b  # index_put_
        ref = torch.ones(10, device=device)
        ref[:2] = 0
        self.assertEqual(x, ref, atol=0, rtol=0)
        out = x[idx]  # index
        self.assertEqual(out, torch.zeros(2, device=device), atol=0, rtol=0)

class TestRNNMPS(TestCaseMPS):
    def _lstm_helper(self, num_layers, dtype, device, bidirectional=False, bias=True, batch_first=False,
                     seq_len=3, batch_size=5, hidden_size=7, input_size=11, backward=False):
        rnn = nn.LSTM(
            input_size=input_size,
            hidden_size=hidden_size,
            num_layers=num_layers,
            bias=bias,
            bidirectional=bidirectional,
            batch_first=batch_first,
            device="cpu"
        )
        bidirectional_mul = 2 if bidirectional else 1

        if batch_first:
            input = torch.randn(batch_size, seq_len, input_size, device="cpu", dtype=dtype, requires_grad=backward)
            hx = torch.randn(num_layers * bidirectional_mul, batch_size, hidden_size, device="cpu", dtype=dtype,
                             requires_grad=backward)
            cx = torch.randn(num_layers * bidirectional_mul, batch_size, hidden_size, device="cpu", dtype=dtype,
                             requires_grad=backward)
        else:
            input = torch.randn(seq_len, batch_size, input_size, device="cpu", dtype=dtype, requires_grad=backward)
            hx = torch.randn(num_layers * bidirectional_mul, batch_size, hidden_size, device="cpu", dtype=dtype,
                             requires_grad=backward)
            cx = torch.randn(num_layers * bidirectional_mul, batch_size, hidden_size, device="cpu", dtype=dtype,
                             requires_grad=backward)

        cpu_output, (cpu_hn, cpu_cn) = rnn(input, (hx, cx))

        rnn = rnn.to(device)
        input = input.to(device)
        hx = hx.to(device)
        cx = cx.to(device)
        output, (hn, cn) = rnn(input, (hx, cx))

        self.assertEqual(cpu_output, output)
        self.assertEqual(cpu_hn, hn)
        self.assertEqual(cpu_cn, cn)

        def get_backward_results(rnn, device, inp, hx, cx, output_grad_presented=True, states_grad_presented=True):
            rnn = rnn.to(device)
            inp, hx, cx = inp.to(device), hx.to(device), cx.to(device)

            output, (hx_out, cx_out) = rnn(inp, (hx, cx))
            assert output_grad_presented or states_grad_presented, "At least some outputs must be used"

            f = 0
            if output_grad_presented:
                f = f + 3 * output.sum()
            if states_grad_presented:
                f = f + (hx_out * cx_out).sum()

            param_names, params = zip(*rnn.named_parameters())
            param_grads = zip(param_names, torch.autograd.grad(f, params, retain_graph=True))

            input_grad, hx_grad, cx_grad = torch.autograd.grad(f, [inp, hx, cx])
            return output, param_grads, input_grad, hx_grad, cx_grad

        if backward:
            grad_cases = [
                dict(output_grad_presented=True, states_grad_presented=True),
                dict(output_grad_presented=False, states_grad_presented=True),
                dict(output_grad_presented=True, states_grad_presented=False),
            ]

            for grad_case in grad_cases:
                cpu_output, cpu_weights_grad, cpu_input_grad, cpu_hx_grad, cpu_cx_grad =\
                    get_backward_results(rnn, "cpu", input, hx, cx, **grad_case)
                mps_output, mps_weights_grad, mps_input_grad, mps_hx_grad, mps_cx_grad =\
                    get_backward_results(rnn, device, input, hx, cx, **grad_case)

                self.assertEqual(cpu_hx_grad, mps_hx_grad)
                self.assertEqual(cpu_cx_grad, mps_cx_grad)
                self.assertEqual(cpu_output, mps_output)
                self.assertEqual(cpu_input_grad, mps_input_grad)
                for (cpu_name, cpu_weight_grad), (mps_name, mps_weight_grad) in zip(cpu_weights_grad, mps_weights_grad):
                    self.assertEqual(cpu_weight_grad, mps_weight_grad,
                                     f"mismatch in cpu:{cpu_name} vs mps:{mps_name}, layers: {num_layers}")

    LSTM_TEST_CASES = [
        dict(),  # default
        dict(batch_first=True),
        dict(bias=False),
        dict(bidirectional=True),
        dict(batch_first=True, bias=False),
        dict(bidirectional=True, bias=False),
        dict(bidirectional=True, batch_first=True),
        dict(bidirectional=True, batch_first=True, bias=False)
    ]

    def test_lstm_forward(self, device="mps", dtype=torch.float32):
        for num_layers in [1, 2, 5]:
            for test_options in self.LSTM_TEST_CASES:
                self._lstm_helper(num_layers=num_layers, dtype=dtype, device=device, **test_options)

    def test_lstm_backward(self, device="mps", dtype=torch.float32):
        for num_layers in [1, 2, 5]:
            for test_options in self.LSTM_TEST_CASES:
                self._lstm_helper(num_layers=num_layers, dtype=dtype, device=device, backward=True, **test_options)

    def test_RNN_cell_no_broadcasting(self):
        def test(cell_module, input, hx, input_size, hidden_size):
            cell = cell_module(input_size, hidden_size, device='mps')
            self.assertRaises(RuntimeError, lambda: cell(input, hx))

        def test_all(hidden_size, bad_hx, good_hx, input_size, input):
            test(nn.RNNCell, input, bad_hx, input_size, hidden_size)
            test(nn.GRUCell, input, bad_hx, input_size, hidden_size)
            test(nn.LSTMCell, input, (bad_hx, good_hx), input_size, hidden_size)
            test(nn.LSTMCell, input, (good_hx, bad_hx), input_size, hidden_size)

        hidden_size = 20
        input_size = 10
        input = torch.randn(3, input_size, device='mps')
        bad_hx = torch.randn(1, hidden_size, device='mps')
        good_hx = torch.randn(3, hidden_size, device='mps')

        # Test hidden/input batch size broadcasting
        test_all(hidden_size, bad_hx, good_hx, input_size, input)

        # Test hx's hidden_size vs module's hidden_size broadcasting
        bad_hx = torch.randn(3, 1)
        test_all(hidden_size, bad_hx, good_hx, input_size, input)

        # Test input's input_size vs module's input_size broadcasting
        bad_input = torch.randn(3, 1)
        test_all(hidden_size, good_hx, good_hx, input_size, bad_input)

    def test_LSTM_cell(self):
        # this is just a smoke test; these modules are implemented through
        # autograd so no Jacobian test is needed
        for bias in (True, False):
            input = torch.randn(3, 10, device='mps')
            hx = torch.randn(3, 20, device='mps')
            cx = torch.randn(3, 20, device='mps')
            lstm = nn.LSTMCell(10, 20, bias=bias, device='mps')
            for _ in range(6):
                hx, cx = lstm(input, (hx, cx))

            (hx + cx).sum().backward()

    def test_LSTM_cell_forward_input_size(self):
        input = torch.randn(3, 11, device='mps')
        hx = torch.randn(3, 20, device='mps')
        cx = torch.randn(3, 20, device='mps')
        lstm = nn.LSTMCell(10, 20, device='mps')
        self.assertRaises(Exception, lambda: lstm(input, (hx, cx)))

    def test_LSTM_cell_forward_hidden_size(self):
        input = torch.randn(3, 10, device='mps')
        hx = torch.randn(3, 21, device='mps')
        cx = torch.randn(3, 20, device='mps')
        lstm = nn.LSTMCell(10, 20, device='mps')
        self.assertRaises(Exception, lambda: lstm(input, (hx, cx)))
        self.assertRaises(Exception, lambda: lstm(input, (cx, hx)))


class TestFallbackWarning(TestCase):
    # TODO: Remove once test_testing.py is running on MPS devices
    def test_no_warning_on_import(self):
        out = subprocess.check_output(
            [sys.executable, "-W", "all", "-c", "import torch"],
            stderr=subprocess.STDOUT,
            # On Windows, opening the subprocess with the default CWD makes `import torch`
            # fail, so just set CWD to this script's directory
            cwd=os.path.dirname(os.path.realpath(__file__)),).decode("utf-8")
        self.assertEqual(out, "")

    def _get_not_implemented_op(self):
        # This can be changed once we actually implement `torch.lgamma`
        # Should return fn, args, kwargs, string_version
        return (torch.lgamma,
                torch.tensor([100], device='mps'), {},
                "torch.lgamma(torch.tensor([4], device='mps', dtype=torch.float))")

    def test_error_on_not_implemented(self):
        fn, args, kwargs, _ = self._get_not_implemented_op()

        with self.assertRaisesRegex(NotImplementedError, "not currently implemented for the MPS device"):
            fn(*args, **kwargs)

    def test_warn_on_not_implemented_with_fallback(self):
        _, _, _, op = self._get_not_implemented_op()
        script = f"""
import os
# MUST happen before pytorch's import
os.environ["PYTORCH_ENABLE_MPS_FALLBACK"] = "1"
import warnings

with warnings.catch_warnings(record=True) as w:
    import torch

if len(w) > 0:
    print(w)
    exit(1)

# This should run just fine and raise warning about perf
with warnings.catch_warnings(record=True) as w:
    {op}

if len(w) != 1:
    print(w)
    exit(2)

"""
        try:
            subprocess.check_output(
                [sys.executable, '-W', 'all', '-c', script],
                stderr=subprocess.STDOUT,
                # On Windows, opening the subprocess with the default CWD makes `import torch`
                # fail, so just set CWD to this script's directory
                cwd=os.path.dirname(os.path.realpath(__file__)),)
        except subprocess.CalledProcessError as e:
            if e.returncode == 1:
                self.assertTrue(False, "There was a warning when importing torch when PYTORCH_ENABLE_MPS_FALLBACK is set." +
                                       e.output.decode("utf-8"))
            elif e.returncode == 2:
                self.assertTrue(False, "There wasn't exactly one warning when running not implemented op with "
                                f"PYTORCH_ENABLE_MPS_FALLBACK set. {e.output}")
            else:
                self.assertTrue(False, "Running a not implemented op failed even though PYTORCH_ENABLE_MPS_FALLBACK is set. " +
                                       e.output.decode("utf-8"))

class TestNoRegression(TestCase):
    def test_assert_close(self):
        a = torch.ones(1, device="mps")
        b = torch.zeros(1, device="mps")
        inf = a / b
        nan = b / b

        with self.assertRaisesRegex(AssertionError, "Tensor-likes are not close!"):
            torch.testing.assert_close(a, inf)

        # TODO: The NaN test is failing when all the tests in test_mps are run
        # together but passes when run separately. There seems to be memory
        # corruption which needs to be fixed for this test to be enabled.
        # with self.assertRaisesRegex(AssertionError, "Tensor-likes are not close!"):
            # torch.testing.assert_close(a, nan)

    def test_double_error(self):
        with self.assertRaisesRegex(TypeError, "the MPS framework doesn't support float64"):
            a = torch.ones(2, dtype=torch.float64, device="mps")

        a = torch.ones(2, device="mps")
        with self.assertRaisesRegex(TypeError, "the MPS framework doesn't support float64"):
            a = a.double()

    def test_legacy_constructor(self):
        a = torch.ones(2, device="mps")

        b = a.new(1)

    def test_serialization_map_location(self):

        # Ensures that cpu Tensor can be loaded on mps
        with tempfile.NamedTemporaryFile() as f:
            x = torch.rand(2)
            torch.save(x, f)

            f.seek(0)
            x2 = torch.load(f, map_location="mps")

            self.assertEqual(x, x2)
            self.assertEqual(x2.device.type, "mps")

        # Ensures that mps Tensors can be loaded on mps
        with tempfile.NamedTemporaryFile() as f:
            x = torch.rand(2, device="mps")
            torch.save(x, f)

            f.seek(0)
            x2 = torch.load(f)

            self.assertEqual(x, x2)
            self.assertEqual(x2.device.type, "mps")

        # Ensures that mps Tensors can be loaded on cpu
        with tempfile.NamedTemporaryFile() as f:
            x = torch.rand(2, device="mps")
            torch.save(x, f)

            f.seek(0)
            x2 = torch.load(f, map_location="cpu")

            self.assertEqual(x, x2)
            self.assertEqual(x2.device.type, "cpu")

        # Ensures that `mps:0` Tensors can be loaded on mps
        with tempfile.NamedTemporaryFile() as f:
            x = torch.rand(2, device="mps:0")
            torch.save(x, f)

            f.seek(0)
            x2 = torch.load(f, map_location="mps:0")

            self.assertEqual(x, x2)
            self.assertEqual(x2.device.type, "mps")


MPS_DTYPES = get_all_dtypes()
for t in [torch.double, torch.cdouble, torch.cfloat, torch.bfloat16]:
    del MPS_DTYPES[MPS_DTYPES.index(t)]

MPS_GRAD_DTYPES = [torch.float32, torch.float16]


class TestConsistency(TestCaseMPS):
    # TODO: This is only used while some ops are being added.
    # This list should contain all ops and dtypes eventually
    # This can be generated automatically in the `new_mps_allowlist.txt` file
    # by doing `EXPECTTEST_ACCEPT=1 python test_mps.py TestConsistencyCPU`
    # You most likely do NOT want to modify this manually

    FP16_LOW_PRECISION_LIST = {
        'add', 'sub', 'div',
        '__rdiv__', '__rmul__',
        'nn.functional.huber_loss',
        'true_divide', 'kron',
        'gradient', 'var', 'std', 'ldexp',
        'linalg.vector_norm',
        'addr', 'var_mean',
        'var_mean_unbiased',
        'acosh', 'asinh', 'asin',
        'masked.std',
        'nn.functional.normalize',
        'nn.functional.triplet_margin_loss',
        'nn.functional.triplet_margin_with_distance_loss',
<<<<<<< HEAD
        'round', 'xlogy',
        'nn.functional.interpolate',
        'nn.functional.upsample_bilinear',
        'nn.functional.upsample_nearest',
=======
        'round', 'xlogy', 'addcmul',
>>>>>>> e8549010

        # for macOS 12
        'masked.normalize', 'masked.sum', 'masked.var',
        'outer',
        'sum_to_size', 'sum',
        'mul',
        'nansum', 'nanmean',
        'norm',
    }

    FP32_LOW_PRECISION_LIST = {
        # conv2d and conv_transpose2d results have a very small
        # difference compared to CPU/CUDA, so we use lower precision on FP32
        'nn.functional.conv2d',
        'nn.functional.conv_transpose2d',
        'matmul', '__rmatmul__',
        'linalg.multi_dot',
        'addbmm',
    }

    # Used for accept mode only
    NEW_ALLOW_LIST = defaultdict(list)
    NEW_ALLOW_LIST_GRAD = defaultdict(list)

    @ops(mps_ops_modifier(test_consistency_op_db), allowed_dtypes=MPS_DTYPES)
    def test_output_match(self, device, dtype, op):
        self.assertEqual(device, "cpu")
        key = op.name + op.variant_test_name
        run_grad_test = True

        def get_samples():
            return op.sample_inputs(device, dtype, requires_grad=(dtype.is_floating_point or dtype.is_complex))
        cpu_samples = get_samples()

        all_backward_pass = True
        for cpu_sample in cpu_samples:
            #
            # Forward check
            #
            mps_sample = cpu_sample.transform(
                lambda x: x.detach().to("mps").requires_grad_(x.requires_grad) if isinstance(x, torch.Tensor) else x)

            cpu_args = [cpu_sample.input] + list(cpu_sample.args)
            cpu_kwargs = cpu_sample.kwargs
            mps_args = [mps_sample.input] + list(mps_sample.args)
            mps_kwargs = mps_sample.kwargs

            # for tensor_split(), the second tensor arg ("tensor_indices_or_sections") must be on CPU only
            if (op.name == "tensor_split" and isinstance(mps_args[1], torch.Tensor)):
                mps_args[1] = cpu_args[1]

            cpu_out = op(*cpu_args, **cpu_kwargs)
            mps_out = op(*mps_args, **mps_kwargs)

            if (op.name in self.FP32_LOW_PRECISION_LIST) and dtype == torch.float32:
                atol = 1e-4
                rtol = 3e-5
            elif op.name in self.FP16_LOW_PRECISION_LIST and dtype == torch.float16:
                atol = 1e-2
                rtol = 1e-2
            elif op.name == "masked.mean":
                atol = 7e-4
                rtol = 2e-3
            elif op.name == "native_layer_norm":
                atol = 1e-4
                rtol = 1.3e-5
            elif op.name in ["pow", "__rpow__"]:
                atol = 1e-6
                rtol = 4e-6
            else:
                atol = None
                rtol = None

            self.assertEqual(cpu_out, mps_out, atol=atol, rtol=rtol)


    @ops(mps_ops_grad_modifier(copy.deepcopy(test_consistency_op_db)), allowed_dtypes=MPS_GRAD_DTYPES)
    def test_output_grad_match(self, device, dtype, op):
        self.assertEqual(device, "cpu")
        key = op.name + op.variant_test_name

        run_grad_test = True

        def get_samples():
            return op.sample_inputs(device, dtype, requires_grad=(dtype.is_floating_point or dtype.is_complex))
        cpu_samples = get_samples()

        all_forward_pass = True
        all_backward_pass = True
        for cpu_sample in cpu_samples:
            #
            # Forward check
            #
            forward_failed = False
            mps_sample = cpu_sample.transform(
                lambda x: x.detach().to("mps").requires_grad_(x.requires_grad) if isinstance(x, torch.Tensor) else x)

            cpu_args = [cpu_sample.input] + list(cpu_sample.args)
            cpu_kwargs = cpu_sample.kwargs
            mps_args = [mps_sample.input] + list(mps_sample.args)
            mps_kwargs = mps_sample.kwargs

            # for tensor_split(), the second tensor arg ("tensor_indices_or_sections") must be on CPU only
            if (op.name == "tensor_split" and isinstance(mps_args[1], torch.Tensor)):
                mps_args[1] = cpu_args[1]

            cpu_out = op(*cpu_args, **cpu_kwargs)
            mps_out = op(*mps_args, **mps_kwargs)

            if (op.name in self.FP32_LOW_PRECISION_LIST) and dtype == torch.float32:
                atol = 1e-4
                rtol = 3e-5
            elif op.name == "nn.functional.conv2d" or op.name == "linalg.multi_dot" and dtype == torch.float32:
                atol = 1e-4
                rtol = 3e-5
            elif (op.name in self.FP16_LOW_PRECISION_LIST) and dtype == torch.float16:
                atol = 1e-2
                rtol = 1e-2
            elif (op.name == "masked.mean"):
                atol = 7e-4
                rtol = 2e-3
            elif (op.name == "native_layer_norm"):
                atol = 1e-4
                rtol = 1.3e-5
            elif (op.name == "norm" or op.name == "linalg.norm") and dtype == torch.float16:
                atol = 7e-4
                rtol = 1.5e-3
            elif op.name == "unique" and cpu_kwargs["sorted"] is False:
                continue
            else:
                atol = None
                rtol = None

            self.assertEqual(cpu_out, mps_out, atol=atol, rtol=rtol)


            #
            # Backward check
            #
            if forward_failed:
                # We would've failed immediately anyway, but this error is clearer
                # We error instead of continuing so that all_backward_pass would not be True
                raise RuntimeError("Forward pass already failed")

            cpu_out = (cpu_out,) if isinstance(cpu_out, torch.Tensor) else tuple(cpu_out)
            mps_out = (mps_out,) if isinstance(mps_out, torch.Tensor) else tuple(mps_out)

            def req_grad(t):
                return isinstance(t, torch.Tensor) and t.requires_grad

            diff_cpu_out = tuple(t for t in cpu_out if req_grad(t))
            diff_mps_out = tuple(t for t in mps_out if req_grad(t))
            diff_cpu_arg = tuple(t for t in pytree.tree_flatten((cpu_args, cpu_kwargs))[0] if req_grad(t))
            diff_mps_arg = tuple(t for t in pytree.tree_flatten((mps_args, mps_kwargs))[0] if req_grad(t))
            self.assertEqual(len(diff_cpu_out), len(diff_mps_out))
            self.assertEqual(len(diff_cpu_arg), len(diff_mps_arg))

            if len(diff_cpu_out) == 0:
                continue
            # rand_like does not work with certain dtypes, so cast to double and cast back
            cpu_grad_outputs = tuple(torch.rand_like(t.to(dtype=torch.double)).to(dtype=dtype) for t in diff_cpu_out)
            mps_grad_outputs = tuple(t.to("mps") for t in cpu_grad_outputs)

            # Compare computed gradients with cpu given random grad_output vector
            # Sometimes when the derivative is 0, we just don't bother creating the graph
            # allow_unused is needed in those cases.
            cpu_grad_inputs = torch.autograd.grad(diff_cpu_out, diff_cpu_arg, grad_outputs=cpu_grad_outputs, allow_unused=True)
            mps_grad_inputs = torch.autograd.grad(diff_mps_out, diff_mps_arg, grad_outputs=mps_grad_outputs, allow_unused=True)

            if op.name in ["nn.functional.gelu", "nn.functional.glu"] and dtype == torch.float16:
                atol = 1e-3
                rtol = 1e-3

            self.assertEqual(cpu_grad_inputs, mps_grad_inputs, atol=atol, rtol=rtol)


class TestErrorInputs(TestCase):
    _ignore_not_implemented_error = True

    @ops(mps_ops_error_inputs_modifier(test_error_inputs_op_db), dtypes=OpDTypes.none)
    def test_error_inputs(self, device, op):
        self.assertEqual(device, "mps:0")

        mps_samples = op.error_inputs(device)

        for mps_sample in mps_samples:
            mps_sample_input = mps_sample.sample_input
            error_type = mps_sample.error_type
            error_regex = mps_sample.error_regex

            mps_args = [mps_sample_input.input] + list(mps_sample_input.args)
            mps_kwargs = mps_sample_input.kwargs

            # for tensor_split(), the second tensor arg ("tensor_indices_or_sections") must be on CPU only
            if (op.name == "tensor_split" and isinstance(mps_args[1], torch.Tensor)):
                mps_args[1] = mps_args[1].cpu()

            with self.assertRaisesRegex(error_type, error_regex):
                op(*mps_args, **mps_kwargs)


# Copied from `TestCommon` in `test_ops.py`, just enough to duplicate the `test_numpy_ref` for MPS
@skipIfSlowGradcheckEnv
class TestCommon(TestCase):
    exact_dtype = True

    # Verifies, on teardown, that no OpInfo is still using dynamic dtypes in CI
    @classmethod
    def tearDownClass(cls):
        super().tearDownClass()

        if IS_CI:
            err_msg = (
                "The operator(s) below is(are) using dynamic_dtypes in the OpInfo entries."
                "This is OK for testing, but be sure to set the dtypes manually before landing your PR!"
            )
            # Assure no opinfo entry has dynamic_dtypes
            filtered_ops = list(filter(opinfo.utils.is_dynamic_dtype_set, op_db))
            for op in filtered_ops:
                fmt_str = opinfo.utils.str_format_dynamic_dtype(op)
                err_msg += "\n" + fmt_str

            assert len(filtered_ops) == 0, err_msg

    # This is the MPS equivalent of `test_numpy_ref` from `test_ops.py`. It lives over here while
    # MPS still requires some fairly heavy special casing in the test framework.
    # When MPS becomes more consistent, this can probably be merged with that test using
    # `@dtypesIfMPS(torch.float32)`, but for now, the assertions themselves need to be loosened
    @suppress_warnings
    # MPS only supports float32
    @ops(_ref_test_ops, allowed_dtypes=(torch.float32,))
    def test_numpy_ref_mps(self, device, dtype, op):
        # Unlike `test_numpy_ref`, this test compares in `float32` since at the time of this test's creation MPS
        # does not support float64 Tensors.
        # A few ops are currently broken on their reference inputs, but not their sample inputs. These should
        # get patched up and this workaround removed.
        broken_on_ref_inputs = op.name in ['clamp', 'where']
        inputs = op.reference_inputs(device, dtype) if not broken_on_ref_inputs else op.sample_inputs(device, dtype)
        for sample_input in inputs:
            self.compare_with_reference(op, op.ref, sample_input)

    @dtypes(*get_all_dtypes())
    def test_tensor_creation(self, device, dtype):
        def ones(device):
            return torch.ones((2, 2), dtype=dtype, device=device)
        if dtype not in MPS_DTYPES:
            with self.assertRaises(TypeError):
                ones(device)
        else:
            mps_tensor = ones(device)
            cpu_tensor = ones("cpu")
            self.assertEqual(mps_tensor.cpu(), cpu_tensor)

# TODO: Actually instantiate that test for the "mps" device to better reflect what it is doing.
# This requires mps to be properly registered in the device generic test framework which is not the
# case right now. We can probably use `allow_mps` introduced in https://github.com/pytorch/pytorch/pull/87342
# to achieve this.
instantiate_device_type_tests(TestConsistency, globals(), only_for="cpu")
instantiate_device_type_tests(TestErrorInputs, globals(), allow_mps=True, only_for="mps")
instantiate_device_type_tests(TestCommon, globals(), allow_mps=True, only_for="mps")

if __name__ == "__main__":
    run_tests()<|MERGE_RESOLUTION|>--- conflicted
+++ resolved
@@ -10444,14 +10444,10 @@
         'nn.functional.normalize',
         'nn.functional.triplet_margin_loss',
         'nn.functional.triplet_margin_with_distance_loss',
-<<<<<<< HEAD
-        'round', 'xlogy',
+        'round', 'xlogy', 'addcmul',
         'nn.functional.interpolate',
         'nn.functional.upsample_bilinear',
         'nn.functional.upsample_nearest',
-=======
-        'round', 'xlogy', 'addcmul',
->>>>>>> e8549010
 
         # for macOS 12
         'masked.normalize', 'masked.sum', 'masked.var',
