--- conflicted
+++ resolved
@@ -365,8 +365,6 @@
             code_after_recompile = m.code
             self.assertTrue(code_before_recompile == code_after_recompile, error_msg)
 
-<<<<<<< HEAD
-=======
     @xfailIfPython311
     def test_transposed_conv_bn_fusion(self):
         class M(torch.nn.Module):
@@ -410,7 +408,6 @@
             }
             self.checkGraphModuleNodes(m, expected_node_occurrence=node_occurrence)
 
->>>>>>> 8fee4669
 @skipIfNoQNNPACK
 class TestQuantizePT2EX86Inductor(QuantizationTestCase):
     @skipIfNoX86
