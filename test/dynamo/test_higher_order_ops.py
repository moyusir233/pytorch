--- conflicted
+++ resolved
@@ -1569,12 +1569,8 @@
         self.assertTrue(activations.keys() == forward_handles.keys())
 
 
-<<<<<<< HEAD
-class FunctorchHigherOrderOperatorTest(torch._dynamo.test_case.TestCase):
-=======
 class FuncTorchHigherOrderOpTests(torch._dynamo.test_case.TestCase):
->>>>>>> f5def504
-    def _grad_compile_check(self, fn, inputs, fullgraph=True, graph_idx=0):
+    def _compile_check(self, fn, inputs, fullgraph=True, graph_idx=0):
         backend = EagerAndRecordGraphs()
         actual = fn(*inputs)
         expected = torch.compile(fn, backend=backend, fullgraph=fullgraph)(*inputs)
