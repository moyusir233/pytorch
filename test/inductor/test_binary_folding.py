# Owner(s): ["module: inductor"]
import functools
import importlib
import itertools
import os
import sys
import unittest

import torch
from torch import nn


# Make the helper files in test/ importable
pytorch_test_dir = os.path.dirname(os.path.dirname(os.path.realpath(__file__)))
sys.path.append(pytorch_test_dir)

from torch.testing._internal.common_utils import IS_CI, IS_WINDOWS, TEST_WITH_ASAN

if IS_WINDOWS and IS_CI:
    sys.stderr.write(
        "Windows CI does not have necessary dependencies for test_torchinductor yet\n"
    )
    if __name__ == "__main__":
        sys.exit(0)
    raise unittest.SkipTest("requires sympy/functorch/filelock")

from inductor.test_inductor_freezing import TestCase
from inductor.test_torchinductor import check_model, check_model_cuda, copy_tests

importlib.import_module("functorch")
importlib.import_module("filelock")

from torch.testing._internal.inductor_utils import HAS_CPU, HAS_CUDA

aten = torch.ops.aten


class BinaryFoldingTemplate(TestCase):
    def test_conv_binary_folding(self):
        @torch.no_grad()
        def test_conv_fusion(use_bias, module, op, scalar, add_tensor, expect_success):
            class ConvOp(nn.Module):
                __constants__ = ["use_scalar"]

                def __init__(self, in_channels, out_channels, device, **kwargs):
                    super().__init__()
                    self.conv = module(
                        in_channels, out_channels, bias=use_bias, **kwargs
                    ).to(device)
                    self.conv2 = module(
                        in_channels, out_channels, bias=use_bias, **kwargs
                    ).to(device)
                    self.use_scalar = scalar
                    tensor_size = [1 for _ in range(self.conv.weight.ndim)]
                    tensor_size[1] = self.conv.weight.size(0)
                    self.tensor = (
                        add_tensor
                        if add_tensor is not None
                        else torch.rand(tensor_size).to(device)
                    )
                    self.op = op

                def forward(self, x):
                    x = self.conv(x)
                    if self.use_scalar:
                        return self.op(x, 2.0)
                    else:
                        return self.op(x, self.tensor)

            from torch._inductor.compile_fx import compile_fx, compile_fx_inner

            aten_binary = {
                torch.add: aten.add.Tensor,
                torch.sub: aten.sub.Tensor,
                torch.mul: aten.mul.Tensor,
                torch.div: aten.div.Tensor,
            }
            n_binary_ops = 0

            def my_inner_compile(gm, example_inputs, *args, **kwargs):
                out = compile_fx_inner(gm, example_inputs, *args, **kwargs)
                nonlocal n_binary_ops
                binarry_ops = [n for n in gm.graph.nodes if n.target == aten_binary[op]]
                n_binary_ops += len(binarry_ops)
                return out

            torch._dynamo.reset()
            mod_eager = ConvOp(3, 32, self.device, kernel_size=3, stride=2).eval()
            out_optimized = torch.compile(
                mod_eager,
                backend=functools.partial(compile_fx, inner_compile=my_inner_compile),
            )

            inps = [4, 3, 4]
            if module == nn.Conv2d:
                inps.append(inps[-1])
            if module == nn.Conv3d:
                inps.append(inps[-1])
                inps.append(inps[-1])

            torch.manual_seed(1234)
            inp = torch.rand(inps).to(self.device)
            out_eager = mod_eager(inp)
            scripted_mod = torch.jit.trace(mod_eager, (inp,))
            scripted_mod = torch.jit.freeze(scripted_mod)
            scripted_out = scripted_mod(inp)
            scripted_out = scripted_mod(inp)
            out_optimized = out_optimized(inp)
<<<<<<< HEAD
            self.assertEqual(scripted_out, out_eager, atol=2e-04, rtol=1e-5)
            self.assertEqual(out_optimized, out_eager, atol=2e-04, rtol=1e-5)
=======
            self.assertEqual(out_optimized, out_eager)
>>>>>>> b234c79b
            if expect_success:
                self.assertTrue(n_binary_ops == 0)
            else:
                self.assertTrue(n_binary_ops == 1)

        conv_bias = [True, False]
        modules = [nn.Conv1d, nn.Conv2d, nn.Conv3d]
        use_scalar = [True, False]
        ops = [torch.add, torch.sub, torch.mul, torch.div]
        for use_bias, module, pytorch_op, scalar in itertools.product(
            conv_bias, modules, ops, use_scalar
        ):
            # TODO: support scalar case
            expect_success = not scalar
            test_conv_fusion(
                use_bias,
                module,
                pytorch_op,
                scalar,
                add_tensor=None,
                expect_success=expect_success,
            )

        for use_bias, pytorch_op in itertools.product(conv_bias, ops):
            # broadcasting add
            test_conv_fusion(
                use_bias,
                nn.Conv2d,
                pytorch_op,
                False,
                add_tensor=torch.rand(32, 1, 32).to(self.device),
                expect_success=False,
            )

            # broadcasting add
            test_conv_fusion(
                use_bias,
                nn.Conv2d,
                pytorch_op,
                False,
                add_tensor=torch.rand(1, 1).to(self.device),
                expect_success=True,
            )

            # add with different dtype
            test_conv_fusion(
                use_bias,
                nn.Conv2d,
                pytorch_op,
                False,
                add_tensor=torch.tensor([2]).to(torch.int).to(self.device),
                expect_success=False,
            )

    def test_conv_bn_folding(self):
        @torch.no_grad()
        def test_conv_fusion(use_bias, module, expect_success):
            class ConvOp(nn.Module):
                def __init__(self, in_channels, out_channels, device, **kwargs):
                    super().__init__()
                    self.conv = module[0](
                        in_channels, out_channels, bias=use_bias, **kwargs
                    ).to(device)
                    self.bn = module[1](out_channels).to(device)

                def forward(self, x):
                    x = self.conv(x)
                    return self.bn(x)

            from torch._inductor.compile_fx import compile_fx, compile_fx_inner

            aten_binary = [
                aten.add.Tensor,
                aten.sub.Tensor,
                aten.mul.Tensor,
                aten.div.Tensor,
            ]
            n_binary_ops = 0

            def my_inner_compile(gm, example_inputs, *args, **kwargs):
                out = compile_fx_inner(gm, example_inputs, *args, **kwargs)
                nonlocal n_binary_ops
                binarry_ops = [n for n in gm.graph.nodes if n.target in aten_binary]
                n_binary_ops += len(binarry_ops)
                return out

            torch._dynamo.reset()
            mod_eager = ConvOp(3, 32, self.device, kernel_size=3, stride=2).eval()
            out_optimized = torch.compile(
                mod_eager,
                backend=functools.partial(compile_fx, inner_compile=my_inner_compile),
            )

            inps = [4, 3, 4]
            if module[0] == nn.Conv2d:
                inps.append(inps[-1])
            if module[0] == nn.Conv3d:
                inps.append(inps[-1])
                inps.append(inps[-1])

            inp = torch.rand(inps).to(self.device)
            out_eager = mod_eager(inp)
            out_optimized = out_optimized(inp)
            self.assertEqual(out_optimized, out_eager, atol=2e-04, rtol=1e-5)
            if expect_success:
                self.assertTrue(n_binary_ops == 0)
            else:
                self.assertTrue(n_binary_ops > 1)

        conv_bias = [True, False]
        modules = [
            (nn.Conv1d, nn.BatchNorm1d),
            (nn.Conv2d, nn.BatchNorm2d),
            (nn.Conv3d, nn.BatchNorm3d),
        ]
        for use_bias, module in itertools.product(conv_bias, modules):
            test_conv_fusion(
                use_bias,
                module,
                expect_success=True,
            )


if HAS_CPU and not torch.backends.mps.is_available():

    class FreezingCpuTests(TestCase):
        common = check_model
        device = "cpu"
        autocast = torch.cpu.amp.autocast

    copy_tests(BinaryFoldingTemplate, FreezingCpuTests, "cpu")

if HAS_CUDA and not TEST_WITH_ASAN:

    class FreezingCudaTests(TestCase):
        common = check_model_cuda
        device = "cuda"
        autocast = torch.cuda.amp.autocast

    copy_tests(BinaryFoldingTemplate, FreezingCudaTests, "cuda")


del BinaryFoldingTemplate

if __name__ == "__main__":
    from torch._dynamo.test_case import run_tests

    if HAS_CPU or HAS_CUDA:
        run_tests(needs="filelock")<|MERGE_RESOLUTION|>--- conflicted
+++ resolved
@@ -101,17 +101,8 @@
             torch.manual_seed(1234)
             inp = torch.rand(inps).to(self.device)
             out_eager = mod_eager(inp)
-            scripted_mod = torch.jit.trace(mod_eager, (inp,))
-            scripted_mod = torch.jit.freeze(scripted_mod)
-            scripted_out = scripted_mod(inp)
-            scripted_out = scripted_mod(inp)
             out_optimized = out_optimized(inp)
-<<<<<<< HEAD
-            self.assertEqual(scripted_out, out_eager, atol=2e-04, rtol=1e-5)
-            self.assertEqual(out_optimized, out_eager, atol=2e-04, rtol=1e-5)
-=======
             self.assertEqual(out_optimized, out_eager)
->>>>>>> b234c79b
             if expect_success:
                 self.assertTrue(n_binary_ops == 0)
             else:
