--- conflicted
+++ resolved
@@ -518,11 +518,7 @@
 
         numerical_testsuit = [4.4, 4.5, 4.6, 5.5]
         for numerical_number in numerical_testsuit:
-<<<<<<< HEAD
-            x = torch.ones((17)) * numerical_number
-=======
             x = torch.ones(17) * numerical_number
->>>>>>> 54a673bd
             with config.patch({"cpp.simdlen": None}):
                 torch._dynamo.reset()
                 metrics.reset()
