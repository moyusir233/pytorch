--- conflicted
+++ resolved
@@ -1979,9 +1979,6 @@
         x = torch.rand(16)
         self.common(f, (x,))
 
-<<<<<<< HEAD
-    def test_to_channels_last_16bit(self):
-=======
     def test_constant_store(self):
         # https://github.com/pytorch/pytorch/issues/104515
         def f(a):
@@ -1991,8 +1988,7 @@
         x = torch.rand(4, 5)
         self.common(f, (x,))
 
-    def test_to_channels_last_bfloat16(self):
->>>>>>> 38c1e86e
+    def test_to_channels_last_16bit(self):
         def f(a):
             return a.to(memory_format=torch.channels_last)
 
