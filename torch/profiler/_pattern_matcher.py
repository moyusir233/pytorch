--- conflicted
+++ resolved
@@ -38,10 +38,6 @@
         msg = f"{event.name()}\n{self.description}\n{source_code_location(event)}"
         return msg
 
-<<<<<<< HEAD
-    def summary(self, events: List[_ProfilerEvent]):
-        return f"{self.name}: {len(events)} events matched."
-=======
     def eventTreeTraversal(self):
         '''
         Standard DFS traversal of the event tree.
@@ -53,7 +49,9 @@
             yield curr_event
             for child_event in curr_event.children:
                 stack.append(child_event)
->>>>>>> 1ea11f86
+
+    def summary(self, events: List[_ProfilerEvent]):
+        return f"{self.name}: {len(events)} events matched."
 
     def match(self, event: _ProfilerEvent):
         '''
@@ -126,12 +124,7 @@
 
     def __init__(self, prof: profile):
         super().__init__(prof)
-<<<<<<< HEAD
-        if not prof.with_stack or not prof.record_shapes:
-            self.skip = True
         self.name = "Extra CUDA Copy Pattern"
-=======
->>>>>>> 1ea11f86
         self.description = "Filled a CPU tensor and immediately moved it to GPU. Please initalize it on GPU."
         self.init_ops = {
             "aten::fill_", "aten::zero_", "aten::normal_", "aten::uniform_"
@@ -139,7 +132,7 @@
 
     @property
     def skip(self):
-        return self.prof.with_stack is False
+        return not self.prof.with_stack or not self.prof.record_shapes
 
     def match(self, event):
         # TODO: We should also check tensor identities
@@ -249,22 +242,12 @@
             "You are currently using GPU that supports TF32. "
             "Please enable TF32 by setting 'torch.backends.cuda.matmul.allow_tf32 = True'"
         )
-<<<<<<< HEAD
-        for arch in torch.cuda.get_arch_list():
-            assert arch.startswith("sm_")
-            arch_no = int(arch[3:])
-            # For anything lower than sm_80, there is no TF32
-            if arch_no < 80:
-                self.skip = True
-                break
-=======
 
     @property
     def skip(self):
         has_tf32 = all(
             int(arch[3:]) >= 80 for arch in torch.cuda.get_arch_list())
         return has_tf32
->>>>>>> 1ea11f86
 
     def match(self, event: _ProfilerEvent):
         # If we saw this pattern once, we don't need to match it again
@@ -334,12 +317,7 @@
 def report_all_anti_patterns(prof):
     anti_patterns = [
         ExtraCUDACopyPattern(prof),
-<<<<<<< HEAD
-        ForLoopIndexingPattern(prof),
-        FP32MatMulPattern(prof)
-=======
         ForLoopIndexingPattern(prof)
->>>>>>> 1ea11f86
     ]
     reported = set()
     summaries = []
