#include <torch/csrc/python_headers.h>
#ifdef _MSC_VER
#include <c10/util/win32-headers.h>
#endif
#include <structmember.h>

#include <ATen/mps/MPSDevice.h>
#include <c10/core/CPUAllocator.h>
#include <libshm.h>
#include <torch/csrc/CudaIPCTypes.h>
#include <torch/csrc/Device.h>
#include <torch/csrc/DynamicTypes.h>
#include <torch/csrc/StorageMethods.h>
#include <torch/csrc/StorageSharing.h>
#include <torch/csrc/THP.h>
#include <torch/csrc/autograd/utils/wrap_outputs.h>
#include <torch/csrc/copy_utils.h>
#include <torch/csrc/utils/python_arg_parser.h>

#include <c10/util/intrusive_ptr.h>
#include <fmt/format.h>

template <>
void THPPointer<c10::StorageImpl>::free() {
  if (ptr) {
    c10::raw::intrusive_ptr::decref(ptr);
  }
}

PyObject* THPStorageClass = nullptr;

PyObject* THPStorage_New(c10::intrusive_ptr<c10::StorageImpl> ptr) {
  AT_ASSERT(ptr);
  PyTypeObject* type = (PyTypeObject*)THPStorageClass;
  PyObject* obj = type->tp_alloc(type, 0);
  if (obj) {
    ((THPStorage*)obj)->cdata = ptr.release();
  }
  return obj;
}

static void THPStorage_subclass_dealloc(PyObject* self) {
  THPStorage* _self = (THPStorage*)self;
  // Some subclass of StorageBase are GC-tracked objects even
  // though the base class is not.
  auto* type = Py_TYPE(self);
  if (PyType_HasFeature(type, Py_TPFLAGS_HAVE_GC) != 0) {
    PyObject_GC_UnTrack(self);
  }
  if (_self->cdata) {
    c10::raw::intrusive_ptr::decref(_self->cdata);
  }
  Py_TYPE(_self)->tp_free(self);
}

static PyObject* THPStorage_pynew(
    PyTypeObject* type,
    PyObject* args,
    PyObject* kwargs) {
  HANDLE_TH_ERRORS
  TORCH_CHECK(
      type != &THPStorageType,
      "Cannot directly construct StorageBase; subclass it and then construct that");
  static torch::PythonArgParser parser({
      THPStorageStr "(*, int64_t allocator=None, Device device=None)",
      THPStorageStr
      "(int64_t size, *, int64_t allocator=None, Device device=None)",
      THPStorageStr
      "(PyObject* sequence, *, int64_t allocator=None, Device device=None)",
  });
  torch::ParsedArgs<3> parsed_args;
  auto r = parser.parse(args, kwargs, parsed_args);

  int64_t allocator_arg_idx = 0;
  int64_t device_arg_idx = 1;

  if (r.idx > 0) {
    allocator_arg_idx = 1;
    device_arg_idx = 2;
  }

  c10::optional<int64_t> allocator_opt = r.toInt64Optional(allocator_arg_idx);
  c10::optional<at::Device> device_opt = r.deviceOptional(device_arg_idx);

  TORCH_CHECK(
      !allocator_opt.has_value() || !device_opt.has_value(),
      THPStorageStr,
      "(): only one or neither of 'allocator' or 'device' can ",
      "be given, but not both");

  THPStoragePtr self((THPStorage*)type->tp_alloc(type, 0));
  THPUtils_assert(self, "failed to allocate a " THPStorageStr " object");
  c10::Allocator* allocator = nullptr;
  at::OptionalDeviceGuard device_guard;

  if (allocator_opt.has_value()) {
    allocator = reinterpret_cast<c10::Allocator*>(allocator_opt.value());
  } else if (device_opt.has_value()) {
    at::Device device = device_opt.value();
    if (device.type() == at::kCPU) {
      allocator = c10::GetDefaultCPUAllocator();
#ifdef USE_CUDA
    } else if (device.type() == at::kCUDA) {
      at::globalContext().lazyInitCUDA();
      allocator = c10::cuda::CUDACachingAllocator::get();
#endif
#ifdef USE_MPS
    } else if (device.type() == at::kMPS) {
      allocator = at::mps::GetMPSAllocator();
#endif
    } else if (device.type() == at::DeviceType::XPU) {
      allocator = c10::GetAllocator(device.type());
    } else if (device.type() == at::DeviceType::Meta) {
      allocator = c10::GetAllocator(device.type());
    } else if (device.type() == at::DeviceType::PrivateUse1) {
      allocator = c10::GetAllocator(device.type());
    } else {
      TORCH_CHECK(
          false,
          THPStorageStr,
          "(): Storage device not recognized: ",
          device.type());
    }
    device_guard.reset_device(device);
  } else {
    allocator = c10::GetDefaultCPUAllocator();
  }

  // torch.Storage(*, ...)
  if (r.idx == 0) {
    self->cdata = c10::make_intrusive<at::StorageImpl>(
                      c10::StorageImpl::use_byte_size_t(),
                      0,
                      allocator,
                      /*resizable=*/true)
                      .release();
    return (PyObject*)self.release();

    // torch.Storage(size, *, ...)
  } else if (r.idx == 1) {
    int64_t size = r.toInt64(0);
    self->cdata = c10::make_intrusive<at::StorageImpl>(
                      c10::StorageImpl::use_byte_size_t(),
                      size,
                      allocator,
                      /*resizable=*/true)
                      .release();
    return (PyObject*)self.release();

    // torch.Storage(sequence, *, ...)
  } else if (r.idx == 2) {
    PyObject* sequence = r.pyobject(0);
    Py_ssize_t length = PySequence_Length(sequence);
    TORCH_CHECK(
        PySequence_Check(sequence),
        THPStorageStr,
        "(): Expected a sequence type, but got ",
        THPUtils_typename(sequence));
    TORCH_CHECK(
        length >= 0,
        THPStorageStr,
        "(): Could not obtain the length of sequence of type ",
        THPUtils_typename(sequence));
    self->cdata = c10::make_intrusive<at::StorageImpl>(
                      c10::StorageImpl::use_byte_size_t(),
                      length,
                      allocator,
                      /*resizable=*/true)
                      .release();
    THPObjectPtr item;
    try {
      for (Py_ssize_t i = 0; i < length; i++) {
        item = PySequence_GetItem(sequence, i);
        // NOLINTNEXTLINE(cppcoreguidelines-init-variables)
        uint8_t value = THPByteUtils_unpackReal(item.get());
        if (allocator == c10::GetDefaultCPUAllocator()) {
<<<<<<< HEAD
          self->cdata->unsafe_data<uint8_t>()[i] = value;
=======
          static_cast<uint8_t*>(storage.mutable_data())[i] = value;
>>>>>>> 28621208
        } else {
          // TODO: this might be slow - consider batched updates?
          storage_set(
              at::unsafeStorageFromTH(self->cdata, /*retain=*/true), i, value);
        }
      }
    } catch (const std::exception& e) {
      THPUtils_setError(
          THPStorageStr
          "(): tried to construct a storage from a sequence (%s), "
          "but one of the items was of type %s instead of int",
          THPUtils_typename(sequence),
          THPUtils_typename(item.get()));
      return nullptr;
    }
    return (PyObject*)self.release();
  }
  Py_RETURN_NONE;
  END_HANDLE_TH_ERRORS
}

static Py_ssize_t THPStorage_length(THPStorage* self) {
  HANDLE_TH_ERRORS
  return self->cdata->nbytes() / sizeof(uint8_t);
  END_HANDLE_TH_ERRORS_RET(-1)
}

static PyObject* THPStorage_get(THPStorage* self, PyObject* index) {
  HANDLE_TH_ERRORS
  /* Integer index */
  if (THPUtils_checkLong(index)) {
    int64_t nindex = THPUtils_unpackLong(index);
    if (nindex < 0)
      nindex += (self->cdata->nbytes() / sizeof(uint8_t));
    if (nindex < 0 ||
        nindex >=
            static_cast<int64_t>(self->cdata->nbytes() / sizeof(uint8_t))) {
      PyErr_SetString(
          PyExc_IndexError,
          fmt::format(
              "index {} out of range for storage of size {}",
              nindex,
              self->cdata->nbytes() / sizeof(uint8_t)));
      return nullptr;
    }
    uint8_t value = storage_get(
        at::unsafeStorageFromTH(self->cdata, /*retain=*/true), nindex);
    return THPByteUtils_newReal(value);
    /* Slice index */
  } else if (PySlice_Check(index)) {
    // NOLINTNEXTLINE(cppcoreguidelines-init-variables)
    Py_ssize_t start, stop, slicelength, step;
    int64_t len = self->cdata->nbytes() / sizeof(uint8_t);
    if (PySlice_GetIndicesEx(index, len, &start, &stop, &step, &slicelength) !=
        0)
      return nullptr;
    if (step != 1) {
      THPUtils_setError(
          "Trying to slice with a step of %lld, but only a step of "
          "1 is supported",
          (long long)step);
      return nullptr;
    }

<<<<<<< HEAD
    uint8_t* data = self->cdata->data<uint8_t>();
=======
    const auto& storage = THPStorage_Unpack(self);
    auto data = static_cast<uint8_t*>(storage.mutable_data());
>>>>>>> 28621208

    at::StorageImpl* old_storage = self->cdata;
    c10::raw::intrusive_ptr::incref(old_storage);
    auto new_storage = c10::make_intrusive<at::StorageImpl>(
        c10::StorageImpl::use_byte_size_t(),
#ifdef THQUANTIZED
        slicelength * sizeof(quantized_t),
#else
        slicelength * sizeof(uint8_t),
#endif
        at::DataPtr(
            static_cast<void*>(data + start),
            old_storage,
            [](void* s) {
              c10::raw::intrusive_ptr::decref(static_cast<at::StorageImpl*>(s));
            },
            old_storage->device()),
        old_storage->allocator(),
        /* resizable */ false);

    PyObject* _ret = THPStorage_New(std::move(new_storage));
    return _ret;
  }
  PyErr_Format(
      PyExc_TypeError,
      "can't index a " THPStorageStr " with %s",
      THPUtils_typename(index));
  return nullptr;
  END_HANDLE_TH_ERRORS
}

static int THPStorage_set(THPStorage* self, PyObject* index, PyObject* value) {
  HANDLE_TH_ERRORS
  if (!THPByteUtils_checkReal(value)) {
    THPUtils_setError(
        "can only set storage content with a int types, but got "
        "%s instead",
        THPUtils_typename(value));
    return -1;
  }

  uint8_t rvalue = THPByteUtils_unpackReal(value);
  if (THPUtils_checkLong(index)) {
    int64_t nindex = THPUtils_unpackLong(index);
    storage_set(
        at::unsafeStorageFromTH(self->cdata, /*retain=*/true), nindex, rvalue);
    return 0;
  } else if (PySlice_Check(index)) {
    // NOLINTNEXTLINE(cppcoreguidelines-init-variables)
    Py_ssize_t start, stop, slicelength, step;
    int64_t len = self->cdata->nbytes() / sizeof(uint8_t);
    if (PySlice_GetIndicesEx(index, len, &start, &stop, &step, &slicelength) !=
        0)
      return -1;
    if (step != 1) {
      THPUtils_setError(
          "Trying to slice with a step of %lld, but only a step of "
          "1 is supported",
          (long long)step);
      return 0;
    }
    // TODO: check the bounds only once
    // TODO: fill?
    for (; start < stop; start++)
      storage_set(
          at::unsafeStorageFromTH(self->cdata, /*retain=*/true), start, rvalue);
    return 0;
  }
  THPUtils_setError(
      "can't index a " THPStorageStr " with %s", THPUtils_typename(index));
  return -1;
  END_HANDLE_TH_ERRORS_RET(-1)
}

static PyMappingMethods THPStorage_mappingmethods = {
    (lenfunc)THPStorage_length,
    (binaryfunc)THPStorage_get,
    (objobjargproc)THPStorage_set};

struct THPStorageMeta {
  PyHeapTypeObject base;
};

int THPStorageMetaType_init(PyObject* cls, PyObject* args, PyObject* kwargs);

PyTypeObject THPStorageMetaType = {
    PyVarObject_HEAD_INIT(
        DEFERRED_ADDRESS(&PyType_Type),
        0) "torch._C._StorageMeta", /* tp_name */
    sizeof(THPStorageMeta), /* tp_basicsize */
    0, /* tp_itemsize */
    nullptr, /* tp_dealloc */
    0, /* tp_vectorcall_offset */
    nullptr, /* tp_getattr */
    nullptr, /* tp_setattr */
    nullptr, /* tp_reserved */
    nullptr, /* tp_repr */
    nullptr, /* tp_as_number */
    nullptr, /* tp_as_sequence */
    nullptr, /* tp_as_mapping */
    nullptr, /* tp_hash  */
    nullptr, /* tp_call */
    nullptr, /* tp_str */
    nullptr, /* tp_getattro */
    nullptr, /* tp_setattro */
    nullptr, /* tp_as_buffer */
    Py_TPFLAGS_DEFAULT | Py_TPFLAGS_BASETYPE, /* tp_flags */
    nullptr, /* tp_doc */
    nullptr, /* tp_traverse */
    nullptr, /* tp_clear */
    nullptr, /* tp_richcompare */
    0, /* tp_weaklistoffset */
    nullptr, /* tp_iter */
    nullptr, /* tp_iternext */
    nullptr, /* tp_methods */
    nullptr, /* tp_members */
    nullptr, /* tp_getset */
    DEFERRED_ADDRESS(&PyType_Type), /* tp_base */
    nullptr, /* tp_dict */
    nullptr, /* tp_descr_get */
    nullptr, /* tp_descr_set */
    0, /* tp_dictoffset */
    THPStorageMetaType_init, /* tp_init */
    nullptr, /* tp_alloc */
    nullptr, /* tp_new */
};

// TODO: implement equality
PyTypeObject THPStorageType = {
    PyVarObject_HEAD_INIT(
        &THPStorageMetaType,
        0) "torch._C.StorageBase", /* tp_name */
    sizeof(THPStorage), /* tp_basicsize */
    0, /* tp_itemsize */
    nullptr, /* tp_dealloc */
    0, /* tp_vectorcall_offset */
    nullptr, /* tp_getattr */
    nullptr, /* tp_setattr */
    nullptr, /* tp_reserved */
    nullptr, /* tp_repr */
    nullptr, /* tp_as_number */
    nullptr, /* tp_as_sequence */
    &THPStorage_mappingmethods, /* tp_as_mapping */
    nullptr, /* tp_hash  */
    nullptr, /* tp_call */
    nullptr, /* tp_str */
    nullptr, /* tp_getattro */
    nullptr, /* tp_setattro */
    nullptr, /* tp_as_buffer */
    Py_TPFLAGS_DEFAULT | Py_TPFLAGS_BASETYPE, /* tp_flags */
    nullptr, /* tp_doc */
    nullptr, /* tp_traverse */
    nullptr, /* tp_clear */
    nullptr, /* tp_richcompare */
    0, /* tp_weaklistoffset */
    nullptr, /* tp_iter */
    nullptr, /* tp_iternext */
    nullptr,
    /* will be assigned in init */ /* tp_methods */
    nullptr,
    /* will be assigned in init */ /* tp_members */
    nullptr, /* tp_getset */
    nullptr, /* tp_base */
    nullptr, /* tp_dict */
    nullptr, /* tp_descr_get */
    nullptr, /* tp_descr_set */
    0, /* tp_dictoffset */
    nullptr, /* tp_init */
    nullptr, /* tp_alloc */
    THPStorage_pynew, /* tp_new */
};

int THPStorageMetaType_init(PyObject* cls, PyObject* args, PyObject* kwargs) {
  if (PyType_Type.tp_init(cls, args, kwargs) < 0) {
    return -1;
  }
  ((PyTypeObject*)cls)->tp_dealloc = (destructor)THPStorage_subclass_dealloc;
  return 0;
}

// NOLINTNEXTLINE(cppcoreguidelines-avoid-c-arrays,modernize-avoid-c-arrays,cppcoreguidelines-avoid-non-const-global-variables)
static struct PyMemberDef THPStorage_members[] = {
    {(char*)"_cdata",
     T_ULONGLONG,
     offsetof(THPStorage, cdata),
     READONLY,
     nullptr},
    {nullptr}};

static PyObject* THPStorage_device(THPStorage* self, void* unused) {
  HANDLE_TH_ERRORS
  return THPDevice_New(self->cdata->device());
  END_HANDLE_TH_ERRORS
}

typedef PyObject* (*getter)(PyObject*, void*);

// NOLINTNEXTLINE(cppcoreguidelines-avoid-c-arrays,modernize-avoid-c-arrays,cppcoreguidelines-avoid-non-const-global-variables)
static struct PyGetSetDef THPStorage_properties[] = {
    {"device", (getter)THPStorage_device, nullptr, nullptr, nullptr},
    {nullptr}};

bool THPStorage_init(PyObject* module) {
  static std::vector<PyMethodDef> methods;
  THPUtils_addPyMethodDefs(methods, THPStorage_getMethods());
  THPUtils_addPyMethodDefs(methods, THPStorage_getSharingMethods());

  THPStorageMetaType.tp_base = &PyType_Type;
  if (PyType_Ready(&THPStorageMetaType) < 0)
    return false;
  Py_INCREF(&THPStorageMetaType);
  PyModule_AddObject(module, "_StorageMeta", (PyObject*)&THPStorageMetaType);

  THPStorageType.tp_methods = methods.data();
  THPStorageType.tp_members = THPStorage_members;
  THPStorageType.tp_getset = THPStorage_properties;
  if (PyType_Ready(&THPStorageType) < 0)
    return false;
  Py_INCREF(&THPStorageType);
  PyModule_AddObject(module, "StorageBase", (PyObject*)&THPStorageType);
  return true;
}

void THPStorage_postInit(PyObject* module) {
  THPStorageClass = PyObject_GetAttrString(module, "UntypedStorage");
  if (!THPStorageClass)
    throw python_error();
}<|MERGE_RESOLUTION|>--- conflicted
+++ resolved
@@ -29,12 +29,12 @@
 
 PyObject* THPStorageClass = nullptr;
 
-PyObject* THPStorage_New(c10::intrusive_ptr<c10::StorageImpl> ptr) {
-  AT_ASSERT(ptr);
+PyObject* THPStorage_New(c10::Storage storage) {
   PyTypeObject* type = (PyTypeObject*)THPStorageClass;
   PyObject* obj = type->tp_alloc(type, 0);
   if (obj) {
-    ((THPStorage*)obj)->cdata = ptr.release();
+    ((THPStorage*)obj)->cdata =
+        c10::MaybeOwned<c10::Storage>::owned(std::move(storage));
   }
   return obj;
 }
@@ -47,9 +47,7 @@
   if (PyType_HasFeature(type, Py_TPFLAGS_HAVE_GC) != 0) {
     PyObject_GC_UnTrack(self);
   }
-  if (_self->cdata) {
-    c10::raw::intrusive_ptr::decref(_self->cdata);
-  }
+  _self->cdata.~MaybeOwned<c10::Storage>();
   Py_TYPE(_self)->tp_free(self);
 }
 
@@ -110,6 +108,8 @@
 #endif
     } else if (device.type() == at::DeviceType::XPU) {
       allocator = c10::GetAllocator(device.type());
+    } else if (device.type() == at::DeviceType::HPU) {
+      allocator = c10::GetAllocator(device.type());
     } else if (device.type() == at::DeviceType::Meta) {
       allocator = c10::GetAllocator(device.type());
     } else if (device.type() == at::DeviceType::PrivateUse1) {
@@ -128,23 +128,23 @@
 
   // torch.Storage(*, ...)
   if (r.idx == 0) {
-    self->cdata = c10::make_intrusive<at::StorageImpl>(
-                      c10::StorageImpl::use_byte_size_t(),
-                      0,
-                      allocator,
-                      /*resizable=*/true)
-                      .release();
+    self->cdata = c10::MaybeOwned<c10::Storage>::owned(
+        c10::make_intrusive<c10::StorageImpl>(
+            c10::StorageImpl::use_byte_size_t(),
+            0,
+            allocator,
+            /*resizable=*/true));
     return (PyObject*)self.release();
 
     // torch.Storage(size, *, ...)
   } else if (r.idx == 1) {
     int64_t size = r.toInt64(0);
-    self->cdata = c10::make_intrusive<at::StorageImpl>(
-                      c10::StorageImpl::use_byte_size_t(),
-                      size,
-                      allocator,
-                      /*resizable=*/true)
-                      .release();
+    self->cdata = c10::MaybeOwned<c10::Storage>::owned(
+        c10::make_intrusive<c10::StorageImpl>(
+            c10::StorageImpl::use_byte_size_t(),
+            size,
+            allocator,
+            /*resizable=*/true));
     return (PyObject*)self.release();
 
     // torch.Storage(sequence, *, ...)
@@ -161,28 +161,24 @@
         THPStorageStr,
         "(): Could not obtain the length of sequence of type ",
         THPUtils_typename(sequence));
-    self->cdata = c10::make_intrusive<at::StorageImpl>(
-                      c10::StorageImpl::use_byte_size_t(),
-                      length,
-                      allocator,
-                      /*resizable=*/true)
-                      .release();
+    self->cdata = c10::MaybeOwned<c10::Storage>::owned(
+        c10::make_intrusive<c10::StorageImpl>(
+            c10::StorageImpl::use_byte_size_t(),
+            length,
+            allocator,
+            /*resizable=*/true));
     THPObjectPtr item;
     try {
       for (Py_ssize_t i = 0; i < length; i++) {
         item = PySequence_GetItem(sequence, i);
         // NOLINTNEXTLINE(cppcoreguidelines-init-variables)
         uint8_t value = THPByteUtils_unpackReal(item.get());
+        const auto& storage = THPStorage_Unpack(self);
         if (allocator == c10::GetDefaultCPUAllocator()) {
-<<<<<<< HEAD
-          self->cdata->unsafe_data<uint8_t>()[i] = value;
-=======
           static_cast<uint8_t*>(storage.mutable_data())[i] = value;
->>>>>>> 28621208
         } else {
           // TODO: this might be slow - consider batched updates?
-          storage_set(
-              at::unsafeStorageFromTH(self->cdata, /*retain=*/true), i, value);
+          storage_set(storage, i, value);
         }
       }
     } catch (const std::exception& e) {
@@ -202,36 +198,34 @@
 
 static Py_ssize_t THPStorage_length(THPStorage* self) {
   HANDLE_TH_ERRORS
-  return self->cdata->nbytes() / sizeof(uint8_t);
+  return THPStorage_Unpack(self).nbytes();
   END_HANDLE_TH_ERRORS_RET(-1)
 }
 
 static PyObject* THPStorage_get(THPStorage* self, PyObject* index) {
   HANDLE_TH_ERRORS
+  const auto& storage = THPStorage_Unpack(self);
   /* Integer index */
   if (THPUtils_checkLong(index)) {
     int64_t nindex = THPUtils_unpackLong(index);
     if (nindex < 0)
-      nindex += (self->cdata->nbytes() / sizeof(uint8_t));
-    if (nindex < 0 ||
-        nindex >=
-            static_cast<int64_t>(self->cdata->nbytes() / sizeof(uint8_t))) {
+      nindex += storage.nbytes();
+    if (nindex < 0 || nindex >= static_cast<int64_t>(storage.nbytes())) {
       PyErr_SetString(
           PyExc_IndexError,
           fmt::format(
               "index {} out of range for storage of size {}",
               nindex,
-              self->cdata->nbytes() / sizeof(uint8_t)));
+              storage.nbytes()));
       return nullptr;
     }
-    uint8_t value = storage_get(
-        at::unsafeStorageFromTH(self->cdata, /*retain=*/true), nindex);
+    uint8_t value = storage_get(storage, nindex);
     return THPByteUtils_newReal(value);
     /* Slice index */
   } else if (PySlice_Check(index)) {
     // NOLINTNEXTLINE(cppcoreguidelines-init-variables)
     Py_ssize_t start, stop, slicelength, step;
-    int64_t len = self->cdata->nbytes() / sizeof(uint8_t);
+    int64_t len = storage.nbytes();
     if (PySlice_GetIndicesEx(index, len, &start, &stop, &step, &slicelength) !=
         0)
       return nullptr;
@@ -243,33 +237,29 @@
       return nullptr;
     }
 
-<<<<<<< HEAD
-    uint8_t* data = self->cdata->data<uint8_t>();
-=======
     const auto& storage = THPStorage_Unpack(self);
     auto data = static_cast<uint8_t*>(storage.mutable_data());
->>>>>>> 28621208
-
-    at::StorageImpl* old_storage = self->cdata;
-    c10::raw::intrusive_ptr::incref(old_storage);
-    auto new_storage = c10::make_intrusive<at::StorageImpl>(
+
+    at::StorageImpl* old_storage_impl = storage.unsafeGetStorageImpl();
+    c10::raw::intrusive_ptr::incref(old_storage_impl);
+    auto new_storage_impl = c10::make_intrusive<at::StorageImpl>(
         c10::StorageImpl::use_byte_size_t(),
 #ifdef THQUANTIZED
         slicelength * sizeof(quantized_t),
 #else
-        slicelength * sizeof(uint8_t),
+        slicelength,
 #endif
         at::DataPtr(
             static_cast<void*>(data + start),
-            old_storage,
+            old_storage_impl,
             [](void* s) {
               c10::raw::intrusive_ptr::decref(static_cast<at::StorageImpl*>(s));
             },
-            old_storage->device()),
-        old_storage->allocator(),
+            old_storage_impl->device()),
+        old_storage_impl->allocator(),
         /* resizable */ false);
 
-    PyObject* _ret = THPStorage_New(std::move(new_storage));
+    PyObject* _ret = THPStorage_New(std::move(new_storage_impl));
     return _ret;
   }
   PyErr_Format(
@@ -291,15 +281,15 @@
   }
 
   uint8_t rvalue = THPByteUtils_unpackReal(value);
+  const auto& storage = THPStorage_Unpack(self);
   if (THPUtils_checkLong(index)) {
     int64_t nindex = THPUtils_unpackLong(index);
-    storage_set(
-        at::unsafeStorageFromTH(self->cdata, /*retain=*/true), nindex, rvalue);
+    storage_set(storage, nindex, rvalue);
     return 0;
   } else if (PySlice_Check(index)) {
     // NOLINTNEXTLINE(cppcoreguidelines-init-variables)
     Py_ssize_t start, stop, slicelength, step;
-    int64_t len = self->cdata->nbytes() / sizeof(uint8_t);
+    int64_t len = storage.nbytes();
     if (PySlice_GetIndicesEx(index, len, &start, &stop, &step, &slicelength) !=
         0)
       return -1;
@@ -313,8 +303,7 @@
     // TODO: check the bounds only once
     // TODO: fill?
     for (; start < stop; start++)
-      storage_set(
-          at::unsafeStorageFromTH(self->cdata, /*retain=*/true), start, rvalue);
+      storage_set(storage, start, rvalue);
     return 0;
   }
   THPUtils_setError(
@@ -429,18 +418,15 @@
   return 0;
 }
 
-// NOLINTNEXTLINE(cppcoreguidelines-avoid-c-arrays,modernize-avoid-c-arrays,cppcoreguidelines-avoid-non-const-global-variables)
-static struct PyMemberDef THPStorage_members[] = {
-    {(char*)"_cdata",
-     T_ULONGLONG,
-     offsetof(THPStorage, cdata),
-     READONLY,
-     nullptr},
-    {nullptr}};
-
 static PyObject* THPStorage_device(THPStorage* self, void* unused) {
   HANDLE_TH_ERRORS
-  return THPDevice_New(self->cdata->device());
+  return THPDevice_New(THPStorage_Unpack(self).device());
+  END_HANDLE_TH_ERRORS
+}
+
+PyObject* THPStorage_get_cdata(THPStorage* self, void* unused) {
+  HANDLE_TH_ERRORS
+  return PyLong_FromVoidPtr(THPStorage_Unpack(self).unsafeGetStorageImpl());
   END_HANDLE_TH_ERRORS
 }
 
@@ -449,6 +435,7 @@
 // NOLINTNEXTLINE(cppcoreguidelines-avoid-c-arrays,modernize-avoid-c-arrays,cppcoreguidelines-avoid-non-const-global-variables)
 static struct PyGetSetDef THPStorage_properties[] = {
     {"device", (getter)THPStorage_device, nullptr, nullptr, nullptr},
+    {"_cdata", (getter)THPStorage_get_cdata, nullptr, nullptr, nullptr},
     {nullptr}};
 
 bool THPStorage_init(PyObject* module) {
@@ -463,7 +450,6 @@
   PyModule_AddObject(module, "_StorageMeta", (PyObject*)&THPStorageMetaType);
 
   THPStorageType.tp_methods = methods.data();
-  THPStorageType.tp_members = THPStorage_members;
   THPStorageType.tp_getset = THPStorage_properties;
   if (PyType_Ready(&THPStorageType) < 0)
     return false;
