#include <torch/csrc/jit/codegen/onednn/LlgaTensorImpl.h>
#include <torch/csrc/jit/codegen/onednn/graph_helper.h>

#include <ATen/core/functional.h>
#include <torch/csrc/jit/jit_log.h>
#include <torch/csrc/jit/passes/utils/subgraph_utils.h>

namespace torch {
namespace jit {
namespace fuser {
namespace onednn {

using opkind = dnnl::graph::op::kind;

static void fixConvOptionalBias(Node* node) {
  if (node->namedInput("bias")->mustNotBeNone() == false) {
    // Replace non-existent optional bias with const None
    auto g = node->owningGraph();
    auto n = g->createNone();
    auto v = n->insertBefore(node)->output();
    node->replaceInput(2, v);
  }
}

static c10::optional<size_t> getDimensions(Value* v) {
  if (v->type()->isSubtypeOf(TensorType::get())) {
    return v->type()->cast<TensorType>()->sizes().size();
  } else {
    return c10::nullopt;
  }
}

// PyTorch ops that can't otherwise be mapped to oneDNN Graph ops are mapped as
// Wildcards instead. They make the integration code with PyTorch simpler by
// passing every op to the oneDNN Graph library in the add_op call -
// no need to check beforehand whether the op is supported by oneDNN Graph or
// not oneDNN Graph ops separated by wildcards don't end up in the same
// partition.
static Operator makeWildcardOp(Node* node) {
  auto o = Operator(node, opkind::Wildcard);
  // wildcard op contains only topology info
  for (size_t i = 0; i < node->inputs().size(); i++) {
    o.setInput(0, i);
  }
  for (size_t i = 0; i < node->outputs().size(); i++) {
    o.setOutput(i);
  }
  return o;
}

// If we don't meet a certain condition to map a PyTorch op to a oneDNN Graph
// op, then we create a wildcard op corresponding to that PyTorch op instead.
#define REQUIRE(cond)                                 \
  if (!(cond)) {                                      \
    GRAPH_DEBUG("Unsupported condition " #cond "\n"); \
    return makeWildcardOp(node);                      \
  }

Operator LlgaGraphHelper::makeEltwiseOp(Node* node, opkind kind) {
  return Operator(node, kind).setInput(0).setOutput(dnnl_graph_, 0);
}

Operator LlgaGraphHelper::makeBinaryOp(Node* node, opkind kind) {
  REQUIRE(
      node->input(0)->type()->isSubtypeOf(TensorType::get()) &&
      node->input(1)->type()->isSubtypeOf(TensorType::get()))
  return Operator(node, kind).setInput(0, 1).setOutput(dnnl_graph_, 0);
}

// Map a PyTorch op to its corresponding oneDNN Graph op.
// If mapping isn't possible, then create a wildcard op instead.
// The mapping is done as per oneDNN Graph op schema defined in
// third_party/ideep/mkl-dnn/src/interface/op_def.hpp.
Operator LlgaGraphHelper::createOperator(Node* node) {
  auto nodeKind = node->kind();
  // we're using an if-else clause instead of a switch staement
  // because we would soon be adding custom ops with function schemas.
  // We would have to use Symbol::fromQualString at that time anyway,
  // but we are okay with this choice, since this code is not in the hot-path.
  if (nodeKind == Symbol::fromQualString("aten::conv2d")) {
    fixConvOptionalBias(node);
    return Operator(node, opkind::Convolution)
        .setInput(0, 1, 2)
        .setOutput(dnnl_graph_, 0)
        .setAttr(dnnl::graph::op::attr::strides, Operator::Ints, 3)
        .setAttr(dnnl::graph::op::attr::pads_begin, Operator::Ints, 4)
        .setAttr(dnnl::graph::op::attr::pads_end, Operator::Ints, 4)
        .setAttr(dnnl::graph::op::attr::dilations, Operator::Ints, 5)
        .setAttr(dnnl::graph::op::attr::groups, Operator::Int, 6)
        .setAttr(dnnl::graph::op::attr::weights_format, std::string("OIX"))
        .setAttr(dnnl::graph::op::attr::data_format, std::string("NCX"));
  } else if (
      (nodeKind == Symbol::fromQualString("aten::_convolution")) ||
      (nodeKind == Symbol::fromQualString("aten::convolution"))) {
    bool transposed = toIValue(node->namedInput("transposed"))->toBool();
    REQUIRE(!transposed);
    return Operator(node, opkind::Convolution)
        .setInput(0, 1, 2)
        .setOutput(dnnl_graph_, 0)
        .setAttr(dnnl::graph::op::attr::strides, Operator::Ints, 3)
        .setAttr(dnnl::graph::op::attr::pads_begin, Operator::Ints, 4)
        .setAttr(dnnl::graph::op::attr::pads_end, Operator::Ints, 4)
        .setAttr(dnnl::graph::op::attr::dilations, Operator::Ints, 5)
        .setAttr(dnnl::graph::op::attr::groups, Operator::Int, 8)
        .setAttr(dnnl::graph::op::attr::weights_format, std::string("OIX"))
        .setAttr(dnnl::graph::op::attr::data_format, std::string("NCX"));
  } else if (nodeKind == Symbol::fromQualString("aten::batch_norm")) {
    auto training = toIValue(node->namedInput("training"));
    REQUIRE(training.has_value()); // cannot get training status in script mode
    if (!training->toBool()) {
      return Operator(node, opkind::BatchNormInference)
          .setInput(0, 1, 2, 3, 4)
          .setOutput(dnnl_graph_, 0)
          .setAttr(dnnl::graph::op::attr::epsilon, Operator::Float, 7)
          .setAttr(dnnl::graph::op::attr::data_format, std::string("NCX"));
    }
  } else if (nodeKind == Symbol::fromQualString("aten::layer_norm")) {
    auto normalized_shape = toIValue(node->namedInput("normalized_shape"));
    REQUIRE(normalized_shape->toIntList().size() == 1);
    return Operator(node, opkind::LayerNorm)
        .setInput(0, 2, 3)
        .setOutput(dnnl_graph_, 0)
        .setAttr(dnnl::graph::op::attr::epsilon, Operator::Float, 4)
        .setAttr(dnnl::graph::op::attr::keep_stats, false);
  } else if (nodeKind == Symbol::fromQualString("aten::addmm")) {
    auto alpha = toIValue(node->namedInput("alpha"));
    auto beta = toIValue(node->namedInput("beta"));
    if (alpha.has_value() && beta.has_value()) {
      if ((alpha->toDouble() == 1.0) && (beta->toDouble() == 1.0)) {
        return Operator(node, opkind::MatMul)
            .setInput(1, 2, 0)
            .setOutput(dnnl_graph_, 0);
      } else if ((alpha->toDouble() == 1.0) && (beta->toDouble() == 0.0)) {
        return Operator(node, opkind::MatMul)
            .setInput(1, 2)
            .setOutput(dnnl_graph_, 0);
      }
    }
  } else if (nodeKind == Symbol::fromQualString("aten::add"))
    return makeBinaryOp(node, opkind::Add);
  else if (nodeKind == Symbol::fromQualString("aten::mul"))
    return makeBinaryOp(node, opkind::Multiply);
  else if (nodeKind == Symbol::fromQualString("aten::div"))
    return makeBinaryOp(node, opkind::Divide);
  else if (nodeKind == Symbol::fromQualString("aten::tanh"))
    return makeEltwiseOp(node, opkind::Tanh);
  else if (nodeKind == Symbol::fromQualString("aten::relu"))
    return makeEltwiseOp(node, opkind::ReLU);
  else if (nodeKind == Symbol::fromQualString("aten::elu"))
    return makeEltwiseOp(node, opkind::Elu)
        .setAttr(dnnl::graph::op::attr::alpha, Operator::Float, 1);
  else if (nodeKind == Symbol::fromQualString("aten::sigmoid"))
    return makeEltwiseOp(node, opkind::Sigmoid);
  else if (nodeKind == Symbol::fromQualString("aten::gelu"))
    return makeEltwiseOp(node, opkind::GELU);
  else if (nodeKind == Symbol::fromQualString("aten::round"))
    return makeEltwiseOp(node, opkind::Round);
  else if (nodeKind == Symbol::fromQualString("aten::exp"))
    return makeEltwiseOp(node, opkind::Exp);
  else if (nodeKind == Symbol::fromQualString("aten::sqrt"))
    return makeEltwiseOp(node, opkind::Sqrt);
  else if (nodeKind == Symbol::fromQualString("aten::abs"))
    return makeEltwiseOp(node, opkind::Abs);
  else if (nodeKind == Symbol::fromQualString("aten::square"))
    return makeEltwiseOp(node, opkind::Square);
  else if (nodeKind == Symbol::fromQualString("aten::clamp")) {
    // PyTorch API already checks that both min & max are not None.
    // But we can check it nevertheless.
    auto clamp_min = toIValue(node->input(1));
    auto clamp_max = toIValue(node->input(2));
    REQUIRE(!(clamp_max->isNone() && clamp_min->isNone()));
    auto clamp_min_value = (clamp_min->isNone())
        ? -std::numeric_limits<float>::infinity()
        : Operator::ScalarToFloat(node, 1);
    auto clamp_max_value = (clamp_max->isNone())
        ? std::numeric_limits<float>::infinity()
        : Operator::ScalarToFloat(node, 2);
    return makeEltwiseOp(node, opkind::Clamp)
        .setAttr(dnnl::graph::op::attr::min, clamp_min_value)
        .setAttr(dnnl::graph::op::attr::max, clamp_max_value);
  } else if (nodeKind == Symbol::fromQualString("aten::hardtanh")) {
    return makeEltwiseOp(node, opkind::Clamp)
        .setAttr(dnnl::graph::op::attr::min, Operator::ScalarToFloat, 1)
        .setAttr(dnnl::graph::op::attr::max, Operator::ScalarToFloat, 2);
  } else if (nodeKind == Symbol::fromQualString("aten::hardswish"))
    return makeEltwiseOp(node, opkind::HardSwish);
  else if (nodeKind == Symbol::fromQualString("aten::log"))
    return makeEltwiseOp(node, opkind::Log);
  else if (nodeKind == Symbol::fromQualString("aten::leaky_relu")) {
    return makeEltwiseOp(node, opkind::LeakyReLU)
        .setAttr(dnnl::graph::op::attr::alpha, Operator::Float, 1);
  } else if (nodeKind == Symbol::fromQualString("aten::relu6")) {
    return makeEltwiseOp(node, opkind::Clamp)
        .setAttr(dnnl::graph::op::attr::min, 0.f)
        .setAttr(dnnl::graph::op::attr::max, 6.f);
  } else if (
      (nodeKind == Symbol::fromQualString("aten::softmax")) ||
      (nodeKind == Symbol::fromQualString("aten::_softmax"))) {
    auto axis = toIValue(node->namedInput("dim"))->toInt();
    return Operator(node, opkind::SoftMax)
        .setInput(0)
        .setOutput(dnnl_graph_, 0)
        .setAttr(dnnl::graph::op::attr::axis, axis);
  } else if (nodeKind == Symbol::fromQualString("aten::_log_softmax")) {
    auto axis = toIValue(node->namedInput("dim"))->toInt();
    return Operator(node, opkind::LogSoftmax)
        .setInput(0)
        .setOutput(dnnl_graph_, 0)
        .setAttr(dnnl::graph::op::attr::axis, axis);
  } else if (nodeKind == Symbol::fromQualString("aten::cat")) {
    auto o = Operator(node, opkind::Concat);
    REQUIRE(node->namedInput("tensors")->node()->kind() == prim::ListConstruct);
    REQUIRE(node->namedInput("tensors")->uses().size() == 1);
    REQUIRE(node->namedInput("dim")->node()->kind() == prim::Constant);
    // aten::cat needs a special handling since it takes a Tensor[] as input.
    // We set the inputs of ListConstruct as the inputs of cat.
    //
    // Pytorch IR:                              LLGA sees:
    //     %a    %b     %c          %dim              %a    %b    %c
    //      \     |     /             |                \     |    /
    //   prim::ListConstruct   prim::Constant     llga::Concat[axis=%dim]
    //                    \      /
    //                    aten::cat
    auto listConstruct = node->input(0)->node();
    for (auto input : listConstruct->inputs())
      o.setInputValue(input);
    return o.setOutput(dnnl_graph_, 0)
        .setAttr(dnnl::graph::op::attr::axis, Operator::Int, 1);
  } else if (
      (nodeKind == Symbol::fromQualString("aten::max_pool2d")) ||
      (nodeKind == Symbol::fromQualString("aten::max_pool2d_with_indices"))) {
    // Currently, LLGA lacks support to create indices mask.
    // Once it's supported, max_pool2d_with_indices should be mapped differently
    REQUIRE(node->namedInput("kernel_size")->node()->kind() == prim::Constant);
    auto rounding_type =
        toIValue(node->namedInput("ceil_mode"))->toBool() ? "ceil" : "floor";
    return Operator(node, opkind::MaxPool)
        .setInput(0)
        .setOutput(dnnl_graph_, 0)
        .setAttr(dnnl::graph::op::attr::kernel, Operator::Ints, 1)
        .setAttr(dnnl::graph::op::attr::strides, Operator::Ints, 2)
        .setAttr(dnnl::graph::op::attr::pads_begin, Operator::Ints, 3)
        .setAttr(dnnl::graph::op::attr::pads_end, Operator::Ints, 3)
        .setAttr(dnnl::graph::op::attr::dilations, Operator::Ints, 4)
        .setAttr(
            dnnl::graph::op::attr::rounding_type, std::string(rounding_type))
        .setAttr(dnnl::graph::op::attr::data_format, std::string("NCX"));
  } else if (nodeKind == Symbol::fromQualString("aten::avg_pool2d")) {
    // TODO: do we need add checks for all Constants?
    REQUIRE(node->namedInput("kernel_size")->node()->kind() == prim::Constant);
    auto rounding_type =
        toIValue(node->namedInput("ceil_mode"))->toBool() ? "ceil" : "floor";
    auto divisor_override = toIValue(node->namedInput("divisor_override"));
    REQUIRE(divisor_override->isNone());
    return Operator(node, opkind::AvgPool)
        .setInput(0)
        .setOutput(dnnl_graph_, 0)
        .setAttr(dnnl::graph::op::attr::kernel, Operator::Ints, 1)
        .setAttr(dnnl::graph::op::attr::strides, Operator::Ints, 2)
        .setAttr(dnnl::graph::op::attr::pads_begin, Operator::Ints, 3)
        .setAttr(dnnl::graph::op::attr::pads_end, Operator::Ints, 3)
        .setAttr(dnnl::graph::op::attr::exclude_pad, !Operator::Bool(node, 5))
        .setAttr(
            dnnl::graph::op::attr::rounding_type, std::string(rounding_type))
        .setAttr(dnnl::graph::op::attr::data_format, std::string("NCX"));
  } else if (nodeKind == Symbol::fromQualString("aten::matmul")) {
    auto dim0 = getDimensions(node->namedInput("self")).value_or(-1);
    auto dim1 = getDimensions(node->namedInput("other")).value_or(-1);
    // TODO: support all shape combinations
    REQUIRE(
        (dim0 == 2 && dim1 == 2) || (dim0 == 4 && dim1 == 4) ||
        (dim0 == 3 && dim1 == 2));
    return Operator(node, opkind::MatMul)
        .setInput(0, 1)
        .setOutput(dnnl_graph_, 0);
  } // fall through
  else if (nodeKind == Symbol::fromQualString("aten::mm")) {
    return Operator(node, opkind::MatMul)
        .setInput(0, 1)
        .setOutput(dnnl_graph_, 0);
  } else if (nodeKind == Symbol::fromQualString("aten::bmm")) {
    return Operator(node, opkind::MatMul)
        .setInput(0, 1)
        .setOutput(dnnl_graph_, 0);
  } else if (nodeKind == Symbol::fromQualString("aten::linear")) {
    return Operator(node, opkind::MatMul)
        .setInput(0, 1, 2)
        .setOutput(dnnl_graph_, 0)
        .setAttr(dnnl::graph::op::attr::transpose_b, true);
  } else if (nodeKind == Symbol::fromQualString("aten::permute")) {
    REQUIRE(aliasDb_->hasInputWriters(node) == false);
    return Operator(node, opkind::StaticTranspose)
        .setInput(0)
        .setOutput(dnnl_graph_, 0)
        .setAttr(
            dnnl::graph::op::attr::order,
            toIValue(node->namedInput("dims"))->toIntVector());
  } else if (nodeKind == Symbol::fromQualString("aten::contiguous")) {
    // Contiguous should only be mapped to oneDNN Graph if the destination
    // memory-layout is different than the source memory-format
    // Strides would be different, but shape would be same
    auto typeOfInput = node->input(0)->type()->expect<TensorType>();
    auto typeOfOutput = node->output(0)->type()->expect<TensorType>();
    auto inputStrides = typeOfInput->strides().concrete_sizes();
    auto outputStrides = typeOfOutput->strides().concrete_sizes();
    REQUIRE(inputStrides != outputStrides);
    return Operator(node, opkind::Reorder)
        .setInput(0)
        .setOutput(dnnl_graph_, 0);
  }
  GRAPH_DEBUG("Making ", nodeKind.toQualString(), " a wildcard");
  return makeWildcardOp(node);
}

static DeviceType inferDeviceFromValue(Value* v) {
  auto tt = v->type()->cast<TensorType>();
  if (!tt) {
    return at::kCPU;
  }
  auto device = tt->device();
  if (!device) {
    return at::kCPU;
  }
  return device->type();
}

static DeviceType inferDevice(const std::shared_ptr<Graph>& graph) {
  auto dt = inferDeviceFromValue(graph->inputs()[0]);
  TORCH_CHECK(
      std::all_of(
          graph->inputs().begin(),
          graph->inputs().end(),
          [dt](Value* v) { return inferDeviceFromValue(v) == dt; }),
      "All inputs must have the same deive type");
  return dt;
}

<<<<<<< HEAD
dnnl::engine::kind getLlgaEngineKind(DeviceType type) {
=======
static dnnl::graph::engine::kind getLlgaEngineKind(DeviceType type) {
>>>>>>> a3785f6e
  switch (type) {
    case DeviceType::CPU:
      return dnnl::engine::kind::cpu;
    default:
      TORCH_CHECK(false, "Not support device type ", type);
  }
}

static void mayAddListConstructIntoConcatPartition(
    Node* n,
    OpPartitionMap& opToOwningPartition) {
  // Since prim::ListConstruct is not visible to the LLGA,
  // it will not be in any partition returned from partfuseritioning results.
  // We need rewrite opToOwningPartition to make the prim::ListConstruct to be
  // 'virtually' in the same partition with the aten::cat, so that
  // prim::ListConstruct can be fused into the fusion group by graph fuser.
  // We emphasize on 'virtually' because get_num_ops() for cat's partition
  // would still return 1.
  if (n->kind() == aten::cat && opToOwningPartition.has(n)) {
    auto listConstrcut = n->namedInput("tensors")->node();
    auto partitionId = opToOwningPartition.get(n);
    opToOwningPartition.add(listConstrcut, partitionId);
  }
}

// Verify that input tensors are compatible with oneDNN Graph.
// Scalars would be converted to 1-D tensors later anyway,
// but they shouldn't be complex-double
// If this check fails, convert op to wildcard
static bool checkInputCompatibility(Node* node) {
  auto allInputs = node->inputs();
  for (auto input : allInputs) {
    c10::IValue inputIValue = toIValue(input);
    if (inputIValue.isTensor()) {
      const at::Tensor& tensor = inputIValue.toTensor();
      if (tensor.device() != at::kCPU) {
        return false;
      }
      auto dtype = tensor.scalar_type();
      if ((dtype != at::ScalarType::BFloat16) &&
          (dtype != at::ScalarType::Float) && (dtype != at::ScalarType::Long)) {
        // We've allowed Long dtype here although oneDNN Graph does not support
        // Long dtype because oneDNN Graph will end up not handling the op that
        // has an input with Long dtype, so it'd be handled by PyTorch.
        return false;
      }
    } else if (inputIValue.isScalar()) {
      if (inputIValue.isComplexDouble()) {
        return false;
      }
    } else if (input->type()->isSubtypeOf(TensorType::get())) {
      auto input_typeptr = input->type()->cast<TensorType>();
      if (input_typeptr->scalarType().has_value()) {
        at::ScalarType dtype = input_typeptr->scalarType().value();
        if ((dtype != at::ScalarType::Float) &&
            (dtype != at::ScalarType::BFloat16)) {
          return false;
        }
      }
    }
  }
  return true;
}

LlgaGraphHelper::LlgaGraphHelper(
    const std::shared_ptr<Graph>& graph,
    dnnl::graph::partition::policy policy) {
  auto deviceType = inferDevice(graph);
  auto engineKind = getLlgaEngineKind(deviceType);
  dnnl_graph_ =
      std::unique_ptr<dnnl::graph::graph>(new dnnl::graph::graph(engineKind));
  aliasDb_ = std::make_unique<torch::jit::AliasDb>(graph);
  GRAPH_DEBUG("Constructing LLGA graph");
  // TODO: select nodes in top-level block for now
  for (auto* node : graph->block()->nodes()) {
    auto kindOfNode = node->kind();
    GRAPH_DEBUG("Trying to add ", kindOfNode.toQualString());
    if (checkInputCompatibility(node)) {
      auto op = createOperator(node);
      dnnl_graph_->add_op(op.llgaOp());
      GRAPH_DEBUG("  Added node ", kindOfNode.toQualString());
    } else {
      GRAPH_DEBUG("Incompatible inputs for ", kindOfNode.toQualString());
      dnnl_graph_->add_op(makeWildcardOp(node).llgaOp());
    }

    for (Value* input : node->inputs()) {
      tensorIdToValue_.emplace(input->unique(), input);
    }
  }

  dnnl_graph_->finalize();

  GRAPH_DEBUG("Get Partitions");
  std::vector<dnnl::graph::partition> partitions =
      dnnl_graph_->get_partitions(policy);
  // excluded unsupported Wildcard partitions
  for (auto& partition : partitions) {
    if (partition.is_supported()) {
      partitions_.push_back(partition);
    }
  }

  GRAPH_DEBUG("  Got #partitions: ", partitions_.size());
  for (size_t partId = 0; partId < partitions_.size(); partId++) {
    for (auto opId : partitions_[partId].get_ops()) {
      opToOwningPartition_.add(opId, partId);
    }
  }

  // Scanning the graph again for post processing
  for (auto* node : graph->block()->nodes()) {
    mayAddListConstructIntoConcatPartition(node, opToOwningPartition_);
  }
}

bool LlgaGraphHelper::isLlgaSubgraph(const Node* node) {
  return node->hasAttribute(attr::Subgraph) &&
      node->kind() == prim::oneDNNFusionGroup;
}

bool LlgaGraphHelper::shouldMerge(Node* toMerge, Node* subgraph) {
  TORCH_CHECK(
      isLlgaSubgraph(subgraph),
      "The consumer node does not contain a subgraph");
  if (!shouldConsiderForMerge(toMerge)) {
    return false;
  }
  return opToOwningPartition_.get(toMerge) ==
      opToOwningPartition_.get(subgraph);
}

// Except for conv & GEMMs, which should always be handled by oneDNN Graph,
// only use single-op partitions for ops unsupported by NNC, or ops
// that oneDNN executes faster. prim::ListConstruct is an exception, since
// we simply want to fuse it with cat.
static bool isBetterSuitedForLLGA(NodeKind kindOfOp) {
  return (
      (kindOfOp == aten::layer_norm) || (kindOfOp == aten::avg_pool2d) ||
      (kindOfOp == aten::matmul) || (kindOfOp == aten::max_pool2d) ||
      (kindOfOp == aten::conv2d) || (kindOfOp == aten::_convolution) ||
      (kindOfOp == aten::mm) || (kindOfOp == aten::linear) ||
      (kindOfOp == aten::cat) || (kindOfOp == prim::ListConstruct));
}

bool LlgaGraphHelper::checkForSingleOpPartition(Node* node) {
  if (opToOwningPartition_.has(node)) {
    auto partitionId = opToOwningPartition_.get(node);
    if (partitions_[partitionId].get_ops_num() == 1) {
      auto kindOfNode = node->kind();
      return isBetterSuitedForLLGA(kindOfNode);
    } else {
      // multi-op partition
      return true;
    }
  } else {
    // this op isn't present in any partition
    return false;
  }
}

bool LlgaGraphHelper::shouldConsiderForMerge(Node* node) {
  // if we're already in the process of merging
  if (isLlgaSubgraph(node)) {
    return true;
  }
  return checkForSingleOpPartition(node);
}

Node* LlgaGraphHelper::createSingletonSubgraph(Node* n, AliasDb& aliasDb) {
  auto partitionId = opToOwningPartition_.get(n);
  GRAPH_DEBUG(
      "Creating FusionGroup_", partitionId, " for ", n->kind().toQualString());
  auto group = SubgraphUtils::createSingletonSubgraphAndUpdateAliasing(
      n, prim::oneDNNFusionGroup, aliasDb);
  opToOwningPartition_.add(group, partitionId);
  return group;
}

void LlgaGraphHelper::mergeNodeIntoSubgraph(
    Node* toMerge,
    Node* subgraphNode,
    AliasDb& aliasDb) {
  if (isLlgaSubgraph(toMerge)) {
    GRAPH_DEBUG(
        "Merging ",
        toMerge->kind().toQualString(),
        "_",
        opToOwningPartition_.get(toMerge),
        " into ",
        subgraphNode->kind().toQualString(),
        "_",
        opToOwningPartition_.get(subgraphNode));
  } else {
    GRAPH_DEBUG(
        "Merging ",
        toMerge->kind().toQualString(),
        " into ",
        subgraphNode->kind().toQualString(),
        "_",
        opToOwningPartition_.get(subgraphNode));
  }

  SubgraphUtils::mergeNodeIntoSubgraphAndUpdateAliasing(
      toMerge, subgraphNode, aliasDb);
}

void LlgaGraphHelper::unmergeIfAnyNodeIsMissing(Node* subgraphNode) {
  TORCH_CHECK(isLlgaSubgraph(subgraphNode), "Cannot unmerge a non-LLGA node");

  auto partitionId = opToOwningPartition_.get(subgraphNode);
  auto expectOpNum = partitions_[partitionId].get_ops_num();
  auto actualOpNum = countSupportedOps(subgraphNode->g(attr::Subgraph));

  if (expectOpNum != actualOpNum) {
    GRAPH_DEBUG(
        "Unmerging FusionGroup_",
        partitionId,
        ". Expected ",
        expectOpNum,
        " ops, but got ",
        actualOpNum,
        " ops.");
    SubgraphUtils::unmergeSubgraph(subgraphNode);
  }
}

size_t LlgaGraphHelper::countSupportedOps(
    const std::shared_ptr<Graph>& graph) const {
  // TODO: count nodes in top-level block for now
  size_t cnt = 0;
  for (auto* node : graph->block()->nodes()) {
    auto nodeKind = node->kind();
    if ((nodeKind != prim::Constant) && (nodeKind != prim::ListConstruct)) {
      cnt++;
    }
  }
  return cnt;
}

std::vector<dnnl::graph::partition> LlgaGraphHelper::getPartitions() const {
  return partitions_;
}

std::map<size_t, Value*> LlgaGraphHelper::getTensorIdToValue() const {
  return tensorIdToValue_;
}

LlgaNodeWrapper::LlgaNodeWrapper(const Node* node)
    : n(const_cast<Node*>(node)) { // NOLINT
  TORCH_CHECK(
      LlgaGraphHelper::isLlgaSubgraph(n), "Cannot wrap a non-LLGA fusion node");
}

void LlgaNodeWrapper::setOpaqueLayout(size_t offset) {
  const auto num_output = n->is(attr::output_layouts).size();
  TORCH_CHECK(
      offset < num_output,
      "Out of range. (Invalid index ",
      offset,
      " for attr::output_layouts with size ",
      num_output,
      ")");
  auto& layouts =
      const_cast<std::vector<int64_t>&>(n->is(attr::output_layouts)); // NOLINT
  layouts.at(offset) = OPAQUE_LAYOUT;
}

bool LlgaNodeWrapper::useOpaqueLayout(size_t offset) const {
  const auto num_output = n->is(attr::output_layouts).size();
  TORCH_CHECK(
      offset < num_output,
      "Out of range. (Invalid index ",
      offset,
      " for attr::output_layouts with size ",
      num_output,
      ")");
  return n->is(attr::output_layouts)[offset] == OPAQUE_LAYOUT;
}

} // namespace onednn
} // namespace fuser
} // namespace jit
} // namespace torch<|MERGE_RESOLUTION|>--- conflicted
+++ resolved
@@ -335,11 +335,7 @@
   return dt;
 }
 
-<<<<<<< HEAD
-dnnl::engine::kind getLlgaEngineKind(DeviceType type) {
-=======
 static dnnl::graph::engine::kind getLlgaEngineKind(DeviceType type) {
->>>>>>> a3785f6e
   switch (type) {
     case DeviceType::CPU:
       return dnnl::engine::kind::cpu;
