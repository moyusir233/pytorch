--- conflicted
+++ resolved
@@ -15,12 +15,8 @@
 import traceback
 import warnings
 import threading
-<<<<<<< HEAD
-from typing import List, Optional, Tuple, Union, Any
-=======
 from functools import lru_cache
 from typing import Any, List, Optional, Set, Tuple, Union
->>>>>>> 4a2d2e5e
 from ._utils import _get_device_index, _dummy_type
 from .._utils import classproperty
 from .graphs import CUDAGraph, graph_pool_handle, graph, \
@@ -79,9 +75,13 @@
 has_half: bool = False
 default_generators: Tuple[torch._C.Generator] = ()  # type: ignore[assignment]
 
+def _is_compiled() -> bool:
+    r"""Returns true if compile with CUDA support."""
+    return hasattr(torch._C, '_cuda_getDeviceCount')
+
 def is_available() -> bool:
     r"""Returns a bool indicating if CUDA is currently available."""
-    if not hasattr(torch._C, '_cuda_getDeviceCount'):
+    if not _is_compiled():
         return False
     # This function never throws and returns 0 if driver is missing or can't
     # be initialized
@@ -461,8 +461,6 @@
         return
     torch._C._cuda_setStream(stream._cdata)
 
-<<<<<<< HEAD
-=======
 def _parse_visible_devices() -> Set[int]:
     """Parse CUDA_VISIBLE_DEVICES environment variable."""
     var = os.getenv("CUDA_VISIBLE_DEVICES")
@@ -521,13 +519,12 @@
     return len(set(range(raw_cnt)).intersection(visible_devices))
 
 @lru_cache(maxsize=1)
->>>>>>> 4a2d2e5e
 def device_count() -> int:
     r"""Returns the number of GPUs available."""
-    if is_available():
-        return torch._C._cuda_getDeviceCount()
-    else:
+    if not _is_compiled():
         return 0
+    nvml_count = _device_count_nvml()
+    return torch._C._cuda_getDeviceCount() if nvml_count < 0 else nvml_count
 
 def get_arch_list() -> List[str]:
     r"""Returns list CUDA architectures this library was compiled for."""
