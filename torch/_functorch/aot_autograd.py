--- conflicted
+++ resolved
@@ -417,7 +417,7 @@
 # This class encapsulates all aliasing + mutation info we need about the forward graph
 # See a more detailed overview of the edge case handling at
 # https://docs.google.com/document/d/19UoIh_SVrMy_b2Sx5ZaeOJttm6P0Qmyss2rdBuyfoic/edit
-@dataclass()
+@dataclass(eq=False)
 class ViewAndMutationMeta:
     # length = # user inputs
     # This gives us info about every input, and what sort of mutation happened to it (if any)
@@ -470,6 +470,17 @@
         # It contains the index of every element
         # of output_info that corresponds to an alias (either of an input or intermediate)
         self.aliased_out_indices = aliased_out_indices
+
+    def __eq__(self, other):
+        if not isinstance(other, ViewAndMutationMeta):
+            return NotImplemented
+        return (self.input_info == other.input_info and
+                self.output_info == other.output_info and
+                self.requires_grad_info == other.requires_grad_info and
+                self.num_intermediate_bases == other.num_intermediate_bases and
+                self.keep_input_mutations == other.keep_input_mutations and
+                len(self.traced_tangents) == len(other.traced_tangents) and
+                all(x.shape == y.shape and x.dtype == y.dtype for x, y, in zip(self.traced_tangents, other.traced_tangents)))
 
 
 # This class exists because:
@@ -1291,21 +1302,8 @@
     keep_inference_input_mutations: bool
     dynamic_shapes: bool = False
 
-<<<<<<< HEAD
 def aot_dispatch_base(flat_fn, flat_args: List[Tensor], aot_config: AOTConfig, *, fw_metadata: ViewAndMutationMeta):
     _input_info = fw_metadata.input_info
-=======
-def aot_dispatch_base(flat_fn, flat_args: List[Tensor], aot_config: AOTConfig):
-    with enable_python_dispatcher():
-        _fw_metadata = run_functionalized_fw_and_collect_metadata(
-            flat_fn,
-            keep_input_mutations=aot_config.keep_inference_input_mutations,
-        )(
-            *flat_args
-        )
-
-    _input_info = _fw_metadata.input_info
->>>>>>> 7362e22f
 
     flat_args_with_views_handled, _synthetic_base_info = merge_view_inputs(
         flat_args, _input_info, is_inference=True
@@ -1620,6 +1618,13 @@
         else:
             dupe_to_dedup_idx.append(dupe_to_dedup_idx[-1])
 
+    # Filter dupe'd mutated inputs out of traced_tangents
+    num_data_mutations = len([x for x in m.input_info if x.mutates_data])
+    other_traced_tangents = m.traced_tangents[num_data_mutations:]
+    inp_traced_tangents = m.traced_tangents[:num_data_mutations]
+    filtered_inp_traced_tangents = [x for i, x in enumerate(inp_traced_tangents) if keep_arg_mask[m.mutated_inp_indices[i]]]
+    traced_tangents = filtered_inp_traced_tangents + other_traced_tangents
+
     return ViewAndMutationMeta(
         input_info=[x for i, x in enumerate(m.input_info) if keep_arg_mask[i]],
         # requires_grad_info consists of (mutated_inputs, forward_outputs).
@@ -1630,11 +1635,16 @@
         # For outputs that are views of inputs, we store the index of the input that the output
         # was generated from. Need to update that index to account for removed dupes.
         output_info=[
-            OutputAliasInfo(o.output_type, None if o.base_idx is None else dupe_to_dedup_idx[o.base_idx])
-            for o in m.output_info],
+            OutputAliasInfo(
+                output_type=o.output_type,
+                raw_type=o.raw_type,
+                base_idx=None if o.base_idx is None else dupe_to_dedup_idx[o.base_idx]
+            )
+            for o in m.output_info
+        ],
         num_intermediate_bases=m.num_intermediate_bases,
         keep_input_mutations=m.keep_input_mutations,
-        traced_tangents=m.traced_tangents,
+        traced_tangents=traced_tangents,
     )
 
 # MOTIVATION:
@@ -1726,7 +1736,6 @@
     compiler_fn,
     fw_metadata,
 ):
-<<<<<<< HEAD
     # Use information about whether or not flat_fn mutates its arguments
     # or not to handle dupe args
 
@@ -1747,51 +1756,6 @@
         else:
             ok = False
             break
-=======
-    # Get information about whether or not flat_fn mutates its arguments
-    # or not
-    try:
-        with enable_python_dispatcher():
-            fw_metadata = run_functionalized_fw_and_collect_metadata(
-                flat_fn,
-                # For the purpose of checking for dupes that are mutated,
-                # we always want our metadata to correctly reflect input mutations
-                keep_input_mutations=False,
-            )(
-                *flat_args
-            )
-    except RuntimeError as e:
-        log.warning(
-            "Failed to collect metadata on function, produced code may be suboptimal.  "
-            "Known situations this can occur are inference mode only compilation involving "
-            "resize_ or prims (!schema.hasAnyAliasInfo() INTERNAL ASSERT FAILED); "
-            "if your situation looks different please file a bug to PyTorch.",
-            exc_info=True,
-        )
-        # Analysis failed, fall back to duplicate specialize
-        # TODO: Known analysis problems:
-        #   - resize_: TestInductorOpInfoCPU.test_comprehensive_resize__cpu_bool
-        #   - prims: test_tmp_not_defined_issue1_cpu
-        pass
-    else:
-        # Strategy 1: For any input that is not mutated, we can leafify it if we
-        # need to remove a duplicate.
-        leaf_flat_args = []
-        args_set = set()
-        ok = True
-
-        for i, a in enumerate(flat_args):
-            if not isinstance(a, torch.Tensor):
-                leaf_flat_args.append(a)
-            elif a not in args_set:
-                args_set.add(a)
-                leaf_flat_args.append(a)
-            elif not fw_metadata.input_info[i].mutates_data and not fw_metadata.input_info[i].mutates_metadata:
-                leaf_flat_args.append(a.detach().requires_grad_(a.requires_grad))
-            else:
-                ok = False
-                break
->>>>>>> 7362e22f
 
     if ok:
         return compiler_fn(flat_fn, leaf_flat_args, aot_config, fw_metadata=fw_metadata)
@@ -1862,7 +1826,7 @@
     deduped_flat_args = remove_dupe_args(flat_args)
 
     # Update our input metadata to remove duped input metadata.
-    fw_metadata = remove_dupe_metadata(fw_metadata, keep_arg_mask)
+    updated_fw_metadata = remove_dupe_metadata(fw_metadata, keep_arg_mask)
 
     tracing_context = TracingContext.get()
     if tracing_context:
@@ -1886,7 +1850,14 @@
     def wrapped_flat_fn(*args):
         return flat_fn(*add_dupe_args(args))
 
-    compiled_fn = compiler_fn(wrapped_flat_fn, deduped_flat_args, aot_config, fw_metadata=fw_metadata)
+    if config.debug_assert:
+        ref_fw_metadata = run_functionalized_fw_and_collect_metadata(
+            wrapped_flat_fn,
+            keep_input_mutations=fw_metadata.keep_input_mutations,
+        )(*deduped_flat_args)
+        assert ref_fw_metadata == updated_fw_metadata
+
+    compiled_fn = compiler_fn(wrapped_flat_fn, deduped_flat_args, aot_config, fw_metadata=updated_fw_metadata)
 
     if not hasattr(compiled_fn, "_boxed_call"):
         compiled_fn = make_boxed_func(compiled_fn)
@@ -2132,34 +2103,13 @@
 # are no duplicate arguments in flat_args (e.g., the same Tensor
 # object never shows up twice.  However, two tensor inputs MAY alias
 # the same storage, so long as they have separate TensorImpls.)
-<<<<<<< HEAD
 def aot_dispatch_autograd(flat_fn, flat_args: List[Any], aot_config: AOTConfig, *, fw_metadata: ViewAndMutationMeta):
     # traced_tangents corresponds to the set of outputs in the traced forward that should get grad_outputs in the traced backward.
-=======
-def aot_dispatch_autograd(flat_fn, flat_args: List[Any], aot_config: AOTConfig):
-
-    with enable_python_dispatcher():
-        _fw_metadata = run_functionalized_fw_and_collect_metadata(
-            flat_fn,
-            # Note: in the non-inference path, we are currently not passing input mutations into the graph directly.
-            # This is mainly difficult due to the partitioner, but we are leaving (a bit of) perf on the table.
-            keep_input_mutations=False,
-        )(
-            *flat_args
-        )
-
-
-    # out here corresponds to the set of outputs in the traced forward that should get grad_outputs in the traced backward.
->>>>>>> 7362e22f
     # It includes outputs of the original forward, *and* any updated inputs due to input mutations.
     # However, it does *not* include any outputs that are aliases of inputs or intermediates, or any metadata-only input mutations.
     traced_tangents = pytree.tree_map(
         lambda x: x.detach().contiguous() if isinstance(x, Tensor) else x,
-<<<<<<< HEAD
         fw_metadata.traced_tangents,
-=======
-        _fw_metadata.traced_tangents,
->>>>>>> 7362e22f
     )
 
     # merge_view_inputs() is used again at runtime to create synthetic bases out of aliased inputs.
