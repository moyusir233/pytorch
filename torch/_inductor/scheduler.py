import collections
import dataclasses
import functools
import itertools
import logging
import os
import pprint
import textwrap
<<<<<<< HEAD
from typing import Callable, Dict, List, Optional, Set, Tuple, Union
=======
from typing import Dict, List, Optional, Set
>>>>>>> d5aeb473

import sympy

import torch
from torch._dynamo.utils import dynamo_timed

from . import config, dependencies, ir, metrics
<<<<<<< HEAD
from .dependencies import canonicalization_prefix, MemoryDep, StarDep
from .sizevars import SimplifyIndexing
from .utils import (
    cache_on_self,
    cmp,
    dynamo_utils,
    has_triton,
    sympy_subs,
    sympy_symbol,
)
=======
from .dependencies import StarDep
from .sizevars import SimplifyIndexing
from .utils import cache_on_self, cmp, has_triton
>>>>>>> d5aeb473
from .virtualized import V

log = logging.getLogger(__name__)


def pformat(obj):
    if isinstance(obj, set):
        # pformat has trouble with sets of sympy exprs
        obj = sorted(obj, key=str)
    result = pprint.pformat(obj, indent=4)
    if "\n" in result:
        return f"\n{textwrap.indent(result, ' '*4)}"
    return result


class OutputNode:
    def __init__(self, dep):
        self.unmet_dependencies = {dep}
        self.inverse_users = []

    def is_reduction(self):
        return False

    def get_alias_names(self):
        return ()

    def get_name(self):
        return "OUTPUT"

    __repr__ = get_name


class BaseSchedulerNode:
    def __init__(self, scheduler: "Scheduler", node: ir.Buffer):
        self.scheduler: "Scheduler" = scheduler
        self.node: ir.Buffer = node
        self.users: Optional[List[NodeUser]] = None
        self.inverse_users: List[BaseSchedulerNode] = []
        self.set_read_writes(node.get_read_writes())
        self.recursive_predecessors: Optional[Set[str]] = None
        self.min_order: Optional[int] = None
        self.max_order: Optional[int] = None
        self.last_usage: Set[str] = None  # buffers that won't be used after this kernel
        self.written = False

    def __repr__(self):
        return f"{type(self).__name__}(name={self.get_name()!r})"

    def debug_str(self):
        """Longer form printout for trace logs"""
        name = self.get_name()
        lines = [
            f"{name}: {type(self).__name__}({type(self.node).__name__})",
            f"{name}.writes = {pformat(self.read_writes.writes)}",
            f"{name}.unmet_dependencies = {pformat(self.unmet_dependencies)}",
            f"{name}.met_dependencies = {pformat(self.read_writes.reads - self.unmet_dependencies)}",
        ]
        try:
            lines += [
                self.debug_str_extra(),
            ]
        except Exception:
            log.warning("Ignoring error in debug_str()", exc_info=True)
        return "\n".join(lines).rstrip()

    def debug_str_extra(self):
        return ""

    def log_details(self):
        log.info(
            "%s: unmet_dependencies = %s, writes = %s",
            self,
            self.unmet_dependencies,
            self.read_writes.writes,
        )

    def update_mutated_names(self, renames: Dict[str, str]):
        self.set_read_writes(self.read_writes.rename(renames))

    def add_mutation_dep(self, name):
        self.set_read_writes(self.read_writes.with_read(name))

    def set_users(self, users: List["NodeUser"]):
        # deduplicate
        result: Dict[int, NodeUser] = {}
        for use in users:
            if id(use.node) in result:
                result[id(use.node)] = NodeUser(
                    use.node, result[id(use.node)].can_inplace and use.can_inplace
                )
            else:
                result[id(use.node)] = use
        self.users = list(result.values())

    def get_aliases(self):
        return self.node.get_alias_names()

    def get_mutations(self):
        return self.node.get_mutation_names()

    def has_aliasing_or_mutation(self):
        return bool(self.get_aliases() or self.get_mutations())

    def set_read_writes(self, rw: dependencies.ReadWrites):
        self.read_writes: dependencies.ReadWrites = rw
        self.unmet_dependencies = self.read_writes.reads
        self.prune_deps()

    def used_buffer_names(self) -> Set[str]:
        return {
            dep.name
            for dep in itertools.chain(self.read_writes.reads, self.read_writes.writes)
        }

    def prune_deps(self):
        self.unmet_dependencies = {
            dep
            for dep in self.unmet_dependencies
            if dep.name not in self.scheduler.available_buffer_names
        }

    def get_name(self) -> str:
        return self.node.get_name()

    def get_first_name(self) -> str:
        return self.get_name()

    def get_names(self) -> Set[str]:
        return set([self.get_name()])

    def get_nodes(self) -> List["BaseSchedulerNode"]:
        return [self]

    def get_device(self):
        return self.node.get_device()

    def is_reduction(self):
        return False

    def is_template(self):
        return False

    def is_extern(self):
        return False

    def can_inplace(self, read_dep: dependencies.MemoryDep):
        return False

    def allocate(self):
        if self.node.should_allocate():
            # if self.node should allocate or
            # if self.node is generated by TritonKernelTemplates
            # because Triton kernel could not allocate tensor itself
            V.graph.wrapper_code.codegen_allocation(self.node)

    def can_free(self):
        for use in self.users:
            if isinstance(use.node, OutputNode):
                return False
        return True

    def codegen_originating_info(self, buffer, only_once=True):
        if not config.comment_origin:
            return

        if only_once and self.written:
            return
        origins = self.node.origins
        out_lines = []

        for o in origins:
            if o.op == "output":
                # These are boring and samey
                continue

            out_lines.append("")
            # TODO(voz): Should the pragma be constant somewhere?
            out_lines.append("#pragma CMT ORIGIN:")
            out_lines.append(f"#pragma CMT {o.op} {o.target}")
            if "stack_trace" in o.meta:
                stack_trace = f"{o.meta['stack_trace']}"
                stack_trace_last_line = stack_trace.split("|")[-1]
                out_lines.append(
                    "#pragma CMT "
                    + stack_trace_last_line.replace("{", "{{")
                    .replace("}", "}}")
                    .replace("\n", "\\")
                )
                out_lines.append("#pragma CMT END ORIGIN")
                out_lines.append("")

        if len(out_lines) == 0:
            return

        # TODO(voz): Ostensibly, we should not need this. But there are cases where C++ codegen does
        # not use BracesBuffer, so we have no good indicator of a C++ buffer atm.
        buffer.writelines(out_lines)
        self.written = True


class ExternKernelSchedulerNode(BaseSchedulerNode):
    def debug_str_extra(self):
        return f"{self.get_name()}.node.kernel = {getattr(self.node, 'kernel', None)}"

    def is_extern(self):
        return True


class NopKernelSchedulerNode(BaseSchedulerNode):
    pass


class SchedulerNode(BaseSchedulerNode):
    def __init__(
        self,
        scheduler: "Scheduler",
        node: ir.ComputedBuffer,
        group_fn,
        loop_reorder=None,
    ):
        super().__init__(scheduler, node)

        if loop_reorder is None:

            def loop_reorder(n):
                return n.simplify_and_reorder()

        else:
            assert (
                not self.is_reduction()
            ), "loop_reorder is not supported for reductions"

        self._sizes, self._body = loop_reorder(node)

        self.group = (node.get_device(), group_fn(self._sizes))

        if self.is_template():
            self.set_read_writes(node.normalized_read_writes())
        else:
            self.set_read_writes(
                dependencies.extract_read_writes(
                    self._body, *self._sizes, normalize=True
                )
            )

        if self.is_reduction():
            # reduction has last (reduced) dim in its sizes, and some
            # downstream dependencies get confused by it
            self.read_writes.writes = self.read_writes.writes | {
                w.strip_last_size() for w in self.read_writes.writes
            }

    def debug_str_extra(self):
        name = self.get_name()
        lines = [
            f"{name}.group.device = {self.group[0]}",
            f"{name}.group.iteration = {self.group[1]}",
            f"{name}.sizes = {self._sizes}",
        ]
        if self.get_aliases():
            lines.append(f"{name}.aliases = {pformat(self.get_aliases())}")
        if self.get_mutations():
            lines.append(f"{name}.mutations = {pformat(self.get_mutations())}")
        if isinstance(self._body, ir.LoopBody):
            lines.append(f"class {name}_loop_body:")
            lines.append(textwrap.indent(self._body.debug_str(), "    "))
        return "\n".join(lines)

    def get_ranges(self):
        return self._sizes

    def is_reduction(self):
        return bool(self.node.get_reduction_type())

    def is_template(self):
        return isinstance(self.node, ir.TemplateBuffer)

    def allocate(self):
        if (
            not self.node.should_allocate()
            or self.node.get_alias_names()
            or self.node.get_mutation_names()
        ):
            return super().allocate()

        if config.inplace_buffers and getattr(V.kernel, "mutations", None) is not None:
            from .codegen.wrapper import buffer_reuse_key

            ordered_reads = sorted(self.read_writes.reads, key=lambda x: x.name)

            for read in ordered_reads:
                input_node: BaseSchedulerNode = self.scheduler.name_to_node.get(
                    read.name
                )
                if input_node and V.graph.wrapper_code.can_reuse(input_node):
                    remaining_uses = [
                        x
                        for x in input_node.users
                        if x.node.get_name()
                        not in self.scheduler.available_buffer_names
                    ]
                    if (
                        len(remaining_uses) == 1
                        and remaining_uses[0].can_inplace
                        and remaining_uses[0].node is self
                        and not isinstance(
                            input_node.node.get_layout(),
                            (ir.MultiOutputLayout, ir.MutationLayout, ir.AliasedLayout),
                        )
                        and buffer_reuse_key(input_node.node)
                        == buffer_reuse_key(self.node)
                    ):
                        V.graph.wrapper_code.codegen_inplace_reuse(
                            input_node.node, self.node
                        )
                        V.kernel.args.make_inplace(
                            input_node.get_name(), self.get_name()
                        )
                        # mutations not tracked in cpp kernels
                        if isinstance(
                            V.kernel, torch._inductor.codegen.triton.TritonKernel
                        ):
                            V.kernel.mutations.add(input_node.get_name())
                            V.kernel.mutations.add(self.get_name())
                        return
        super().allocate()

    def run(self, *index_vars):
        self.mark_run()
        self.codegen(index_vars)

    def mark_run(self):
        self.allocate()

    def ranges_from_index_vars(self, index_vars):
        sizes = self._sizes
        assert sum(map(len, sizes)) == sum(map(len, index_vars))
        var_ranges = dict(
            zip(
                itertools.chain.from_iterable(index_vars),
                itertools.chain.from_iterable(sizes),
            )
        )
        return var_ranges

    def codegen(self, index_vars):
        var_ranges = self.ranges_from_index_vars(index_vars)
        try:
            with V.set_ops_handler(
                SimplifyIndexing(V.get_ops_handler(), var_ranges)
            ), V.kernel.set_current_node(self):
                self._body(*index_vars)
        except Exception:
            log.fatal("Error in codegen for %s", self.node)
            raise

    def pointwise_read_writes(self):
        """
        Get the memory dependencies in the non-reduction axis.
        """
        sizes, reduction_sizes = self._sizes

        def fn(index):
            return self._body(index, [sympy.Integer(0) for _ in reduction_sizes])

        return dependencies.extract_read_writes(fn, sizes)

    def can_inplace(self, read_dep: dependencies.MemoryDep):
        if self.get_aliases() or self.is_template():
            return False
        if len(self.read_writes.writes) == 1 and hasattr(read_dep, "index"):
            write_dep = next(iter(self.read_writes.writes))
            return read_dep.index == write_dep.index and read_dep.size == write_dep.size
        return False

    def reorder_loop(
        self, reorder: Callable[[sympy.Expr], sympy.Expr], ndim: int
    ) -> Optional["SchedulerNode"]:
        """Returns a new node which represents the same loop iterated in a new order

        reorder is a function that takes indices in the new order and
        translates them into the indices expected by the underlying loop. e.g.

            reorder = lambda index: index[1], index[0]

        will swap the order of a 2d loop. Note this only applies to the
        pointwise index variables.

        Also note some class members are shallow copied to the new node, so do
        not modify the returned node.

        """

        if len(self.get_ranges()[0]) != ndim:
            return None

        def loop_reorder(ir_node: ir.ComputedBuffer):
            (
                iter_vars,
                reduce_vars,
            ), var_ranges = dependencies.index_vars_no_squeeze(
                *self._sizes, prefix="sched_reorder"
            )
            assert len(reduce_vars) == 0
            body = ir.LoopBody(
                self._body,
                [reorder(iter_vars), reduce_vars],
                var_ranges,
            )
            iter_ranges = [var_ranges[v] for v in reorder(iter_vars)]
            reduce_ranges = []
            return (iter_ranges, reduce_ranges), body

        new_node = SchedulerNode(
            self.scheduler,
            self.node,
            self.scheduler.get_backend(self.get_device()).group_fn,
            loop_reorder=loop_reorder,
        )
        new_node.users = self.users
        new_node.inverse_users = self.inverse_users
        new_node.recursive_predecessors = self.recursive_predecessors
        new_node.min_order = self.min_order
        new_node.max_order = self.max_order
        new_node.last_usage = self.last_usage
        new_node.written = self.written
        return new_node


class FusedSchedulerNode(BaseSchedulerNode):
    """
    This is a "fake" scheduler node that represents a group of scheduler nodes
    that are meant to be fused together. The way it does this is by maintaining
    its unmet dependencies as the union of its constituent nodes.
    """

    @classmethod
    def fuse(cls, node1: BaseSchedulerNode, node2: BaseSchedulerNode):
        assert node1.scheduler is node2.scheduler
        return cls(node1.scheduler, node1.get_nodes() + node2.get_nodes())

    def __init__(self, scheduler: "Scheduler", snodes: List[SchedulerNode]):
        # NB: No need to call super().__init__() because we don't need to re-use any of its logic.
        self.snodes = snodes
        self.scheduler = scheduler
        self.node = None  # type: ignore[assignment]
        self.users = None
        self.inverse_users = []
        self.group = max(snodes, key=lambda x: int(x.is_reduction())).group
        self.recursive_predecessors = functools.reduce(
            set.union, [x.recursive_predecessors for x in snodes]
        )
        self.set_read_writes(
            functools.reduce(
                dependencies.ReadWrites.merge, [x.read_writes for x in snodes]
            )
        )
        names = set(self.get_names())
        self.unmet_dependencies = {
            dep
            for dep in functools.reduce(
                set.union, [x.unmet_dependencies for x in snodes]
            )
            if dep.name not in names
        } - self.read_writes.writes
        self.min_order = min([x.min_order for x in self.snodes])
        self.max_order = max([x.max_order for x in self.snodes])

    @cache_on_self
    def get_name(self) -> str:
        return "_".join([x.get_name() for x in self.snodes])

    def get_first_name(self) -> str:
        return self.snodes[0].get_name()

    @cache_on_self
    def get_names(self) -> Set[str]:
        return functools.reduce(set.union, [x.get_names() for x in self.snodes])

    def debug_str_extra(self):
        return (
            f"{self.get_name()}.snodes = {pformat([x.get_name() for x in self.snodes])}"
        )

    @cache_on_self
    def used_buffer_names(self) -> Set[str]:
        return functools.reduce(set.union, [x.used_buffer_names() for x in self.snodes])

    def get_nodes(self) -> List[BaseSchedulerNode]:
        return self.snodes

    def __repr__(self):
        return f"{type(self).__name__}(nodes={self.get_name()})"

    @cache_on_self
    def is_reduction(self):
        return any(x.is_reduction() for x in self.snodes)

    @cache_on_self
    def is_template(self):
        return any(x.is_template() for x in self.snodes)

    def get_device(self):
        return self.group[0]

    @cache_on_self
    def has_aliasing_or_mutation(self):
        return any(x.has_aliasing_or_mutation() for x in self.snodes)

    # None of these need to be implemented, as a FusedSchedulerNode is just an
    # abstraction for scheduling purposes
    def update_mutated_names(self, renames: Dict[str, str]):
        raise NotImplementedError

    def add_mutation_dep(self, name):
        raise NotImplementedError

    def set_users(self, users: List["NodeUser"]):
        raise NotImplementedError

    def get_aliases(self):
        raise NotImplementedError

    def get_mutations(self):
        raise NotImplementedError

    def can_inplace(self, read_dep: dependencies.MemoryDep):
        raise NotImplementedError

    def allocate(self):
        raise NotImplementedError

    def can_free(self):
        raise NotImplementedError

    def reorder_loop(
        self, reorder: Callable, ndim: int
    ) -> Optional["FusedSchedulerNode"]:
        if any(len(n.get_ranges()[0]) != ndim for n in self.get_nodes()):
            return None

        new_nodes = []
        for n in self.get_nodes():
            if not isinstance(n, SchedulerNode):
                return None

            new_node = n.reorder_loop(reorder, ndim)
            if new_node is None:
                return None

            new_nodes.append(new_node)

        return FusedSchedulerNode(self.scheduler, new_nodes)


def pick_loop_order(stride_lengths, sizes, priority_idx=()):
    """
    A heuristic to decide loop iteration orders.  This has not been well
    tuned and may be something we should autotune.
    """

    @functools.cmp_to_key
    def index_cmp(a, b):
        if sizes[a] == 1 or sizes[b] == 1:
            # 1-sizes don't matter, just move them to the end
            return cmp(sizes[a] == 1, sizes[b] == 1)

        stride_len_a = [sl[a] for sl in stride_lengths]
        stride_len_b = [sl[b] for sl in stride_lengths]

        # equivalent to
        # np.logical_or(stride_lengths[:, b] == 0, stride_lengths[:, a] < stride_lengths[:, b]).all()
        a_first = all(
            sl_b == 0 or sl_a < sl_b for sl_a, sl_b in zip(stride_len_a, stride_len_b)
        )
        b_first = all(
            sl_a == 0 or sl_b < sl_a for sl_a, sl_b in zip(stride_len_a, stride_len_b)
        )
        if a_first and not b_first:
            return -1
        if b_first and not a_first:
            return 1

        # otherwise contiguous
        return cmp(b, a)

    order = list(reversed(range(len(stride_lengths[0]))))
    if len(priority_idx) > 0:
        # if we have priority node, only use that node's order
        stride_lengths = [stride_lengths[pi] for pi in priority_idx]
    if config.pick_loop_orders:
        order.sort(key=index_cmp)
    return order


@dataclasses.dataclass
class NodeUser:
    node: BaseSchedulerNode
    can_inplace: bool = False

    def get_name(self):
        return self.node.get_name()


class Scheduler:
    @dynamo_timed
    def __init__(self, nodes):
        super(Scheduler, self).__init__()
        self.backends = {}

        self.nodes = []
        self.available_buffer_names = {
            *V.graph.graph_inputs.keys(),
            *V.graph.constants.keys(),
        }
        for node in nodes:
            assert (
                node.origins is not None
            ), "All nodes passed to scheduling must have an origin"
            if node.is_no_op():
                self.nodes.append(NopKernelSchedulerNode(self, node))
            elif isinstance(node, (ir.ComputedBuffer, ir.TemplateBuffer)):
                group_fn = self.get_backend(node.get_device()).group_fn
                self.nodes.append(SchedulerNode(self, node, group_fn))
            elif isinstance(node, ir.ExternKernel):
                self.nodes.append(ExternKernelSchedulerNode(self, node))
            else:
                raise NotImplementedError(node)
        # some new constants could have been created above
        self.available_buffer_names.update(V.graph.constants.keys())
        for node in self.nodes:
            node.prune_deps()

        self.name_to_node = {node.get_name(): node for node in self.nodes}
        self.name_to_fused_node = None  # set in fuse_nods()

        # we handle mutation by renaming modified versions of the same
        # buffer in the dependency graph to prevent cycles.
        # mutation_renames: tracks the current name for a given buffer
        #                   (changed once per mutation)
        self.mutation_real_name = {}
        # mutation_real_name: maps back to the original name for codegen
        self.mutation_renames = {}

        self.compute_dependencies()
        self.topological_sort_schedule()
        self.compute_predecessors()
        self.dead_node_elimination()

        metrics.ir_nodes_pre_fusion += len(self.nodes)
        V.debug.ir_pre_fusion(self.nodes)
        self.num_orig_nodes = len(self.nodes)
        self.name_to_fused_node = {n.get_name(): n for n in self.nodes}
        self.fuse_nodes()
        self.compute_last_usage()
        V.debug.ir_post_fusion(self.nodes)
        V.debug.graph_diagram(self.nodes)
        self.debug_draw_graph()

        # used during codegen:
        self.current_device = None
        self.buffer_names_to_free = set()
        self.buffer_names_no_longer_needed = set()

    def debug_draw_graph(self):
        """Generate an image of the graph for debugging"""
        if os.environ.get("INDUCTOR_WRITE_SCHEDULER_GRAPH", None) == "1":
            from .debug import draw_buffers

            draw_buffers(self.nodes, print_graph=True)

    def debug_print_nodes(self, label):
        if log.isEnabledFor(logging.INFO):
            log.info("%s:", label)
            for node in self.nodes:
                node.log_details()

    def compute_dependencies(self):
        """
        Create dependency edges between nodes, handling aliasing and
        mutation properly.
        """
        name_to_users = collections.defaultdict(list)

        # handle aliasing by using python aliasing in name_to_users
        # if foo aliases bar then we will make name_to_users["foo"] point
        # to the same python list as name_to_users["bar"]
        for node1 in self.nodes:
            node1_name = node1.get_name()
            for node2_name in node1.get_aliases():
                if node1_name in name_to_users and node2_name in name_to_users:
                    # merge the two
                    list1 = name_to_users[node1_name]
                    list2 = name_to_users[node2_name]
                    combined = list1 + list2
                    for key in name_to_users.keys():
                        if name_to_users[key] is list1 or name_to_users[key] is list2:
                            name_to_users[key] = combined
                elif node1_name in name_to_users:
                    name_to_users[node2_name] = name_to_users[node1_name]
                else:
                    name_to_users[node1_name] = name_to_users[node2_name]

        def rename(n):
            if n in self.mutation_renames:
                return rename(self.mutation_renames[n])
            return n

        def dep_closure(node_name):
            reachable_names = {node_name}
            node = self.name_to_node[node_name]
            write_dep = list(node.read_writes.writes)[0]
            for read_dep in node.read_writes.reads:
                if (
                    read_dep.name in self.name_to_node
                    and read_dep.index == write_dep.index
                    and read_dep.size == write_dep.size
                ):
                    reachable_names.update(dep_closure(read_dep.name))
            return reachable_names

        def add_user(used_by_name, user_node, can_inplace=False):
            name_to_users[rename(used_by_name)].append(NodeUser(user_node, can_inplace))

        for node in self.nodes:
            # a node will mutate either 0 or 1 buffers
            for alt_name in node.get_mutations():
                alt_name = rename(alt_name)
                # this node must run after the prior writer
                add_user(alt_name, node)
                node.add_mutation_dep(alt_name)
                for other_node in name_to_users[alt_name]:
                    # this node must run after all prior readers
                    other_name = rename(other_node.get_name())
                    known_dep_node_names = dep_closure(node.get_name())
                    if other_name not in known_dep_node_names:
                        # If this node alreay directly or indirectly depends on other_node,
                        # we don't need to insert an extra StarDep.
                        node.add_mutation_dep(other_name)
                        add_user(other_name, node)

            # add normal non-mutation dependencies
            for read in node.read_writes.reads:
                add_user(read.name, node, node.can_inplace(read))

            node.update_mutated_names(self.mutation_renames)

            # update our renaming scheme for the next iteration
            for alt_name in node.get_mutations():
                self.mutation_renames[rename(alt_name)] = node.get_name()
                self.mutation_renames[alt_name] = node.get_name()
                self.mutation_real_name[node.get_name()] = self.mutation_real_name.get(
                    alt_name, alt_name
                )

        # make sure outputs aren't dead-code-eliminated
        for node_name in V.graph.get_output_names():
            add_user(node_name, OutputNode(StarDep(node_name)))

        # make sure input mutation isn't dead-code-eliminated
        for name in self.mutation_renames:
            if name in V.graph.graph_inputs:
                add_user(name, OutputNode(StarDep(name)))
                V.graph.mutated_inputs.add(name)

        # copy users information onto the nodes
        for node in self.nodes:
            node.set_users(name_to_users[node.get_name()])

        # populate inverse_users
        for node in self.nodes:
            for user in node.users:
                user.node.inverse_users.append(node)

    def dead_node_elimination(self):
        """
        Remove any nodes without users
        """
        updated_nodes = []
        for node in self.nodes:
            if node.users:
                updated_nodes.append(node)
            else:
                # dead code
                log.debug("removed dead node: %s", node.get_name())
                V.graph.removed_buffers.add(node.get_name())
        self.nodes = updated_nodes

    def topological_sort_schedule(self):
        """
        Ensure self.nodes is in topologically sorted order
        """
        seen = set()
        name_to_node = dict()
        result = []

        def visit(n):
            if n not in seen:
                seen.add(n)
                for dep in sorted(n.unmet_dependencies, key=lambda d: d.name):
                    visit(name_to_node[dep.name])
                result.append(n)

        for node in self.nodes:
            for name in node.get_names():
                name_to_node[name] = node
        for node in self.nodes:
            visit(node)
        self.nodes = result

    def compute_predecessors(self):
        """
        Populate each node.recursive_predecessors
        """
        # note self.nodes is topologically sorted
        name_to_predecessors = {}
        for node in self.nodes:
            recursive_predecessors = set()
            for dep in node.unmet_dependencies:
                recursive_predecessors.add(dep.name)
                recursive_predecessors |= name_to_predecessors[dep.name]
            name_to_predecessors[node.get_name()] = recursive_predecessors
            node.recursive_predecessors = recursive_predecessors

        for order, node in enumerate(self.nodes):
            node.min_order = order
            node.max_order = order

    def fuse_nodes(self):
        """
        Mutates self.nodes to combine nodes into FusedSchedulerNodes.
        """
        for _ in range(10):
            old_len = len(self.nodes)
            self.fuse_nodes_once()
            if len(self.nodes) == old_len:
                break

    def fuse_nodes_once(self):
        """
        Mutates self.nodes to combine nodes into FusedSchedulerNodes.

        This relies on two key functions to control the logic:
            - self.can_fuses(): checks if a fusion is legal
            - self.score_fusion(): assigns priority to a given fusion
        """
        fused_nodes = set(self.nodes)

        # recent_fusions tracks names of nodes fused during this function call.
        #
        # This is required because config.fusion_reorder_loops, when enabled,
        # causes get_possible_fusions() to return new nodes not in
        # name_to_fused_node, so we can't assume
        #   node = self.name_to_fused_node[node.get_first_name()]
        # will map an unfused nodes back to itself
        recent_fusions: Set[str] = set()

        for node1, node2 in self.get_possible_fusions():
            if node1.get_first_name() in recent_fusions:
                node1 = self.name_to_fused_node[node1.get_first_name()]
            if node2.get_first_name() in recent_fusions:
                node2 = self.name_to_fused_node[node2.get_first_name()]

            if self.can_fuse(node1, node2) and not self.will_fusion_create_cycle(
                node1, node2
            ):
                node3 = FusedSchedulerNode.fuse(node1, node2)
                fused_nodes.remove(self.name_to_fused_node[node1.get_first_name()])
                fused_nodes.remove(self.name_to_fused_node[node2.get_first_name()])
                fused_nodes.add(node3)
                self.name_to_fused_node.update(
                    {n.get_name(): node3 for n in node3.get_nodes()}
                )

                recent_fusions.add(node1.get_first_name())
                recent_fusions.add(node2.get_first_name())

        self.nodes = sorted(fused_nodes, key=lambda x: x.min_order)
        self.topological_sort_schedule()

    def get_possible_fusions(self):
        """
        Helper to find all legal fusion opportunities, sorted by self.score_fusion()
        """
        possible_fusions = set()
        seen = set()

        def check_all_pairs(nodes):
            for node1, node2 in itertools.combinations(nodes, 2):
                key = (node1, node2)
                if key in seen:
                    continue
                seen.add(key)

                if self.can_fuse(node1, node2):
                    possible_fusions.add(key)
                elif node2.is_template() and self.can_fuse(node2, node1):
                    # epilogue fusions are order dependent
                    possible_fusions.add((node2, node1))

        buffer_names_grouping = collections.defaultdict(list)
        for node in self.nodes:
            for buf in node.used_buffer_names():
                buffer_names_grouping[buf].append(node)
        for node_grouping in buffer_names_grouping.values():
            check_all_pairs(node_grouping)

        if config.fusion_reorder_loops:
            possible_fusions |= self.get_reorder_fusions(
                buffer_names_grouping, ignore=possible_fusions
            )

        if config.aggressive_fusion:
            group_grouping = collections.defaultdict(list)
            for node in self.nodes:
                group = getattr(node, "group", None)
                if group:
                    group_grouping[group].append(node)
            for node_grouping in group_grouping.values():
                check_all_pairs(node_grouping)

        return sorted(possible_fusions, key=self.score_fusion_key, reverse=True)

    @staticmethod
    def pick_dependency_reorder(
        dep1: MemoryDep, dep2: MemoryDep
    ) -> Optional[List[int]]:
        """Checks if dep2's iteration order can be permuted to make it match dep1, and
        if so returns the new permutation.
        """
        if dep1 == dep2:
            return None

        sizevars = V.graph.sizevars

        # Step 1: Can we reorder to match their shapes?
        def sort_exprs(exprs):
            return sorted(exprs, key=lambda e: e.sort_key())

        if sort_exprs(dep1.size) != sort_exprs(dep2.size):
            return None

        # Step 2: Can we reorder to match their strides?
        ndim = len(dep1.size)
        c = canonicalization_prefix()
        index_vars = [sympy_symbol(f"{c}{i}") for i in range(ndim)]
        strides1 = sizevars.stride_vars(dep1.index, index_vars)
        strides2 = sizevars.stride_vars(dep2.index, index_vars)

        dep1_permutation = sorted(range(ndim), key=lambda i: expr_key(strides1[i]))
        dep2_permutation = sorted(range(ndim), key=lambda i: expr_key(strides2[i]))
        if dep1_permutation == dep2_permutation:
            return None

        valid = all(
            dep1.size[d1] == dep2.size[d2]
            for d1, d2 in zip(dep1_permutation, dep2_permutation)
        )
        if not valid:
            return None

        # Sanity check, if we apply the reordering to the index expression, it should be equal
        dep2_reindexed = sympy_subs(
            dep2.index,
            {
                index_vars[d2]: index_vars[d1]
                for d1, d2 in zip(dep1_permutation, dep2_permutation)
            },
        )
        if dep1.index != dep2_reindexed:
            return None

        # Permute node2 to iterate in the same order as node1
        return [dep2_permutation[i] for i in dep1_permutation]

    def get_reorder_fusions(
        self,
        buffer_names_grouping: Dict[str, List[BaseSchedulerNode]],
        ignore: Set[Tuple[BaseSchedulerNode, BaseSchedulerNode]],
    ) -> Set[Tuple[BaseSchedulerNode, BaseSchedulerNode]]:
        """Returns possible fusions that require iterating an ir.Loop in a different
        order. To do this, we create new nodes that represent the reordered
        Loop. Any pair of nodes in the ignore set will not be checked, on the
        assumption these are better to fuse without reordering.
        """
        possible_fusions = set()

        # Step 1: Find pairs of nodes that could possibly be fused after reordering
        #
        # The strategy is to compare nodes pairs that access a common buffer
        # and compare their `read_writes`. If the MemoryDep objects for the
        # common buffer aren't equal then the two nodes must iterate the buffer
        # in different orders. So, we inspect the MemoryDep's indexing
        # expressions to find a reordering that makes them equal.
        #
        # Note that since nodes can have multiple buffers in common, this may
        # produce duplicate reorderings so we build the full set of reorderings
        # first to eliminate duplicates.
        reorder_opportunities: Dict[
            Tuple[BaseSchedulerNode, BaseSchedulerNode], Set[Tuple[int, ...]]
        ] = collections.defaultdict(set)

        for buf_name, node_grouping in buffer_names_grouping.items():
            for node1, node2 in itertools.combinations(node_grouping, 2):
                if (node1, node2) in ignore:
                    continue

                if node1.is_reduction() and node2.is_reduction():
                    continue

                if any(
                    not isinstance(n, (FusedSchedulerNode, SchedulerNode))
                    for n in itertools.chain(node1.get_nodes(), node2.get_nodes())
                ):
                    continue

                def node_ndim(node):
                    pointwise, reduction = node.get_ranges()
                    return len(pointwise) + len(reduction)

                ndim = max(node_ndim(n) for n in node1.get_nodes())

                def filter_in(dep):
                    return (
                        isinstance(dep, MemoryDep)
                        and dep.name == buf_name
                        and len(dep.size) == ndim
                    )

                node1_buf_deps = [
                    dep
                    for dep in (node1.read_writes.reads | node1.read_writes.writes)
                    if filter_in(dep)
                ]
                node2_buf_deps = [
                    dep
                    for dep in (node2.read_writes.reads | node2.read_writes.writes)
                    if filter_in(dep)
                ]

                for dep1, dep2 in itertools.product(node1_buf_deps, node2_buf_deps):
                    if dep1 == dep2:
                        continue

                    reorder = self.pick_dependency_reorder(dep1, dep2)
                    if reorder is not None:
                        reorder_opportunities[(node1, node2)].add(tuple(reorder))

        # Step 2: Construct new nodes with the reordering and comprehesively
        # test if they can be fused with self.can_fuse
        for (node1, node2), orders in reorder_opportunities.items():
            for order in orders:
                # Prefer to reorder pointwise ops, or node2 if both match
                reorder_node1 = node2.is_reduction() and not node1.is_reduction()
                if reorder_node1:
                    assert isinstance(node1, (SchedulerNode, FusedSchedulerNode))
                    new_node = node1.reorder_loop(ir.inverse_reorder(order), len(order))
                    node_pair = (new_node, node2)
                else:
                    assert isinstance(node2, (SchedulerNode, FusedSchedulerNode))
                    new_node = node2.reorder_loop(ir.same_reorder(order), len(order))
                    node_pair = (node1, new_node)

                if new_node is None:
                    continue

                if self.can_fuse(*node_pair):
                    possible_fusions.add(node_pair)

        return possible_fusions

    def will_fusion_create_cycle(self, node1, node2):
        """Finds whether there's a path from src to dst caused indirectly by fusion"""

        def check(node):
            if isinstance(node, FusedSchedulerNode) and node not in visited:
                visited.add(node)
                return bool(combined_names & node.recursive_predecessors) or any(
                    check(self.name_to_fused_node[n])
                    for n in node.recursive_predecessors - combined_predecessors
                )
            return False

        visited = set()
        combined_names = node1.get_names() | node2.get_names()
        combined_predecessors = (
            node1.recursive_predecessors | node2.recursive_predecessors
        ) - combined_names
        return any(check(self.name_to_fused_node[n]) for n in combined_predecessors)

    def can_fuse(self, node1: BaseSchedulerNode, node2: BaseSchedulerNode):
        """
        Determine if it is possible to combine node1 and node2 into a
        single fused node.
        """
        if node1 is node2:
            return False
        if (
            isinstance(node1, (ExternKernelSchedulerNode, NopKernelSchedulerNode))
            and not node1.is_template()
        ):
            return False
        if (
            isinstance(node2, (ExternKernelSchedulerNode, NopKernelSchedulerNode))
            and not node2.is_template()
        ):
            return False
        if node2.get_names() & node1.recursive_predecessors:
            return False  # node2 must go before node1
        if node2.is_template():
            return False  # only epilogues
        if node1.is_template() and (
            node2.has_aliasing_or_mutation()
            or node2.is_reduction()
            or not config.epilogue_fusion
        ):
            return False

        device = node1.get_device()
        if device != node2.get_device():
            return False  # wrong device

        no_shared_data = self.score_fusion_memory(node1, node2) == 0
        if no_shared_data and (
            not config.aggressive_fusion or node1.is_reduction() or node2.is_reduction()
        ):
            return False  # heuristic not needed for correctness

        if len(node1.get_nodes()) + len(node2.get_nodes()) > config.max_fusion_size:
            return False  # heuristic not needed for correctness

        if node1.get_names() & node2.recursive_predecessors:
            # node2 depends on node1 outputs
            if not self.can_fuse_vertical(node1, node2):
                return False
            return self.get_backend(device).can_fuse_vertical(node1, node2)
        else:  # nodes don't depend on each other, but may have common reads
            return self.get_backend(device).can_fuse_horizontal(node1, node2)

    def can_fuse_vertical(self, node1, node2):
        """
        Check if it is legal to fuse a consumer (node2) into a producer (node1).

        We can fuse them if all the reads of node2 either match
        corresponding writes in node1, or are written by nodes that can
        be scheduled before the fusion of node1 and node2.
        """
        node1_names = node1.get_names()
        computed_deps = set()
        for rd in node2.unmet_dependencies:
            for cd in node1.read_writes.writes:
                # StarDep doesn't match MemoryDep, different indices don't match
                # However, broadcasting sometimes strips dimensions, and if that's the case
                # we still can match unmet dep
                if (
                    rd.name == cd.name
                    and type(rd) == type(cd)
                    and rd.index == cd.index
                    and len(rd.size) >= len(cd.size)
                    and rd.size[: len(cd.size)] == cd.size
                ):
                    computed_deps.add(rd)

        remaining_deps = {dep.name for dep in node2.unmet_dependencies - computed_deps}
        if remaining_deps & node1_names:
            # MemoryDeps didn't match and read different locations of the same buffer.
            # Examples here include:
            #   - MemoryDep("foo", x) != MemoryDep("foo", x + 1)
            #   - MemoryDep("foo", x) != StarDep("foo")
            return False
        for name in remaining_deps:
            if node1_names & self.name_to_fused_node[name].recursive_predecessors:
                return False
        return True

    def score_fusion(self, node1: BaseSchedulerNode, node2: BaseSchedulerNode):
        """
        Assign a score (higher comes first) to the fusion of node1
        and node2.  When different fusions conflict with each other,
        this is the way we decide what order to run them in.

        Our current score is based on:
        - Estimate of the saved memory operations
        - Fusions closer together in original order
        """
        memory_score = self.score_fusion_memory(node1, node2)
        proximity_score = -max(
            abs(node1.min_order - node2.max_order),
            abs(node2.min_order - node1.max_order),
        )
        return (
            node1.is_template() == config.epilogue_fusion_first and memory_score > 0,
            node1.is_reduction() == node2.is_reduction() and memory_score > 0,
            memory_score,
            proximity_score,
        )

    def score_fusion_memory(self, node1, node2):
        """
        The first term in our fusion score that estimates number of saved memory operations.
        """
        common_memory_deps = (node1.read_writes.reads | node1.read_writes.writes) & (
            node2.read_writes.reads | node2.read_writes.writes
        )
        return sum(dep.numbytes_hint() for dep in common_memory_deps)

    def score_fusion_key(self, nodes):
        """
        Shim for list.sort(key=...)
        """
        node1, node2 = nodes
        return self.score_fusion(node1, node2)

    def compute_last_usage(self):
        """
        Populate node.last_usage
        """

        future_used_buffers = set()
        for node_name in V.graph.get_output_names():
            future_used_buffers.add(node_name)

        for node in reversed(self.nodes):
            used_buffers = node.used_buffer_names()
            used_buffers = {self.mutation_real_name.get(k, k) for k in used_buffers}
            node.last_usage = used_buffers - future_used_buffers
            future_used_buffers.update(used_buffers)

    def free_buffers(self):
        """Free any buffers that are no longer needed"""
        for name in sorted(self.buffer_names_to_free - V.graph.removed_buffers):
            if name in self.name_to_node:
                node = self.name_to_node[name]
                if node.can_free():
                    V.graph.wrapper_code.codegen_free(node.node)
            elif name in V.graph.graph_inputs:
                storage = V.graph.graph_inputs[name].data
                assert storage.is_input_buffer()
                V.graph.wrapper_code.codegen_free(storage.data)

        self.buffer_names_to_free.clear()

    def remove_kernel_local_buffers(self):
        """
        Any buffers that are both created and have a last use in the
        same kernel can be removed.
        """
        for name in V.kernel.store_buffer_names & self.buffer_names_no_longer_needed:
            if (
                name not in V.kernel.must_keep_buffers
                and name not in V.kernel.args.input_buffers
                and name not in self.mutation_renames
                and name not in self.mutation_real_name
            ):
                # For inplace buffers subject to remove, we don't actually
                # remove them but put them in a dedicated set. This simplifies
                # the life cycle management of inplace buffers.
                # This set is used to
                # 1) avoid unnecessary store in DeferredLine.
                # 2) avoid alias var definitions in kernel.
                if name in V.kernel.args.inplace_buffers:
                    V.graph.inplaced_to_remove.add(name)
                else:
                    self.remove_buffer(name)

    def remove_buffer(self, name):
        # Assign a special value instead of deleting the entry
        # because we still rely on output_buffers's length to
        # generate unique arg name.
        log.debug("remove_buffer(%r)", name)
        V.kernel.args.output_buffers[name] = "REMOVED"
        V.graph.removed_buffers.add(name)

    def flush(self):
        for backend in self.backends.values():
            backend.flush()
        self.free_buffers()

    def codegen_extern_call(self, scheduler_node: ExternKernelSchedulerNode):
        assert isinstance(scheduler_node, ExternKernelSchedulerNode)
        scheduler_node.allocate()
        node = scheduler_node.node
        node.codegen(V.graph.wrapper_code)
        self.free_buffers()

    def create_backend(self, device: torch.device):
        assert (
            device.type != "cuda" or device.index is not None
        ), f"{device} should have been normalized in lowering"
        V.graph.device_types.add(device.type)
        if device.type == "cpu":
            from .codegen.cpp import CppScheduling

            return CppScheduling(self)
        else:
            if not has_triton():
                device_props = torch.cuda.get_device_properties(device)
                if device_props.major < 7:
                    raise RuntimeError(
                        f"Found {device_props.name} which is too old to be supported by the triton GPU compiler, which is used as the backend. Triton only supports devices of CUDA Capability >= 7.0, but your device is of CUDA capability {device_props.major}.{device_props.minor}"  # noqa: B950
                    )
                else:
                    raise RuntimeError(
                        "Cannot find a working triton installation. More information on installing Triton can be found at https://github.com/openai/triton"  # noqa: B950
                    )
            from .codegen.triton import TritonScheduling

            return TritonScheduling(self)

    def get_backend(self, device: torch.device):
        if device not in self.backends:
            self.backends[device] = self.create_backend(device)
        return self.backends[device]

    @dynamo_timed
    def codegen(self):
        for node in self.nodes:
            self.buffer_names_no_longer_needed.update(node.last_usage)

            if not isinstance(node, NopKernelSchedulerNode):
                device = node.get_device()
                if (
                    device != self.current_device
                    or node.is_extern()
                    or node.is_template()
                ):
                    self.flush()
                if device != self.current_device:
                    if device.type == "cuda":
                        if self.current_device and self.current_device.type == "cuda":
                            V.graph.wrapper_code.codegen_cuda_device_guard_exit()
                        assert device.index is not None, "device should have an index"
                        V.graph.wrapper_code.codegen_cuda_device_guard_enter(
                            device.index
                        )
                    elif self.current_device and self.current_device.type == "cuda":
                        V.graph.wrapper_code.codegen_cuda_device_guard_exit()
                    self.current_device = device

            self.buffer_names_to_free.update(node.last_usage)

            if node.is_template():
                node, *epilogue = node.get_nodes()
                self.get_backend(device).codegen_template(node, epilogue)
            elif node.is_extern():
                self.codegen_extern_call(node)
            elif isinstance(node, (FusedSchedulerNode, SchedulerNode)):
                self.get_backend(device).codegen_nodes(node.get_nodes())
            else:
                assert isinstance(node, NopKernelSchedulerNode)
                node.allocate()

            if config.triton.debug_sync_kernel:
                self.get_backend(device).codegen_sync()

            self.available_buffer_names.update(node.get_names())

        self.flush()<|MERGE_RESOLUTION|>--- conflicted
+++ resolved
@@ -6,11 +6,7 @@
 import os
 import pprint
 import textwrap
-<<<<<<< HEAD
-from typing import Callable, Dict, List, Optional, Set, Tuple, Union
-=======
-from typing import Dict, List, Optional, Set
->>>>>>> d5aeb473
+from typing import Callable, Dict, List, Optional, Set, Tuple
 
 import sympy
 
@@ -18,22 +14,9 @@
 from torch._dynamo.utils import dynamo_timed
 
 from . import config, dependencies, ir, metrics
-<<<<<<< HEAD
 from .dependencies import canonicalization_prefix, MemoryDep, StarDep
 from .sizevars import SimplifyIndexing
-from .utils import (
-    cache_on_self,
-    cmp,
-    dynamo_utils,
-    has_triton,
-    sympy_subs,
-    sympy_symbol,
-)
-=======
-from .dependencies import StarDep
-from .sizevars import SimplifyIndexing
-from .utils import cache_on_self, cmp, has_triton
->>>>>>> d5aeb473
+from .utils import cache_on_self, cmp, has_triton, sympy_subs, sympy_symbol
 from .virtualized import V
 
 log = logging.getLogger(__name__)
@@ -409,41 +392,38 @@
             return read_dep.index == write_dep.index and read_dep.size == write_dep.size
         return False
 
-    def reorder_loop(
-        self, reorder: Callable[[sympy.Expr], sympy.Expr], ndim: int
-    ) -> Optional["SchedulerNode"]:
+    def reorder_loop(self, order: List[int]) -> Optional["SchedulerNode"]:
         """Returns a new node which represents the same loop iterated in a new order
 
-        reorder is a function that takes indices in the new order and
-        translates them into the indices expected by the underlying loop. e.g.
-
-            reorder = lambda index: index[1], index[0]
-
-        will swap the order of a 2d loop. Note this only applies to the
-        pointwise index variables.
+        order is a list of indices into the original order, which when followed
+        produces the new order.
 
         Also note some class members are shallow copied to the new node, so do
         not modify the returned node.
 
         """
 
-        if len(self.get_ranges()[0]) != ndim:
+        if len(self.get_ranges()[0]) != len(order):
             return None
 
         def loop_reorder(ir_node: ir.ComputedBuffer):
+            reindex = ir.inverse_reorder(order)
+            inv_reindex = ir.same_reorder(order)
+
+            new_sizes = inv_reindex(self._sizes[0]), self._sizes[1]
             (
                 iter_vars,
                 reduce_vars,
             ), var_ranges = dependencies.index_vars_no_squeeze(
-                *self._sizes, prefix="sched_reorder"
+                *new_sizes, prefix="reorder"
             )
             assert len(reduce_vars) == 0
             body = ir.LoopBody(
                 self._body,
-                [reorder(iter_vars), reduce_vars],
+                [reindex(iter_vars), reduce_vars],
                 var_ranges,
             )
-            iter_ranges = [var_ranges[v] for v in reorder(iter_vars)]
+            iter_ranges = new_sizes
             reduce_ranges = []
             return (iter_ranges, reduce_ranges), body
 
@@ -569,9 +549,8 @@
     def can_free(self):
         raise NotImplementedError
 
-    def reorder_loop(
-        self, reorder: Callable, ndim: int
-    ) -> Optional["FusedSchedulerNode"]:
+    def reorder_loop(self, order: List[int]) -> Optional["FusedSchedulerNode"]:
+        ndim = len(order)
         if any(len(n.get_ranges()[0]) != ndim for n in self.get_nodes()):
             return None
 
@@ -580,7 +559,7 @@
             if not isinstance(n, SchedulerNode):
                 return None
 
-            new_node = n.reorder_loop(reorder, ndim)
+            new_node = n.reorder_loop(order, ndim)
             if new_node is None:
                 return None
 
@@ -983,8 +962,8 @@
         strides1 = sizevars.stride_vars(dep1.index, index_vars)
         strides2 = sizevars.stride_vars(dep2.index, index_vars)
 
-        dep1_permutation = sorted(range(ndim), key=lambda i: expr_key(strides1[i]))
-        dep2_permutation = sorted(range(ndim), key=lambda i: expr_key(strides2[i]))
+        dep1_permutation = sorted(range(ndim), key=lambda i: strides1[i].sort_key())
+        dep2_permutation = sorted(range(ndim), key=lambda i: strides2[i].sort_key())
         if dep1_permutation == dep2_permutation:
             return None
 
@@ -1090,11 +1069,11 @@
                 reorder_node1 = node2.is_reduction() and not node1.is_reduction()
                 if reorder_node1:
                     assert isinstance(node1, (SchedulerNode, FusedSchedulerNode))
-                    new_node = node1.reorder_loop(ir.inverse_reorder(order), len(order))
+                    new_node = node1.reorder_loop(ir.invert_permutation(order))
                     node_pair = (new_node, node2)
                 else:
                     assert isinstance(node2, (SchedulerNode, FusedSchedulerNode))
-                    new_node = node2.reorder_loop(ir.same_reorder(order), len(order))
+                    new_node = node2.reorder_loop(order)
                     node_pair = (node1, new_node)
 
                 if new_node is None:
