import contextlib
import dataclasses
import functools
import itertools
import logging
import sys
import unittest
import warnings

from functools import wraps
from typing import Any, Callable, Dict, List, Optional, Sequence

from functorch.compile import min_cut_rematerialization_partition

import torch._functorch.config as functorch_config

import torch.fx
import torch.utils._pytree as pytree
from torch._dynamo import (
    compiled_autograd,
    logging as dynamo_logging,
    utils as dynamo_utils,
)
from torch._dynamo.utils import detect_fake_mode
from torch._functorch.aot_autograd import make_boxed_func
from torch._inductor.codecache import code_hash, CompiledFxGraph
from torch._ops import OpOverload
from torch._subclasses.fake_tensor import FakeTensor
from torch.fx.passes.fake_tensor_prop import FakeTensorProp

from .._dynamo.backends.common import aot_autograd
from ..fx.graph import _PyTreeCodeGen
from . import config, metrics
from .debug import DebugContext
from .decomposition import select_decomp_table
from .fx_passes.joint_graph import joint_graph_passes
from .fx_passes.post_grad import post_grad_passes, view_to_reshape
from .fx_passes.pre_grad import pre_grad_passes
from .graph import GraphLowering
from .pattern_matcher import clone_graph
from .utils import get_dtype_size, has_incompatible_cudagraph_ops
from .virtualized import V

if config.is_fbcode():
    from torch._inductor.fb.utils import time_and_log
else:
    # no-op decorator
    def time_and_log(attr: str):
        def wrap(old_func):
            @wraps(old_func)
            def newFunction(*args, **kwargs):
                return old_func(*args, **kwargs)

            return newFunction

        return wrap


log = logging.getLogger(__name__)
perf_hint_log = torch._logging.getArtifactLogger(__name__, "perf_hints")
ALIGNMENT = 16


@dataclasses.dataclass
class BoxedBool:
    value: bool

    def __bool__(self):
        return self.value

    @staticmethod
    def disable(obj):
        if isinstance(obj, BoxedBool):
            obj.value = False
            return obj
        return False


@dataclasses.dataclass
class BoxedDeviceIndex:
    value: Optional[int]

    def set(self, device_idx):
        assert device_idx is None or isinstance(device_idx, int)
        self.value = device_idx


# copy_ fails when trying to write to tensors with memory overlap,
# for expanded dimensions (a dimension which used to have size 1 -> ?)
# we can select one element from that dimension and write to it
# to achieve writing to all values of that dimension of the input tensor
def get_expanded_dims(t):
    if not isinstance(t, torch.Tensor):
        return None
    return [i for i in range(t.ndim) if t.stride(i) == 0 and t.size(i) != 1]


def index_expanded_dims(t, expanded_dims):
    for expanded_dim in expanded_dims:
        t = torch.ops.aten.slice(t, expanded_dim, 0, 1)
    return t


def complex_memory_overlap(t):
    # if torch._debug_has_internal_overlap thinks this tensor potentially has
    # memory overlap internally, let's dig deeper to find out whether it's true.
    t = index_expanded_dims(t, get_expanded_dims(t))
    if torch._debug_has_internal_overlap(t) != 0:
        strides = t.stride()
        sizes = t.shape
        indices = list(range(len(strides)))
        indices = [x for _, x in sorted(zip(strides, indices))]
        for i in range(len(strides)):
            prev_stride = 1 if i == 0 else strides[indices[i - 1]]
            prev_size = 1 if i == 0 else sizes[indices[i - 1]]
            if strides[indices[i]] < prev_stride * prev_size:
                return True
    return False


@functools.lru_cache(None)
def _step_logger():
    return dynamo_logging.get_step_logger(log)


@functools.lru_cache(None)
def _warn_tf32_disabled():
    if (
        torch.cuda.is_available()
        and not torch.backends.cuda.matmul.allow_tf32
        and torch.cuda.get_device_capability() >= (8, 0)
    ):
        warnings.warn(
            "TensorFloat32 tensor cores for float32 matrix multiplication available but not enabled. "
            "Consider setting `torch.set_float32_matmul_precision('high')` for better performance."
        )


def is_tf32_warning_applicable(gm: torch.fx.GraphModule):
    aten = torch.ops.aten
    tf32_ops = {
        aten.mm.default,
        aten.addmm.default,
        aten.bmm.default,
        aten.baddbmm.default,
    }
    for node in gm.graph.nodes:
        if (
            node.op == "call_function"
            and node.target in tf32_ops
            and isinstance(node.meta.get("val", None), torch.Tensor)
            and node.meta["val"].dtype == torch.float32
            and node.meta["val"].device.type == "cuda"
        ):
            return True
    return False


@DebugContext.wrap
def count_bytes_inner(gm, example_inputs, num_fixed=0, **kwargs):
    shape_env = _shape_env_from_inputs(example_inputs)

    graph = GraphLowering(gm, shape_env=shape_env, num_static_inputs=num_fixed)
    with V.set_graph_handler(graph):
        graph.run(*example_inputs)
        num_bytes, nodes_num_elem = graph.count_bytes()
        metrics.num_bytes_accessed += num_bytes
        metrics.nodes_num_elem += nodes_num_elem
    return make_boxed_func(gm.forward)


def inner_compile_with_cpp_wrapper(inner_compile):
    @functools.wraps(inner_compile)
    def wrapper(gm: torch.fx.GraphModule, example_inputs: List[torch.Tensor], **kwargs):
        """
        Compile into cpp wrapper:
        For CPU, this is currently done in one pass.
        For GPU, this is done in two passes: JIT-compile the model with python wrapper code
        and run it to generate autotuned kernel binaries in the first pass; and then generate
        cpp wrapper code and compile it to a dynamic library in the second pass.
        """
        devices = (
            {t.device.type for t in gm.parameters()}
            | {t.device.type for t in gm.buffers()}
            | {t.device.type for t in example_inputs if isinstance(t, torch.Tensor)}
        )

        if "cuda" not in devices:
            kwargs_patched = {**kwargs, "cpp_wrapper": True}
            return inner_compile(gm, example_inputs, **kwargs_patched)
        else:
            with config.patch(
                {
                    "triton.store_cubin": True,
                }
            ):
                # first pass with regular python wrapper code
                kwargs_patched = {
                    **kwargs,
                    "cpp_wrapper": False,
                }
                # clone_graph(gm) makes sure no graph modification from the first pass will
                # leak to the second pass. It does increase memory pressure, but the problem
                # can be alleviated once we have parameters as FakeTensor.

                compiled = inner_compile(
                    clone_graph(gm), example_inputs, **kwargs_patched
                )
                if torch._guards.TracingContext.get().output_strides:
                    torch._guards.TracingContext.get().output_strides.clear()

                def materialize(x):
                    if isinstance(x, (torch.SymInt, torch.SymFloat)):
                        # Need concrete value to run dynamic shapes and tune the result
                        return x.node.hint
                    else:
                        assert not isinstance(x, FakeTensor)
                        return x

                assert torch._guards.TracingContext.get()
                real_inputs = [
                    materialize(x)
                    for x in [
                        *[
                            param
                            for param in torch._guards.TracingContext.get().params_flat
                            if param is not None
                        ],
                        *V.real_inputs,
                    ]
                ]

                with torch.utils._python_dispatch._disable_current_modes():
                    compiled(real_inputs)

                real_inputs = None

                # second pass
                kwargs_patched = {**kwargs, "cpp_wrapper": True}
                return inner_compile(gm, example_inputs, **kwargs_patched)

    return wrapper


def fake_tensor_prop(
    gm: torch.fx.GraphModule,
    example_inputs: List[torch.Tensor],
    force_allow_non_fake_inputs=False,
):
    """
    If we can not detect fake mode from the context of inputs, create one.

    The created fake mode will be returned.
    """
    fake_mode = detect_fake_mode(example_inputs)
    if not fake_mode:
        fake_mode = torch._subclasses.FakeTensorMode(allow_non_fake_inputs=True)
        FakeTensorProp(gm, mode=fake_mode).propagate(*example_inputs)
    else:
        ctx = (
            contextlib.nullcontext()
            if not force_allow_non_fake_inputs
            else unittest.mock.patch.object(fake_mode, "allow_non_fake_inputs", True)
        )
        with ctx:
            FakeTensorProp(gm, mode=fake_mode).propagate_dont_convert_inputs(
                *example_inputs
            )

    return fake_mode


@DebugContext.wrap
@torch.utils._python_dispatch._disable_current_modes()
@time_and_log(attr="compilation time (in seconds)")
def compile_fx_inner(
    gm: torch.fx.GraphModule,
    example_inputs: List[torch.Tensor],
    cudagraphs: Optional[BoxedBool] = None,
    num_fixed=0,
    is_backward=False,
    graph_id=None,
    cpp_wrapper=False,
    aot_mode=False,
    is_inference=False,
    boxed_forward_device_index=None,
    user_visible_outputs=frozenset(),
    layout_opt=None,
):
    if dynamo_utils.count_calls(gm.graph) == 0:
        return make_boxed_func(gm.forward)

    if cudagraphs is None:
        cudagraphs = BoxedBool(config.triton.cudagraphs)

    # Inputs to fx_codegen_and_compile
    graph_args = [gm, example_inputs]
    graph_kwargs = {
        "cudagraphs": cudagraphs,
        "num_fixed": num_fixed,
        "is_backward": is_backward,
        "graph_id": graph_id,
        "cpp_wrapper": cpp_wrapper,
        "aot_mode": aot_mode,
        "is_inference": is_inference,
        "user_visible_outputs": user_visible_outputs,
        "layout_opt": layout_opt,
    }

    compiled_graph: CompiledFxGraph = fx_codegen_and_compile(
        *graph_args, **graph_kwargs
    )

    if aot_mode:
        return compiled_graph

    if cudagraphs:
        # output args are tuple of first argument
        output = list(gm.graph.nodes)[-1]
        assert len(output.args) == 1
        stack_traces = [
            (arg.stack_trace if isinstance(arg, torch.fx.node.Node) else None)
            for arg in output.args[0]
        ]

        complex_memory_overlap_inputs = any(
            complex_memory_overlap(t)
            for t in example_inputs
            if isinstance(t, torch.Tensor)
        )

        cudagraph_tests = [
            (set(compiled_graph.device_types) == {"cuda"}, "non-cuda device in graph"),
            (not compiled_graph.mutated_inputs, "mutated inputs"),
            (not has_incompatible_cudagraph_ops(gm), "incompatible ops"),
            (not complex_memory_overlap_inputs, "complex memory overlap"),
            (
                all(
                    isinstance(t, (torch.Tensor, torch.SymInt)) for t in example_inputs
                ),
                "non-Tensor inputs",
            ),
            (
                (
                    len(compiled_graph.device_idxs) == 1
                    or not config.triton.cudagraph_trees
                ),
                "multiple device indices without cudagraph_trees",
            ),
        ]
        cudagraph_fail_reasons = [s for b, s in cudagraph_tests if not b]

        if not cudagraph_fail_reasons:
            if not config.triton.cudagraph_trees:
                # Force specialize all inputs so that CUDA graphs will work
                for t in example_inputs:
                    if isinstance(t, torch.SymInt):
                        int(t)  # guard

            if (
                boxed_forward_device_index is not None
                and not is_inference
                and not is_backward
            ):
                boxed_forward_device_index.set(next(iter(compiled_graph.device_idxs)))

            compiled_graph.current_callable = cudagraphify(
                compiled_graph.get_current_callable(),
                example_inputs,
                static_input_idxs=range(num_fixed),
                device_index=next(iter(compiled_graph.device_idxs)),
                stack_traces=stack_traces,
                is_backward=is_backward,
                is_inference=is_inference,
            )
        else:
            BoxedBool.disable(cudagraphs)

            # See [Backward Generation Handling]
            # if cudagraph'd the forward and set the device, we need to let the cudagraph manager
            # know we are we running the backward even if we will not run it in cudagraphs
            if is_backward and config.triton.cudagraph_trees:
                assert boxed_forward_device_index.value is not None
                compiled_graph_callable = compiled_graph.get_current_callable()

                manager = torch._inductor.cudagraph_trees.get_manager(
                    boxed_forward_device_index.value, create_if_none_exists=False
                )
                # should already exist from forward
                assert manager is not None

                def compiled_artifact(new_inputs):
                    manager.set_to_running_backward()
                    return compiled_graph_callable(new_inputs)

                compiled_graph.current_callable = compiled_artifact

            if len(set(compiled_graph.device_types)) > 1:
                perf_hint_log.warning("skipping cudagraphs due to multiple devices")
            elif set(compiled_graph.device_types) == {"cuda"}:
                if compiled_graph.mutated_inputs:
                    perf_hint_log.warning("skipping cudagraphs due to input mutation")
                elif complex_memory_overlap_inputs:
                    perf_hint_log.warning(
                        "skipping cudagraphs due to complex input striding"
                    )
                elif (
                    len(compiled_graph.device_idxs) > 1
                    and config.triton.cudagraph_trees
                ):
                    perf_hint_log.warning(
                        "skipping cudagraphs due to multiple device indexes"
                    )
                else:
                    perf_hint_log.warning("skipping cudagraphs for unknown reason")
            else:
                perf_hint_log.warning("skipping cudagraphs for unknown reason")

    # cudagraphs does its own aligning of inputs
    if not cudagraphs:
        new_callable = align_inputs(
            compiled_graph.get_current_callable(), example_inputs, range(num_fixed)
        )
        if new_callable is not compiled_graph.get_current_callable():
            compiled_graph.current_callable = new_callable

    _step_logger()(
        logging.INFO,
        "torchinductor done compiling "
        f"{'BACKWARDS' if is_backward else 'FORWARDS'} "
        f"graph {graph_id}",
    )

    # aot autograd needs to know to pass in inputs as a list
    compiled_graph._boxed_call = True
    return compiled_graph


def fx_codegen_and_compile(
    gm: torch.fx.GraphModule,
    example_inputs: List[torch.Tensor],
    cudagraphs: Optional[BoxedBool] = None,
    num_fixed=0,
    is_backward=False,
    graph_id=None,
    cpp_wrapper=False,
    aot_mode=False,
    is_inference=False,
    user_visible_outputs=frozenset(),
    layout_opt=None,
) -> CompiledFxGraph:
    if is_tf32_warning_applicable(gm):
        _warn_tf32_disabled()

    # lift the maximum depth of the Python interpreter stack
    # to adapt large/deep models
    sys.setrecursionlimit(max(sys.getrecursionlimit(), 2000))

    _step_logger()(
        logging.INFO,
        "torchinductor compiling "
        f"{'BACKWARDS' if is_backward else 'FORWARDS'} "
        f"graph {graph_id}",
    )
    V.debug.fx_graph(gm, example_inputs)

    shape_env = _shape_env_from_inputs(example_inputs)

    # Convert view to reshape in the graph. This is necessary primarily for
    # layout optimization. Do it unconditionally for uniformity.
    #
    # It's needed because when we do layout optimization, an contiguous tensor
    # in eager mode may becomes a channels last tensor. A view op previously
    # can be applied to the contiguous tensor may not be able to be applied
    # on the channels tensor any more. An error like
    #   RuntimeError: view size is not compatible with input tensor's size and stride
    #   (at least one dimension spans across two contiguous subspaces). Use .reshape(...) instead.
    # will be printed.
    #
    # Replace view op to reshape op in this case.
    # As an example, timm_resnest/botnet26t_256/convnext_base etc. will fail if we don't do this.
    #
    # Also this has to be done before FakeTensorProp below to avoid the failed
    # .view() call.
    view_to_reshape(gm)

    fake_mode = fake_tensor_prop(gm, example_inputs)

    # pattern matcher passes might not preserve striding information
    # on node.meta["val"]. if in the future we rely on these being
    # correct we will need to fix.

    with V.set_fake_mode(fake_mode):
        # has some issues with memory in training
        post_grad_passes(gm, is_inference=is_inference)
        V.debug.fx_graph_transformed(gm, example_inputs)

    with V.set_fake_mode(fake_mode):
        graph = GraphLowering(
            gm,
            shape_env=shape_env,
            num_static_inputs=num_fixed,
            graph_id=graph_id,
            cpp_wrapper=cpp_wrapper,
            aot_mode=aot_mode,
            user_visible_outputs=user_visible_outputs,
        )
        with V.set_graph_handler(graph):
            graph.run(*example_inputs)
            context = torch._guards.TracingContext.get()
            if context is not None and context.output_strides is not None:
                # Return the output strides to the caller via TracingContext
                assert len(context.output_strides) == 0
                for out in graph.graph_outputs:
                    if hasattr(out, "layout"):
                        context.output_strides.append(
                            tuple(
                                V.graph.sizevars.size_hint(s) for s in out.layout.stride
                            )
                        )
                    else:
                        context.output_strides.append(None)
            compiled_fn = graph.compile_to_fn()

            if graph.disable_cudagraphs:
                BoxedBool.disable(cudagraphs)

            compiled_graph = CompiledFxGraph(
                compiled_artifact=compiled_fn,
                cache_key=graph.cache_key,
                artifact_path=graph.cache_path,
                cache_linemap=graph.cache_linemap,
                device_types=graph.device_types,
                device_idxs=graph.device_idxs,
                mutated_inputs=graph.mutated_inputs,
            )
    return compiled_graph


def clone_preserve_strides(x):
    needed_size = (
        sum((shape - 1) * stride for shape, stride in zip(x.size(), x.stride())) + 1
    )
    buffer = torch.as_strided(x, (needed_size,), (1,)).clone()
    return torch.as_strided(buffer, x.size(), x.stride())


def copy_misaligned_inputs(new_inputs, check_inputs_idxs: Sequence[int]) -> None:
    for i in check_inputs_idxs:
        if new_inputs[i].data_ptr() % ALIGNMENT:
            new_inputs[i] = clone_preserve_strides(new_inputs[i])


def get_input_idxs_to_check(inputs, static_input_idxs) -> Sequence[int]:
    def is_aligned(storage_offset, dtype):
        return (storage_offset * get_dtype_size(dtype)) % ALIGNMENT == 0

    return [
        i
        for i in range(len(inputs))
        if isinstance(inputs[i], torch.Tensor)
        and (
            i not in static_input_idxs
            or not is_aligned(inputs[i].storage_offset(), inputs[i].dtype)
        )
        and inputs[i].device.type == "cuda"
    ]


def align_inputs_from_check_idxs(model, inputs_to_check: Sequence[int]):
    if len(inputs_to_check) == 0:
        return model

    def run(new_inputs):
        copy_misaligned_inputs(new_inputs, inputs_to_check)
        return model(new_inputs)

    return run


def align_inputs(model, inputs, static_input_idxs=()):
    inputs_to_check = get_input_idxs_to_check(inputs, static_input_idxs)
    return align_inputs_from_check_idxs(model, inputs_to_check)


@dynamo_utils.dynamo_timed
def cudagraphify(
    model,
    inputs,
    static_input_idxs=(),
    *,
    device_index: int,
    stack_traces: List[Optional[str]],
    is_backward: bool,
    is_inference: bool,
):
    from torch._inductor.cudagraph_trees import (
        cudagraphify_impl as new_cudagraphify_impl,
    )

    if config.triton.cudagraph_trees:
        cudagraphify_fn = functools.partial(
            new_cudagraphify_impl,
            device_index=device_index,
            stack_traces=stack_traces,
            is_backward=is_backward,
            is_inference=is_inference,
        )
    else:
        cudagraphify_fn = cudagraphify_impl

    # if using fake tensors, defer cudagraphs until we get real inputs at runtime
    if not any(isinstance(inp, FakeTensor) for inp in inputs):
        return cudagraphify_fn(model, inputs, static_input_idxs)

    compiled_fn = None

    def run(new_inputs):
        nonlocal compiled_fn
        if compiled_fn is None:
            with dynamo_utils.preserve_rng_state():
                compiled_fn = cudagraphify_fn(model, new_inputs, static_input_idxs)
        return compiled_fn(new_inputs)

    return run


def remove_unaligned_input_idxs(inputs, static_input_idxs):
    """
    We require all inputs to be aligned, so introduce a copy for any
    that aren't.
    """
    aligned_static_input_idxs = {
        idx
        for idx in static_input_idxs
        if isinstance(inputs[idx], torch.Tensor)
        and (inputs[idx].data_ptr() % ALIGNMENT) == 0
    }
    if len(aligned_static_input_idxs) != len(static_input_idxs):
        return aligned_static_input_idxs
    return static_input_idxs


def static_input(x):
    """
    Copy and input while preserving strides
    """
    # TODO(jansel): figure out why this version doesn't work:
    # return torch.empty_strided(x.size(), x.stride(), dtype=x.dtype, device=x.device)
    needed_size = (
        sum((shape - 1) * stride for shape, stride in zip(x.size(), x.stride())) + 1
    )
    buffer = torch.empty(needed_size, dtype=x.dtype, device=x.device)
    return torch.as_strided(buffer, x.size(), x.stride())


def index_expanded_dims_and_copy_(dst, src, expanded_dims):
    "Index into expanded dimensions of both dst and src then copy_"
    dst = index_expanded_dims(dst, expanded_dims)
    src = index_expanded_dims(src, expanded_dims)
    dst.copy_(src)


def cudagraphify_impl(model, inputs, static_input_idxs=()):
    """
    Assumes inputs[static_input_idxs[i]] are always the same memory address
    """
    check_input_idxs = get_input_idxs_to_check(inputs, static_input_idxs)
    static_input_idxs = remove_unaligned_input_idxs(inputs, static_input_idxs)
    copy_misaligned_inputs(inputs, check_input_idxs)

    assert isinstance(inputs, (list, tuple))

    inps_expanded_dims = [
        get_expanded_dims(x) if idx not in static_input_idxs else []
        for idx, x in enumerate(inputs)
    ]

    # allocate static tensor inputs
    static_inputs = [
        x
        if not isinstance(x, torch.Tensor)
        else static_input(x)
        if idx not in static_input_idxs
        else x.detach()
        for idx, x in enumerate(inputs)
    ]

    # copy over input values for fresh allocations
    for idx, (x, expanded_dims) in enumerate(zip(inputs, inps_expanded_dims)):
        if isinstance(x, torch.Tensor) and idx not in static_input_idxs:
            index_expanded_dims_and_copy_(static_inputs[idx], x, expanded_dims)

    # warmup
    torch.cuda.synchronize()
    stream = torch.cuda.Stream()
    stream.wait_stream(torch.cuda.current_stream())
    # copy static_inputs because it will be cleared in model
    with torch.cuda.stream(stream):
        model(list(static_inputs))
    stream.synchronize()
    torch.cuda.current_stream().wait_stream(stream)
    torch.cuda.synchronize()

    # record
    graph = torch.cuda.CUDAGraph()
    with torch.cuda.graph(graph, stream=stream):
        static_outputs = model(list(static_inputs))
    if not isinstance(static_outputs, (list, tuple)):
        static_outputs = (static_outputs,)

    if config.size_asserts:

        def run(new_inputs):
            assert len(static_inputs) == len(new_inputs)
            for idx, (dst, src, expanded_dims) in enumerate(
                zip(static_inputs, new_inputs, inps_expanded_dims)
            ):
                if not isinstance(dst, torch.Tensor):
                    pass
                elif idx in static_input_idxs:
                    assert dst.data_ptr() == src.data_ptr()
                else:
                    # TODO - could make one single op of multiple slices
                    # and avoid dispatch.
                    # Could also pre-index the `dst` tensors
                    index_expanded_dims_and_copy_(dst, src, expanded_dims)
            new_inputs.clear()
            graph.replay()
            return static_outputs

    else:
        copy_indices = [
            idx for idx in range(len(static_inputs)) if idx not in static_input_idxs
        ]

        def run(new_inputs):
            for idx in copy_indices:
                expanded_dims = inps_expanded_dims[idx]
                index_expanded_dims_and_copy_(
                    static_inputs[idx], new_inputs[idx], expanded_dims
                )
            new_inputs.clear()
            graph.replay()
            return static_outputs

    return align_inputs_from_check_idxs(run, check_input_idxs)


def count_tangents(fx_g: torch.fx.GraphModule):
    """
    Infers which inputs are static for a backwards graph
    """

    def is_saved_tensor(x):
        return (
            "tangents" not in x.name
            and "bwd_seed" not in x.name
            and "bwd_base_offset" not in x.name
        )

    arg_count = 0
    static_arg_idxs = []
    for n in fx_g.graph.nodes:
        if n.op == "placeholder":
            if is_saved_tensor(n):
                static_arg_idxs.append(arg_count)
            arg_count += 1

    assert static_arg_idxs == list(range(len(static_arg_idxs)))
    return len(static_arg_idxs)


_in_aot_compilation = BoxedBool(False)


def compile_fx_aot(
    model_: torch.fx.GraphModule,
    example_inputs_: List[torch.Tensor],
    inner_compile=compile_fx_inner,
    config_patches: Optional[Dict[str, Any]] = None,
):
    config_patches = (
        {"cpp_wrapper": True}
        if config_patches is None
        else {**config_patches, "cpp_wrapper": True}
    )
<<<<<<< HEAD
    with unittest.mock.patch.object(_in_aot_compilation, "value", True):
        return compile_fx(
            model_,
            example_inputs_,
            inner_compile=functools.partial(inner_compile, aot_mode=True),
            config_patches=config_patches,
        )
=======
    if (
        "aot_inductor_output_path" not in config_patches
        and not config.aot_inductor_output_path
    ):
        config_patches = {
            **config_patches,
            "aot_inductor_output_path": code_hash(model_.code),
        }

    return compile_fx(
        model_,
        example_inputs_,
        inner_compile=functools.partial(inner_compile, aot_mode=True),
        config_patches=config_patches,
    )
>>>>>>> 18b1999f


_graph_counter = itertools.count(0)


def fw_compiler_freezing(
    aot_autograd_model: torch.fx.GraphModule,
    aot_example_inputs,
    dynamo_model,
    num_example_inputs,
    inner_compile,
    cudagraphs,
    graph_id,
    forward_device,
):
    from torch._inductor.freezing import convert_conv_weights_to_channels_last, freeze

    # partition_fn won't be called
    joint_graph_passes(aot_autograd_model)

    layout_opt = GraphLowering.decide_layout_opt(aot_autograd_model)
    if layout_opt:
        # make sure meta['val'] is properly setup
        fake_tensor_prop(aot_autograd_model, aot_example_inputs, True)
        convert_conv_weights_to_channels_last(aot_autograd_model)

    opt_model, preserved_arg_indices = freeze(
        dynamo_model,
        aot_autograd_model,
        aot_example_inputs,
    )

    aot_example_inputs = [aot_example_inputs[ind] for ind in preserved_arg_indices]
    num_fixed = len(preserved_arg_indices) - num_example_inputs

    fake_mode = detect_fake_mode(aot_example_inputs)

    # for freezing, all graph outputs should be user visible
    *_, model_outputs_node = opt_model.graph.nodes
    model_outputs = model_outputs_node.args[0]
    user_visible_outputs = [n.name for n in model_outputs]

    # constant params will be real tensors, not fake
    params_flat = torch._guards.TracingContext.get().params_flat
    for i in range(len(params_flat)):
        if i not in preserved_arg_indices:
            params_flat[i] = None

    with unittest.mock.patch.object(fake_mode, "allow_non_fake_inputs", True):
        optimized_function = inner_compile(
            opt_model,
            aot_example_inputs,
            num_fixed=num_fixed,
            cudagraphs=cudagraphs,
            graph_id=graph_id,
            is_inference=True,
            boxed_forward_device_index=forward_device,
            layout_opt=layout_opt,
            user_visible_outputs=user_visible_outputs,
        )

    # aot_inductor codegens a call that takes in just the inputs, so we don't return a wrapper
    # that drops constant-ified params
    if _in_aot_compilation:
        return optimized_function

    def wrapper(args):
        args_new = [args[i] for i in preserved_arg_indices]
        args.clear()
        return optimized_function(args_new)

    wrapper._boxed_call = True

    return wrapper


def compile_fx(
    model_: torch.fx.GraphModule,
    example_inputs_: List[torch.Tensor],
    inner_compile=compile_fx_inner,
    config_patches: Optional[Dict[str, Any]] = None,
    decompositions: Optional[Dict[OpOverload, Callable]] = None,
):
    """Main entrypoint to a compile given FX graph"""
    if config_patches:
        with config.patch(config_patches):
            return compile_fx(
                model_,
                example_inputs_,
                # need extra layer of patching as backwards is compiled out of scope
                inner_compile=config.patch(config_patches)(inner_compile),
                decompositions=decompositions,
            )

    if config.cpp_wrapper:
        with config.patch(
            {
                "cpp_wrapper": False,
                "triton.autotune_cublasLt": False,
                "triton.cudagraphs": False,
                # CudaWrapperCodeGen relies on kernel name to find the autotuned cubin file
                "triton.unique_kernel_names": True,
            }
        ), V.set_real_inputs(example_inputs_):
            return compile_fx(
                model_,
                example_inputs_,
                inner_compile=inner_compile_with_cpp_wrapper(inner_compile),
                decompositions=decompositions,
            )

    recursive_compile_fx = functools.partial(
        compile_fx,
        inner_compile=inner_compile,
        decompositions=decompositions,
    )

    if not graph_returns_tuple(model_):
        return make_graph_return_tuple(
            model_,
            example_inputs_,
            recursive_compile_fx,
        )

    if isinstance(model_, torch.fx.GraphModule):
        if isinstance(model_.graph._codegen, _PyTreeCodeGen):
            # this graph is the result of dynamo.export()
            return handle_dynamo_export_graph(
                model_,
                example_inputs_,
                recursive_compile_fx,
            )

        # Since handle_dynamo_export_graph will trigger compile_fx again,
        # Move these passes after handle_dynamo_export_graph to avoid repeated calls.
        model_ = pre_grad_passes(model_, example_inputs_)

    if any(isinstance(x, (list, tuple, dict)) for x in example_inputs_):
        return flatten_graph_inputs(
            model_,
            example_inputs_,
            recursive_compile_fx,
        )

    assert not config._raise_error_for_testing
    num_example_inputs = len(example_inputs_)
    cudagraphs = BoxedBool(config.triton.cudagraphs)
    forward_device = BoxedDeviceIndex(None)

    graph_id = next(_graph_counter)

    decompositions = (
        decompositions if decompositions is not None else select_decomp_table()
    )

    @dynamo_utils.dynamo_timed
    def fw_compiler_base(model: torch.fx.GraphModule, example_inputs, is_inference):
        if is_inference:
            # partition_fn won't be called
            joint_graph_passes(model)

        num_rng_seed_offset_inputs = 2 if functorch_config.functionalize_rng_ops else 0
        fixed = len(example_inputs) - num_example_inputs - num_rng_seed_offset_inputs
        user_visible_outputs = set()

        if config.keep_output_stride:
            *_, model_outputs_node = model.graph.nodes
            assert model_outputs_node.op == "output"
            model_outputs, _ = pytree.tree_flatten(model_outputs_node.args)
            num_model_outputs = len(model_outputs)

            if torch._guards.TracingContext.get():
                original_output_start_index = (
                    torch._guards.TracingContext.get().fw_metadata.num_mutated_inputs
                )
            else:
                original_output_start_index = 0

            if isinstance(model_, torch.fx.GraphModule):
                *_, orig_model_outputs_node = model_.graph.nodes
                assert orig_model_outputs_node.op == "output"
                orig_model_outputs, _ = pytree.tree_flatten(
                    orig_model_outputs_node.args
                )
                num_orig_model_outputs = len(orig_model_outputs)
            else:
                num_orig_model_outputs = num_model_outputs

            assert num_orig_model_outputs <= num_model_outputs

            # We makes the following assumption
            # For inference
            #   len(orig_model_outputs) == len(model_outputs)
            # For training
            #   len(orig_model_outputs) <= len(model_outputs)
            # During training, most of the time the model_outputs starts with
            # orignal module's outputs followed by saved activations.
            # But this can be not true if the model have inplace updated tensors.
            # AOTAutograd will make those tensors being returned before the orignal
            # module's output.
            # To make things safe, we'll use original_output_start_index field
            # set by AOTAutograd to decide where the original module outputs start.

            user_visible_outputs = {
                n.name
                for n in model_outputs[
                    original_output_start_index : original_output_start_index
                    + num_orig_model_outputs
                ]
                if isinstance(n, torch.fx.Node)
            }

        return inner_compile(
            model,
            example_inputs,
            num_fixed=fixed,
            cudagraphs=cudagraphs,
            graph_id=graph_id,
            is_inference=is_inference,
            boxed_forward_device_index=forward_device,
            user_visible_outputs=user_visible_outputs,
        )

    fw_compiler = functools.partial(fw_compiler_base, is_inference=False)

    if config.freezing and not torch.is_grad_enabled():
        inference_compiler = functools.partial(
            fw_compiler_freezing,
            dynamo_model=model_,
            num_example_inputs=num_example_inputs,
            inner_compile=inner_compile,
            cudagraphs=cudagraphs,
            graph_id=graph_id,
            forward_device=forward_device,
        )
    else:
        inference_compiler = functools.partial(fw_compiler_base, is_inference=True)

    def partition_fn(graph, joint_inputs, **kwargs):
        joint_graph_passes(graph)
        return min_cut_rematerialization_partition(
            graph, joint_inputs, **kwargs, compiler="inductor"
        )

    @dynamo_utils.dynamo_timed
    def bw_compiler(model: torch.fx.GraphModule, example_inputs):
        fixed = count_tangents(model)
        return inner_compile(
            model,
            example_inputs,
            num_fixed=fixed,
            cudagraphs=cudagraphs,
            is_backward=True,
            graph_id=graph_id,
            boxed_forward_device_index=forward_device,
        )

    # TODO: can add logging before/after the call to create_aot_dispatcher_function
    # in torch._functorch/aot_autograd.py::aot_module_simplified::aot_function_simplified::new_func
    # once torchdynamo is merged into pytorch
    fake_mode = detect_fake_mode(example_inputs_) or torch._subclasses.FakeTensorMode(
        allow_non_fake_inputs=True
    )
    tracing_context = (
        torch._guards.TracingContext.get() or torch._guards.TracingContext(fake_mode)
    )
    with V.set_fake_mode(fake_mode), torch._guards.tracing(
        tracing_context
    ), compiled_autograd.disable():
        return aot_autograd(
            fw_compiler=fw_compiler,
            bw_compiler=bw_compiler,
            inference_compiler=inference_compiler,
            decompositions=decompositions,
            partition_fn=partition_fn,
            keep_inference_input_mutations=True,
        )(model_, example_inputs_)


# pass config dict back to user
def get_patched_config_dict(config_patches=None):
    with config.patch(config_patches):
        return config.get_config_copy()


def _shape_env_from_inputs(inputs):
    shape_env = None
    fake_mode = detect_fake_mode(inputs)

    # TODO(voz): It would be nice to enable this assert, but there are lots of tests that
    # pass in real inputs for now.
    # if len(inputs) > 0:
    # assert fake_mode is not None, breakpoint()

    if fake_mode is not None:
        return fake_mode.shape_env

    # When there are no tensor inputs, get shape_env from the first SymInt.
    for input in inputs:
        if isinstance(input, torch.SymInt):
            return input.node.shape_env

    # TODO(voz): Should we always have one anyway?
    return None


def output_node(gm: torch.fx.GraphModule):
    """Get the output node from an FX graph"""
    last_node = next(iter(reversed(gm.graph.nodes)))
    assert last_node.op == "output"
    return last_node


def graph_returns_tuple(gm: torch.fx.GraphModule):
    """True if a FX graph returns a tuple"""
    if not isinstance(gm, torch.fx.GraphModule):
        return True  # can't check this, assume true
    (rv,) = output_node(gm).args
    if isinstance(rv, (list, tuple)):
        return True
    if (
        isinstance(rv, torch.fx.node.Node)
        and hasattr(rv.target, "_schema")
        and len(rv.target._schema.returns) > 1
        and all(str(ret.type) == "Tensor" for ret in rv.target._schema.returns)
    ):
        # for graphs whose result is one node with multiple outputs
        return True
    return False


def make_graph_return_tuple(gm: torch.fx.GraphModule, inputs, compile_gm):
    """
    Mutate gm so it returns a tuple.  This is only needed for graphs
    not created by torchdynamo that return non-tuples.
    """
    node = output_node(gm)
    (rv,) = node.args
    rv, spec = pytree.tree_flatten(rv)
    with gm.graph.inserting_before(node):
        gm.graph.output(rv)
    gm.graph.erase_node(node)
    assert graph_returns_tuple(gm)

    compiled_fn = compile_gm(gm, inputs)

    @functools.wraps(compiled_fn)
    def wrapper(*args, **kwargs):
        return pytree.tree_unflatten(compiled_fn(*args, **kwargs), spec)

    return wrapper


def flatten_graph_inputs(gm: torch.fx.GraphModule, inputs, compile_gm):
    """
    Mutate inputs so that they are flat and wrap gm such that it
    accepts those inputs.  This is only needed for graphs not created
    by torchdynamo that take bumpy inputs.
    """
    inputs, spec = pytree.tree_flatten(inputs)

    class GmWrapper(torch.nn.Module):
        def __init__(self):
            super().__init__()
            self.gm = gm

        def forward(self, *args):
            return self.gm(*pytree.tree_unflatten(args, spec))

    compiled_fn = compile_gm(GmWrapper(), inputs)

    @functools.wraps(compiled_fn)
    def wrapper(*args):
        # note this doesn't check the spec, assuming it is the same
        return compiled_fn(*pytree.tree_flatten(args)[0])

    return wrapper


def handle_dynamo_export_graph(gm, inputs, compile_gm):
    """
    `torch._dynamo.export` embeds pytrees in the FX graph codegen object,
    convert that to a normal FX graph so inductor can compile it.
    """
    codegen = gm.graph._codegen
    gm.graph._codegen = torch.fx.graph.CodeGen()
    gm.recompile()

    compiled_fn = compile_gm(gm, codegen.process_inputs(*inputs))

    @functools.wraps(compiled_fn)
    def wrapper(*args):
        return codegen.process_outputs(compiled_fn(*codegen.process_inputs(*args)))

    return wrapper<|MERGE_RESOLUTION|>--- conflicted
+++ resolved
@@ -781,19 +781,10 @@
     config_patches: Optional[Dict[str, Any]] = None,
 ):
     config_patches = (
-        {"cpp_wrapper": True}
+        {"cpp_wrapper": True, "freezing": True}
         if config_patches is None
-        else {**config_patches, "cpp_wrapper": True}
+        else {**config_patches, "cpp_wrapper": True, "freezing": True}
     )
-<<<<<<< HEAD
-    with unittest.mock.patch.object(_in_aot_compilation, "value", True):
-        return compile_fx(
-            model_,
-            example_inputs_,
-            inner_compile=functools.partial(inner_compile, aot_mode=True),
-            config_patches=config_patches,
-        )
-=======
     if (
         "aot_inductor_output_path" not in config_patches
         and not config.aot_inductor_output_path
@@ -803,14 +794,13 @@
             "aot_inductor_output_path": code_hash(model_.code),
         }
 
-    return compile_fx(
-        model_,
-        example_inputs_,
-        inner_compile=functools.partial(inner_compile, aot_mode=True),
-        config_patches=config_patches,
-    )
->>>>>>> 18b1999f
-
+    with unittest.mock.patch.object(_in_aot_compilation, "value", True):
+        return compile_fx(
+            model_,
+            example_inputs_,
+            inner_compile=functools.partial(inner_compile, aot_mode=True),
+            config_patches=config_patches,
+        )
 
 _graph_counter = itertools.count(0)
 
