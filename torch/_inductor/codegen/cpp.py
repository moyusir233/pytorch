--- conflicted
+++ resolved
@@ -22,12 +22,8 @@
 
 from .. import codecache, config, ir, metrics
 from ..codegen.wrapper import WrapperCodeGen
-<<<<<<< HEAD
+from ..optimize_indexing import range_expressable_in_32_bits
 from ..scheduler import BaseScheduling, SchedulerNode
-from ..utils import cache_on_self, sympy_product, sympy_subs, sympy_symbol
-=======
-from ..optimize_indexing import range_expressable_in_32_bits
-from ..scheduler import SchedulerNode
 from ..utils import (
     cache_on_self,
     get_fused_kernel_name,
@@ -36,7 +32,6 @@
     sympy_symbol,
 )
 
->>>>>>> 9572cd2c
 from ..virtualized import ops, V
 from .common import (
     BracesBuffer,
