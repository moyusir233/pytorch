import torch
import torch.utils._pytree as pytree
from typing import Set, Dict, List, Type, Optional, cast
import operator
import builtins
import math
import functools
from functools import lru_cache, partial
import traceback
import collections
import textwrap
from torch._subclasses.meta_utils import MetaConverter

try:
    import sympy  # type: ignore[import]
    HAS_SYMPY = True
except ImportError:
    HAS_SYMPY = False

aten = torch.ops.aten  # type: ignore[has-type]

__all__ = [
    "has_symbolic_sizes_strides", "create_contiguous", "PySymInt", "ShapeEnv",
    "SymDispatchMode", "PySymFloat", "sym_float", "FloorDiv"
]

SYM_FUNCTION_MODE = None

# We don't bother with the metaclass as all of the dispatching logic happens
# entirely from Python
#
# Didn't bother with ancestors for now, unlikely to have multiple modes for
# symints right now


# SymDispatchMode gets invoked whenever an operation is processed on
# a PySymInt.  When this occurs, you get called at __sym_dispatch__
# with the operation in question.  This is symmetric to TorchDispatchMode
# but with some caveats:
#
#   - In TorchDispatchMode, you get the same arguments as what a user
#     invoked your API with; e.g., if you call torch.ops.aten.foo(a, b),
#     you get (a, b) as args to your call.  In SymDispatchMode, if
#     you call a + b (where a and b are SymInts), you will get
#     (a.get_pyobj(), b.get_pyobj()) as your args (these are PySymInts)
#
#   - SymInt/PySymInt don't have FX proxy support (unlike, e.g., Tensor).
#     So you have to manually call Tracer/create_node to write into
#     the graph.  See ProxySymDispatchMode for an example
#
class SymDispatchMode:
    def __sym_dispatch__(self, func, types, args, kwargs):
        raise NotImplementedError()

    def __enter__(self):
        global SYM_FUNCTION_MODE
        old = SYM_FUNCTION_MODE
        if hasattr(self, "inner"):
            raise RuntimeError(f"{self} has already been used as a mode. Please use a fresh version")
        else:
            self.inner = old
        SYM_FUNCTION_MODE = self
        return self

    def __exit__(self, exc_type, exc_val, exc_tb):
        global SYM_FUNCTION_MODE
        SYM_FUNCTION_MODE = self.inner

def has_symbolic_sizes_strides(elem):
    return elem._has_symbolic_sizes_strides

def create_contiguous(shape):
    strides = [1]
    for dim in reversed(shape[:-1]):
        strides.append(dim * strides[-1])
    return list(reversed(strides))

def _handle_sym_dispatch(func, args, kwargs):
    global SYM_FUNCTION_MODE
    mode = SYM_FUNCTION_MODE
    assert mode
    SYM_FUNCTION_MODE = mode.inner
    try:
        # TODO: properly compute types
        types: List[Type] = []
        return mode.__sym_dispatch__(func, types, args, kwargs)
    finally:
        SYM_FUNCTION_MODE = mode

def sym_float(a):
    if hasattr(a, '__sym_float__'):
        return a.__sym_float__()
    elif isinstance(a, torch._C.SymFloatNode):
        return a
    return float(a)

# TODO: An incomplete list
# 1. Set variables to be equal when we do equality
# 2. Specialize on 0/1 when we do subtraction
class PySymInt(object):
    """
    PySymInt objects are the primary "symbolic shape" objects that flow through
    our program. They're what sit under FakeTensor, and contains our primary
    implementation of symbolic shapes.
    """
    def __init__(self, expr, shape_env, constant=None):
        self.expr = expr
        self.shape_env = shape_env
        self.constant = constant

    def wrap(self, num):
        return PySymInt(sympy.Integer(num), self.shape_env, constant=num)

    def clone(self):
        return PySymInt(self.expr, self.shape_env, constant=self.constant)

    def __str__(self):
        return f"{self.expr}"

    def __repr__(self):
        return f"{self.expr}"

    # Today we error on calling int on a symbolic shape, as this is a very accessible footgun.
    def __int__(self):
        raise RuntimeError("Trying to extract a concrete int out of a symbolic int")

    # You can manually trigger a guard with this function
    def guard_int(self, file, line):
        # TODO: use the file/line for some useful diagnostic on why a
        # guard occurred
        return int(self.shape_env.evaluate_expr(self.expr))

    def __sym_float__(self):
        if SYM_FUNCTION_MODE:
            return _handle_sym_dispatch(sym_float, (self,), {})
        # TODO: consider constant prop here
        # TODO: wrapping the expr with sympy.Float doesn't seem to work, why
        # not?
        return PySymFloat(self.expr, self.shape_env)

    def __bool__(self):
        return bool(self.shape_env.evaluate_expr(self.shape_env.replace(self.expr)))

class PySymFloat:
    def __init__(self, expr, shape_env, constant=None):
        self.expr = expr
        self.shape_env = shape_env
        self.constant = constant

    def wrap(self, num):
        return PySymFloat(sympy.Float(num), self.shape_env, constant=num)

    def __str__(self):
        return f"{self.expr}"

if HAS_SYMPY:
    class FloorDiv(sympy.Function):
        """
        We maintain this so that:
        1. We can use divisibility guards to simplify FloorDiv(a, b) to a / b.
        2. Printing out the expression is nicer (compared to say, representing a//b as (a - a % b) / b)
        """
        nargs = (2,)

        @classmethod
        def eval(cls, base, divisor):
            if base == 0:
                return sympy.Integer(0)
            if divisor == 1:
                return base
            if isinstance(base, sympy.Integer) and isinstance(divisor, sympy.Integer):
                return base // divisor
            if isinstance(base, FloorDiv):
                return FloorDiv(base.args[0], base.args[1] * divisor)

            gcd = sympy.gcd(base, divisor)
            if gcd != 1:
                return FloorDiv(
                    sympy.simplify(base / gcd), sympy.simplify(divisor / gcd)
                )

    class Ceil(sympy.Function):
        """
        sympy doesn't have its own ceil(), so rolling one here.
        We maintain this so that we can simplify a sympy.Rational into a sympy.Float.
        sympy.Float isn't supported.
        """
        nargs = (1,)

        @classmethod
        def eval(cls, a):
            if isinstance(a, sympy.Integer):
                return a
            elif isinstance(a, sympy.core.symbol.Symbol) and a.is_scalar:
                # TODO: do we need to simplify expr's first? (e.g. if we have 3/3), is is_scalar() true?
                return a
            elif isinstance(a, sympy.Rational):
                return a.floor() + 1
            else:
                raise NotImplementedError("math.ceil() not supported for type: " + str(type(a)))

# Methods that have a `__foo__` as well as `__rfoo__`
reflectable_magic_methods = {
    'add': lambda a, b: a + b,
    'sub': lambda a, b: a - b,
    'mul': lambda a, b: a * b,
    'mod': lambda a, b: a % b,
    'truediv': lambda a, b: a / b,
    'floordiv': lambda a, b: FloorDiv(a, b)
}

magic_methods = {
    **reflectable_magic_methods,
    'eq': lambda a, b: sympy.Eq(a, b),
    'gt': lambda a, b: sympy.Gt(a, b),
    'lt': lambda a, b: sympy.Lt(a, b),
    'le': lambda a, b: sympy.Le(a, b),
    'ge': lambda a, b: sympy.Ge(a, b),
    'ceil': lambda a: Ceil(a)
}

unary_magic_methods = {
    'ceil'
}

float_magic_methods = {"add", "sub", "mul", "truediv", "ceil", "floor", "eq", "gt", "lt", "le", "ge"}

def _make_magic(method, func, py_type):
    func = lru_cache(256)(func)

    def magic_impl(self, other):
<<<<<<< HEAD
        if method in ["min", "max"]:
            op = getattr(builtins, method)
        else:
            op = getattr(operator, method)
=======
>>>>>>> 811b8e01
        if SYM_FUNCTION_MODE:
            return _handle_sym_dispatch(getattr(operator, method), (self, other), {})
        if isinstance(other, py_type):
            other = other.expr
        # TODO: consider constant prop here
        expr = self.shape_env.replace(self.expr)
        other = self.shape_env.replace(other)
        out = func(expr, other)
        out = sympy.expand(out)
        if method in ["truediv"]:
            return PySymFloat(out, self.shape_env)
        else:
            # TODO: relational operators actually technically return a
            # PySymBool, this is a type error
            return py_type(out, self.shape_env)

    def unary_magic_impl(self):
        if method in ["ceil", "floor"]:
            op = getattr(math, method)
        else:
            op = getattr(operator, method)
        if SYM_FUNCTION_MODE:
<<<<<<< HEAD
=======
            if method in ["ceil", "floor"]:
                op = getattr(math, method)
            else:
                op = getattr(operator, method)
>>>>>>> 811b8e01
            return _handle_sym_dispatch(op, (self,), {})
        # TODO: consider constant prop here
        expr = self.shape_env.replace(self.expr)
        out = func(expr)
        out = sympy.expand(out)
        if method in ["ceil", "floor"]:
            return PySymInt(out, self.shape_env)
        else:
            return py_type(out, self.shape_env)

    # this should be wrapped transparently into torch.SymIntNode
    if method in unary_magic_methods:
        setattr(py_type, method, unary_magic_impl)
        setattr(py_type, f"__{method}__", unary_magic_impl)
    else:
        setattr(py_type, method, magic_impl)
        setattr(py_type, f"__{method}__", magic_impl)
        if method in reflectable_magic_methods:
            setattr(py_type, f"__r{method}__", magic_impl)

for method, func in magic_methods.items():
    _make_magic(method, func, PySymInt)

for method, func in magic_methods.items():
    if method not in float_magic_methods:
        continue
    _make_magic(method, func, PySymFloat)

del method
del func

def _lru_cache(fn, maxsize=None):
    """
    Wrapper around lru_cache that clears when new info about shapes has been
    updated.

    Use lru_cache if the output is always the same, regardless of the
    constraints we know now (i.e. evaluate_expr)

    Use _lru_cache otherwise.
    """
    fn_cache = lru_cache(maxsize)(fn)
    prior_key = None

    @functools.wraps(fn)
    def wrapper(self, *args, **kwargs):
        nonlocal prior_key
        if prior_key != self._get_key():
            prior_key = self._get_key()
            fn_cache.cache_clear()
        return fn_cache(self, *args, **kwargs)

    wrapper.cache_info = fn_cache.cache_info  # type: ignore[attr-defined]
    return wrapper



class ShapeEnv(object):
    def __init__(self):
        self.guards = []
        # Maps symbolic ints to their original concrete values
        # Currently populated from tensors
        self.var_to_val: Dict["sympy.Symbol", "sympy.Integer"] = {}
        # Maps from sympy ints to expressions representing them
        # Populated from equality guards (i.e. a.shape[0] == b.shape[0])
        self.replacements: Dict["sympy.Symbol", "sympy.Expr"] = {}  #
        # Set holds a % b expressions that evaluate to 0.
        self.divisible: Set["sympy.Expr"] = set()
        # Duck-shaping says that if two input tensors have the same size,
        # they get assigned the same symbolic variable
        self.val_to_symint: Dict[int, torch.SymIntNode] = {}

    def _get_key(self):
        """
        Defines the current "state" of the guards we've accumulated in this ShapeEnv.
        Determines when we need to invalidate our cache
        """
        return (len(self.replacements), len(self.divisible))

    # NB: This is only called for input symbolic sizes; intermediate symbolic
    # sizes are allocated via a different mechanism
    def create_symint(self, name, val):
        assert val >= 0
        if not HAS_SYMPY:
            raise RuntimeError("Need sympy installed to create symbolic shapes")

        # TODO: Put 0/1 specialization in guards
        if val == 0 or val == 1:
            return val
        # This implements duck-shaping: input sizes that match are assigned
        # the same symint
        # TODO: Create a guard whenever this happens
        # TODO: But how do I represent the guard in this case?
        if val in self.val_to_symint:
            return self.val_to_symint[val]
        sympy_expr = sympy.Symbol(name, positive=True, integer=True)
        py_sym_int = PySymInt(sympy_expr, self)
        cpp_sym_int = torch.SymIntNode.new_symint(py_sym_int)  # type: ignore[attr-defined]
        self.var_to_val[sympy_expr] = sympy.Integer(val)
        self.val_to_symint[val] = cpp_sym_int
        return cpp_sym_int

    def evaluate_guards_for_args(self, *args):
        new_env = ShapeEnv()
        # NB: This must be kept in sync with create_aot_dispatcher_function
        # and wrap_fake_symbolic
        meta_converter = MetaConverter()
        pytree.tree_map_only(torch.Tensor, partial(meta_converter, shape_env=new_env), args)
        return all(guard.xreplace(new_env.var_to_val) == value for guard, value, _ in self.guards)

    def get_nontrivial_guards(self):
        return [(self.simplify(guard), val) for guard, val, _ in self.guards if self._maybe_evaluate_static(guard) is None]

    def format_guards(self, verbose=False):
        def format_val(guard, val):
            if val is sympy.true:
                return str(guard)
            elif val is sympy.false:
                return f"Not({guard})"
            else:
                return f"Eq({guard}, {val})"

        def format_tb(tb):
            if not verbose:
                return ""
            return f"\n   Guarded at:\n{textwrap.indent(tb, '   ')}"

        return '\n'.join(f" - {format_val(guard, val)}{format_tb(tb)}" for guard, val, tb in self.guards)

    def get_shape_groups(self):
        shape_groups = collections.defaultdict(list)
        for k, v in self.replacements.items():
            shape_groups[v].append(k)
        return shape_groups

    @_lru_cache
    def _maybe_evaluate_static(self, expr: "sympy.Expr") -> "Optional[sympy.Expr]":
        """
        Tries to evaluate expr without introducing guards
        """
        expr = self.simplify(expr)
        # Simplifies assuming that shape vars > 1 (since we cache on 0/1 shape values)
        symbols = list(expr.free_symbols)
        new_shape_env = {
            k: sympy.Symbol(f"shape_{idx}", positive=True, integer=True) + 1
            for idx, k in enumerate(symbols)
        }
        new_expr = expr.xreplace(new_shape_env)
        floor_div_replace = {}
        for atom in new_expr.atoms(FloorDiv):
            floor_div_replace[atom] = sympy.floor(atom.args[0] / atom.args[1])
        new_expr = sympy.expand(new_expr.xreplace(floor_div_replace))
        if len(list(new_expr.free_symbols)) == 0:
            return new_expr
        return None

    @_lru_cache
    def replace(self, expr: "sympy.Expr") -> "sympy.Expr":
        replacements = {s: self._find(cast(sympy.Symbol, s)) for s in expr.free_symbols}
        return sympy.expand(expr.xreplace(replacements))

    @_lru_cache
    def _update_divisible(self):
        new_divisible = set()
        for k in self.divisible:
            res = self.replace(k)
            if len(res.free_symbols) > 0:
                new_divisible.add(k)

        self.divisible = new_divisible

    @_lru_cache
    def simplify(self, expr: "sympy.Expr") -> "sympy.Expr":
        expr = self.replace(expr)
        if expr.has(FloorDiv):
            self._update_divisible()
            div_replacements = {}
            for atom in expr.atoms(FloorDiv):
                base, divisor = atom.args
                if self.replace(base % divisor) in self.divisible:
                    div_replacements[atom] = base / divisor
            expr = expr.xreplace(div_replacements)
            expr = sympy.expand(expr)
        return expr

    @lru_cache(256)
    def size_hint(self, expr: "sympy.Expr"):
        """
        Gets a size hint for a given expression from the underlying shapes we had.
        Does not introduce a guard, so only use this when you can guarantee that
        your code is still valid for arbitrary shapes (such as optimization decisions)
        """
        result_expr = sympy.expand(expr).xreplace(self.var_to_val)
        assert len(result_expr.free_symbols) == 0, "Size hint has variables we don't have underlying values for"
        return result_expr

    @_lru_cache
    def _find(self, a: "sympy.Symbol") -> "sympy.Expr":
        """
        Implements a DSU-like algorithm to find the variable that represents a
        Also handles transitive non-identity replacements.

        a: b + c
        c: d
        """
        if a not in self.replacements:
            return a
        res = self.replacements[a]
        cur_replace = {s: self._find(s) for s in res.free_symbols}
        self.replacements[a] = self.replacements[a].xreplace(cur_replace)
        return self.replacements[a]

    @lru_cache(256)
    def _maybe_guard_eq(self, expr: "sympy.Eq") -> None:
        """
        Evaluates the result of an eq call. If true, uses information to
        simplify shapes (i.e. a == b or a % 5 == 0)
        """
        concrete_bool = bool(self.size_hint(expr))
        if not concrete_bool:
            return
        free = list(expr.free_symbols)

        assert len(free) > 0, "The expression should not be static by this point"
        # In case of really gnarly expression, we don't blow up
        if len(free) > 5:
            return
        free = sorted(free, key=lambda x: (self.size_hint(x), x.name), reverse=True)  # type: ignore[attr-defined]
        lhs = expr.lhs
        rhs = expr.rhs
        try:
            solutions = sympy.solve(lhs - rhs, free[0], dict=True)
            if len(solutions) != 1:
                return
            solution = solutions[0][free[0]]
            if all(t.is_integer for t in sympy.preorder_traversal(solution)):
                new_var = self._find(solution)
                self.replacements[cast(sympy.Symbol, free[0])] = new_var
        except NotImplementedError:
            if expr.has(sympy.Mod):
                mod_expr = tuple(expr.atoms(sympy.Mod))[0]
                try:
                    solutions = sympy.solve(lhs - rhs, mod_expr, dict=True)
                    if len(solutions) == 1 and solutions[0][mod_expr] == 0:
                        self.divisible.add(mod_expr)
                except NotImplementedError:
                    pass
            return

    @lru_cache(256)
    def evaluate_expr(self, expr: "sympy.Expr"):
        """
        Given an expression, evaluates it, adding guards if necessary
        """
        if len(expr.free_symbols) == 0:
            return expr
        expr = self.simplify(expr)
        static_expr = self._maybe_evaluate_static(expr)
        if static_expr is not None:
            return static_expr

        if isinstance(expr, sympy.Eq):
            self._maybe_guard_eq(expr)
        concrete_val = self.size_hint(expr)

        # TODO: optimize this; avoid formatting traces until we need them
        # NB: drop two frames; evaluate_expr and the Sym* function that
        # actually called us
        stack = ''.join(traceback.format_list(traceback.extract_stack()[:-2]))
        self.guards.append((expr, concrete_val, stack))
        return concrete_val<|MERGE_RESOLUTION|>--- conflicted
+++ resolved
@@ -229,15 +229,12 @@
     func = lru_cache(256)(func)
 
     def magic_impl(self, other):
-<<<<<<< HEAD
         if method in ["min", "max"]:
             op = getattr(builtins, method)
         else:
             op = getattr(operator, method)
-=======
->>>>>>> 811b8e01
         if SYM_FUNCTION_MODE:
-            return _handle_sym_dispatch(getattr(operator, method), (self, other), {})
+            return _handle_sym_dispatch(op, (self, other), {})
         if isinstance(other, py_type):
             other = other.expr
         # TODO: consider constant prop here
@@ -258,13 +255,6 @@
         else:
             op = getattr(operator, method)
         if SYM_FUNCTION_MODE:
-<<<<<<< HEAD
-=======
-            if method in ["ceil", "floor"]:
-                op = getattr(math, method)
-            else:
-                op = getattr(operator, method)
->>>>>>> 811b8e01
             return _handle_sym_dispatch(op, (self,), {})
         # TODO: consider constant prop here
         expr = self.shape_env.replace(self.expr)
