import builtins
import collections
import functools
import inspect
import itertools
import logging
import math
import operator
import re
import sys
import textwrap
import threading
import traceback
from collections import defaultdict
from contextlib import contextmanager
from dataclasses import dataclass
from enum import Enum
from functools import lru_cache
from typing import Any, cast, Callable, Dict, List, Optional, Set, Tuple, Type, Union

import torch
import torch.fx
import torch.fx.traceback as fx_traceback

# NB: The sym_* functions are used via getattr() and must be imported here.
from torch import (  # noqa: F401
    sym_float,
    sym_max,
    sym_min,
    sym_not,
    SymBool,
    SymFloat,
    SymInt,
)
from torch._guards import ShapeGuard, Source, TracingContext, detect_fake_mode
from torch.utils._sympy.functions import FloorDiv, LShift, RShift
from torch.utils._sympy.interp import sympy_interp
from torch.utils._sympy.value_ranges import ValueRangeAnalysis, ValueRanges, ValueRangeError
from torch.utils._traceback import format_frame
from torch._utils_internal import signpost_event

InputList = List
DimList = List
SymTypes = (SymInt, SymFloat, SymBool)

log = logging.getLogger(__name__)

class GuardOnDataDependentSymNode(RuntimeError):
    pass

import sympy
from sympy.printing.str import StrPrinter
from sympy.printing.precedence import precedence

aten = torch._ops.ops.aten  # type: ignore[has-type]

__all__ = [
    "has_symbolic_sizes_strides", "create_contiguous", "ShapeEnv", "is_concrete_int",
    "SymDispatchMode", "guard_int", "guard_float", "guard_scalar", "wrap_node",
    "method_to_operator", "hint_int", "SYMPY_INTERP", "free_symbols", "is_symbol_binding_fx_node",
    "is_concrete_bool",
]

# These are modules that contain generic code for interacting with ShapeEnv
# which are unlikely to identify a particular interesting guard statement
@lru_cache(None)
def uninteresting_files():
    import torch._inductor.sizevars
    mods = [
        sys.modules[__name__],
        torch,
        torch._inductor.sizevars,
    ]
    return {inspect.getfile(m) for m in mods}

SYM_FUNCTION_MODE = None

# We don't bother with the metaclass as all of the dispatching logic happens
# entirely from Python
#
# Didn't bother with ancestors for now, unlikely to have multiple modes for
# symints right now

class ConstraintViolationError(RuntimeError):
    pass

# SymDispatchMode gets invoked whenever an operation is processed on
# a PySymInt.  When this occurs, you get called at __sym_dispatch__
# with the operation in question.  This is symmetric to TorchDispatchMode
# but with some caveats:
#
#   - In TorchDispatchMode, you get the same arguments as what a user
#     invoked your API with; e.g., if you call torch.ops.aten.foo(a, b),
#     you get (a, b) as args to your call.  In SymDispatchMode, if
#     you call a + b (where a and b are SymInts), you will get
#     (a.node, b.node) as your args (these are PySymInts)
#
#   - SymInt/PySymInt don't have FX proxy support (unlike, e.g., Tensor).
#     So you have to manually call Tracer/create_node to write into
#     the graph.  See ProxySymDispatchMode for an example
#
class SymDispatchMode:
    def __sym_dispatch__(self, func, types, args, kwargs):
        raise NotImplementedError()

    def __enter__(self):
        global SYM_FUNCTION_MODE
        old = SYM_FUNCTION_MODE
        if hasattr(self, "inner"):
            raise RuntimeError(f"{self} has already been used as a mode. Please use a fresh version")
        else:
            self.inner = old
        SYM_FUNCTION_MODE = self
        return self

    def __exit__(self, exc_type, exc_val, exc_tb):
        global SYM_FUNCTION_MODE
        SYM_FUNCTION_MODE = self.inner

def has_symbolic_sizes_strides(elem):
    return elem._has_symbolic_sizes_strides

def create_contiguous(shape):
    strides = [1]
    for dim in reversed(shape[:-1]):
        strides.append(dim * strides[-1])
    return list(reversed(strides))

def _handle_sym_dispatch(func, args, kwargs):
    global SYM_FUNCTION_MODE
    mode = SYM_FUNCTION_MODE
    assert mode
    SYM_FUNCTION_MODE = mode.inner
    try:
        # TODO: properly compute types
        types: List[Type] = []
        return mode.__sym_dispatch__(func, types, args, kwargs)
    finally:
        SYM_FUNCTION_MODE = mode

def hint_int(a):
    if isinstance(a, torch.SymInt):
        return a.node.require_hint()
    assert type(a) is int, a
    return a

def has_hint(a):
    if isinstance(a, SymTypes):
        return a.node.has_hint()
    return True

def is_concrete_int(a: Union[int, SymInt]):
    r""" Utility to check if underlying object
    in SymInt is concrete value. Also returns
    true if integer is passed in.

    Args:
        a (SymInt or int): Object to test if it int
    """
    assert isinstance(a, (SymInt, int))

    if isinstance(a, int):
        return True

    if isinstance(a.node.expr, sympy.core.numbers.Integer):
        return True

    return False

def is_concrete_bool(a: Union[bool, SymBool]):
    r""" Utility to check if underlying object
    in SymBool is concrete value. Also returns
    true if integer is passed in.
    Args:
        a (SymBool or bool): Object to test if it bool
    """
    assert isinstance(a, (SymBool, bool))

    if isinstance(a, bool):
        return True

    if isinstance(a.node.expr, (sympy.logic.boolalg.BooleanTrue, sympy.logic.boolalg.BooleanFalse)):
        return True

    return False

# Returns True if every size dim on the tensor has a hint
# TODO: Should this include strides too?  For now it doesn't matter,
# that's quite an obscure case
def tensor_has_hints(t):
    return all(has_hint(s) for s in t.size())

def free_symbols(val: Union[SymInt, torch.Tensor]) -> Set[sympy.Symbol]:
    if isinstance(val, (SymInt, SymFloat)):
        return val.node.expr.free_symbols
    elif isinstance(val, sympy.Expr):
        return val.free_symbols
    elif isinstance(val, (int, float, bool)):
        return set()
    elif isinstance(val, torch.Tensor):
        return (
            free_symbols(val.size()) |
            free_symbols(val.stride()) |
            free_symbols(val.storage_offset())
        )
    elif isinstance(val, (tuple, list)):
        r = set()
        for s in val:
            r |= free_symbols(s)
        return r
    else:
        raise AssertionError(f"cannot compute free_symbols of {val} {type(val)}")

# WARNING: Don't use this on Dynamo produced graphs, they don't have meta
# setup!
def is_symbol_binding_fx_node(node) -> Optional[sympy.Symbol]:
    if (
        node.op == "placeholder" and
        "val" in node.meta and
        isinstance(node.meta["val"], torch.SymInt) and
        isinstance(node.meta["val"].node.expr, sympy.Symbol)
    ):
        return node.meta["val"].node.expr
    return None

def find_symbol_binding_fx_nodes(graph):
    return {
        node.meta["val"].node.expr: node
        for node in graph.nodes
        if is_symbol_binding_fx_node(node)
    }

def definitely_true(a):
    """
    Returns True only if we can tell that a is True, possibly introducing
    a guard in the process.  If a depends on some unbacked SymInt, we may
    return False even though there may exist a possible value of the SymInt
    that would cause the expression to return True.

    When is it appropriate to use definitely_true?  First, if you can use
    a higher level combinator like parallel_or/parallel_and, prefer using
    those instead, they are definitely safe (modulo short-circuiting).
    Second, it can be used if the program would behave equivalently if
    definitely_true always returned False (parallel_or/parallel_and are
    examples of this pattern, modulo short-circuiting).  Finally, it even
    be OK if the program wouldn't behave equivalently, so long as the
    change is semantics preserving.  It can be semantics preserving if
    the program errors in more cases than it did previously (but otherwise
    behaves identically), or if it changes some quantity in a way that
    doesn't matter (e.g., strides often fall in this bucket.)
    """
    if isinstance(a, SymBool):
        if a.node.has_hint():
            return guard_bool(a)
        else:
            return False
    return bool(a)

def definitely_false(a):
    """
    Returns True only if we can tell that a is False, possibly introducing
    a guard in the process.  If a depends on some unbacked SymInt, we may
    return False even though there may exist a possible value of the SymInt
    that would cause the expression a to be False.  See definitely_true
    for more usage guidance.
    """
    if isinstance(a, SymBool):
        if a.node.has_hint():
            return not guard_bool(a)
        else:
            return False
    return not bool(a)

# TODO: could improve parallel_or/parallel_and by avoiding guards
# if there exists a quantity that can be handled un-guardedly.  However,
# for backed SymInts, avoiding guards doesn't really matter in practice,
# so I chose not to do it.

def parallel_or(*args):
    """
    Evaluate the logical OR of several arguments, avoiding guarding on
    unbacked SymInts if another argument is definitely True.
    """
    if any(definitely_true(a) for a in args):
        return True
    return any(args)

def parallel_and(*args):
    """
    Evaluate the logical FALSE of several arguments, avoiding guarding on
    unbacked SymInts if another argument is definitely False.
    """
    if any(definitely_false(a) for a in args):
        return False
    return all(args)

def guard_scalar(a):
    if isinstance(a, (SymBool, bool)):
        return guard_bool(a)
    elif isinstance(a, (SymInt, int)):
        return guard_int(a)
    elif isinstance(a, (SymFloat, float)):
        return guard_float(a)
    else:
        raise AssertionError(f"unrecognized scalar {a}")

def _constrain_symbol_range(shape_env, s: sympy.Symbol, min: int, max: int):
    if r := shape_env.var_to_range.get(s, None):
        shape_env.var_to_range[s] = ValueRanges(
            builtins.max(r.lower, min), builtins.min(r.upper, max)
        )
    else:
        shape_env.var_to_range[s] = ValueRanges(min, max)

# inclusive both ways
def constrain_range(a, *, min: Optional[int], max: Optional[int] = None):
    """
    Applies a constraint that the passed in SymInt must lie between min-max
    inclusive-inclusive, WITHOUT introducing a guard on the SymInt (meaning
    that it can be used on unbacked SymInts).  If min/max are None, we assume
    that the dimension is unbounded in that direction.  Repeated application
    of constrain_range intersects the ranges.  This is a fairly low level API
    that doesn't have a lot of safety guarantees (TODO: provide higher level
    APIs).

    Currently, we use this API in the following circumstance: when we allocate
    an unbacked SymInt, denoting an integer quantity which is data dependent,
    we ordinarily do not know anything about what values it may take.  This
    means that any sort of guard on it will immediately fail.  However, in
    many cases, we know something about the unbacked SymInt: for example, we
    know that nonzero(x).size(0) must be >= 0.  We use constrain_range to
    narrow the possible range, declaring that negative symbols are impossible.
    This permits to definitely answer True to queries like 'nnz >= 0', even if
    we don't know what the actual (hinted) value of 'nnz' is.  In fact, we
    actually use constrain_range to unsoundly discharge common guards: for an
    unbacked SymInt produced by nonzero, we will also assume that it is not
    equal to 0/1 (even though these are perfectly possible values at runtime),
    because we generally expect graphs that are valid for N=2 to also be valid
    for N=1.

    .. warning::
        If you use constrain_range in the context of tracing, we do NOT check
        that the constraint was actually valid at runtime!  In fact, we
        cannot (easily) do so, as we currently unsoundly assume that unbacked
        SymInt can never be zero/one, even if it may actually take on these
        values at runtime (we assume that a graph that is valid for N=2 will
        also be valid for N=1).
    """
    if min is None:
        min = -sympy.oo
    if max is None:
        max = sympy.oo
    if not isinstance(a, SymInt):
        constrain_range_int(a, min=min, max=max)
        return

    if isinstance(a.node.expr, sympy.Integer):
        if not (min <= int(a.node.expr) <= max):
            raise ValueRangeError(f"Invalid value {int(a.node.expr)} for range [{min}:{max}]")
        return
    assert isinstance(a.node.expr, sympy.Symbol), "constraining non-Symbols NYI"

    # TODO: Shouldn't we install a guard if the symbol is backed?  Or is the
    # semantics that this is an "unchecked" assert (but it this actually
    # something useful?  Might be better to restrict only for unbacked
    # SymInt).
    _constrain_symbol_range(a.node.shape_env, a.node.expr, min, max)

def constrain_range_int(a, *, min, max):
    """
    Constrain range on concrete int value.
    This can happens for the following scenarios:
    - Eager mode execution and real int value is provided.
    - During tracing the traced symbol is resolved as a static integer (see
      PR #101655 for more details).
    """

    assert not isinstance(a, SymInt)
    if not (min <= a <= max):
        raise ValueRangeError(f"Invalid value {a} for range [{min}:{max}]")

    if (
        (fake_mode := detect_fake_mode()) is not None and
        getattr(fake_mode, "shape_env", None) is not None
    ):
        # If we are tracing with a fake mode then add this integer to the
        # shape_env's var_to_range
        sym_integer = sympy.Integer(a)
        shape_env = fake_mode.shape_env
        _constrain_symbol_range(shape_env, sym_integer, min, max)
        shape_env.var_to_stack[sym_integer] = TracingContext(fake_mode).extract_stack()

def constrain_unify(a, b):
    """
    Given two SymInts, constrain them so that they must be equal.  NB:
    this will not work with SymInts that represent nontrivial expressions
    (yet!)
    """
    # TODO: Maybe dedupe this with _maybe_guard_eq?
    if not isinstance(a, SymInt):
        if not isinstance(b, SymInt):
            assert a == b
        else:
            assert isinstance(b.node.expr, sympy.Symbol), "constraining non-Symbols NYI"
            shape_env = b.node.shape_env
            shape_env.replacements[b.node.expr] = sympy.Integer(a)
    else:
        # TODO: Actually, we can support this as long as one of them is a symbol.
        # NB: We can't actually do "unification" as our operators are not
        # injective
        assert isinstance(a.node.expr, sympy.Symbol), "constraining non-Symbols NYI"
        shape_env = a.node.shape_env
        if not isinstance(b, SymInt):
            shape_env.replacements[a.node.expr] = sympy.Integer(b)
        else:
            assert a.node.shape_env is b.node.shape_env
            assert isinstance(b.node.expr, sympy.Symbol), "constraining non-Symbols NYI"
            new_var = shape_env._find(a.node.expr)
            shape_env.replacements[b.node.expr] = new_var

def guard_bool(a):
    if isinstance(a, SymBool):
        return a.node.guard_bool("", 0)  # NB: uses Python backtrace
    assert type(a) is bool, a
    return a

def guard_int(a):
    if isinstance(a, SymInt):
        return a.node.guard_int("", 0)  # NB: uses Python backtrace
    assert type(a) is int, a
    return a

def guard_float(a):
    if isinstance(a, SymFloat):
        return a.node.guard_float("", 0)  # NB: uses Python backtrace
    assert isinstance(a, float), a
    return a

# Drop in replacement for math.sqrt
def sym_sqrt(a):
    if hasattr(a, '__sym_sqrt__'):
        return a.__sym_sqrt__()
    return math.sqrt(a)

def to_node(self, num):
    if isinstance(num, SymTypes):
        return num.node
    elif type(num) is bool:
        return self.wrap_bool(num)
    elif type(num) is int:
        return self.wrap_int(num)
    elif type(num) is float:
        return self.wrap_float(num)
    else:
        # NotImplemented is important so that Python tries the
        # other magic method
        return NotImplemented

# Given a GraphModule, return all the FakeTensors for all the placeholders
def fx_placeholder_vals(gm):
    return [n.meta['val'] for n in gm.graph.nodes if n.op == "placeholder"]

def fx_placeholder_targets(gm):
    return [n.target for n in gm.graph.nodes if n.op == "placeholder"]

# Given a GraphModule and arguments to run it with, evaluate that the guards
# for its associated ShapeEnv are satisfied by the passed arguments.  This
# WILL check for duck sizing.
def eval_guards(gm, *args, ignore_static=True):
    return gm.shape_env.evaluate_guards_for_args(fx_placeholder_vals(gm), args, ignore_static=ignore_static)

def bind_symbols(gm, *args):
    return gm.shape_env.bind_symbols(fx_placeholder_vals(gm), args)

class DimDynamic(Enum):
    """
    Controls how to perform symbol allocation for a dimension.  It is always
    sound to default this to DYNAMIC, but the policies DUCK and STATIC can
    result in better trace-time and compile-time performance, as they reduce
    the number of allocated symbols and generally make your graph more static.

    NB: If we notice you've applied a constraint to the dimension, we will
    force it to DYNAMIC for simplicity.

    DimDynamic is controlled by a variety of higher level UX features.
    Currently:

    - In eager mode, the default policy is DUCK.
        - The default is changed to STATIC with assume_static_by_default.
        - An individual dim is marked DYNAMIC if you mark_dynamic_dim.
    - In export mode, the default policy is STATIC.
        - An individual dim is marked DYNAMIC if you mention it as dynamic_dim
          in the constraints kwarg.
    """
    # Treat the dimension symbolically
    DYNAMIC = 0
    # Treat the dimension symbolically, but if its hint matches another
    # dynamic dimension, unify the two symbols ("duck sizing")
    DUCK = 1
    # Treat the dimension statically based on its hint
    STATIC = 2

# NB: These constraints affect both clients and backends: given some
# constraint C, the client must pass inputs that satisfy the constraint,
# while a backend must not introduce guards BEYOND this constraint.
# For clarity, we document the implications on both sides for both the client
# and the backend.
#
# NB: These constraints are on a *single* dimension.  In principle, we could
# also have multi-dimension constraints, but our guess is that this is not
# actually useful and so we are not supporting it right now.
#
# NB: Strict constraints are typically only suitable for export, as in eager
# a backend like inductor may validly introduce extra, discretionary guards
# to improve performance of code.  A StrictMinMaxConstraint would be brittle
# under future optimizations performed by inductor; we don't guarantee
# eager code with StrictMinMaxConstraint will keep working in the future!

@dataclass(frozen=True)
class Constraint:
    warn_only: bool

@dataclass(frozen=True)
class StrictMinMaxConstraint(Constraint):
    """
    For clients: the size at this dimension must be within 'vr' (which
    specifies a lower and upper bound, inclusive-inclusive) AND it
    must be non-negative and should not be 0 or 1 (but see NB below).

    For backends: there must not be any guards on this dimension which
    are not implied by the given lower and upper bound.  Regardless of
    the lower bound, the backend can assume the size is non-negative
    and that it is not 0 or 1.

    An unbounded StrictMinMaxConstraint can be thought of as a strict version
    of "RelaxedUnspecConstraint".

    NB: Export will often unsoundly assume that a graph works for 0/1, even
    though at trace time we assumed size is not 0 or 1.  The idea is that
    if we produce a graph that works for a range of values, it will be OK
    for N=0/1 too.
    """
    vr: ValueRanges

    def render(self, source: Source):
        # TODO: better printing for -oo and oo
        return f"{self.vr.lower} <= {source.name()} <= {self.vr.upper}"

@dataclass(frozen=True)
class RelaxedUnspecConstraint(Constraint):
    """
    For clients: no explicit constraint; constraint is whatever is implicitly
    inferred by guards from tracing.

    For backends: there must exist at least TWO possible values for the
    size at this dimension which satisfy the guards for this dimension.

    In other words, this constraint helps us distinguish between "we don't
    care if this dimension specializes or not" versus "this dimension must be
    unspecialized."  However, this constraint doesn't say very much about what
    specialization is permitted; for example, if we guard on a size being
    even, this would still be acceptable under an unspec constraint.  This
    makes RelaxedUnspecConstraint useful for eager mode, where your backend compiler
    may add constraints to otherwise dynamic dimensions; we can't assert that
    there are NO guards as this is brittle because compilers should be able to
    add extra constraints.  If you want to assert that there are no guards,
    use StrictMinMaxConstraint with an unbounded ValueRanges.
    """
    def render(self, source: Source):
        return f"RelaxedUnspecConstraint({source.name()})"

# NB: None here indicates the client constraint is whatever is implicitly
# inferred by guards from tracing, and that a backend can add whatever guards
# it wants (including fully specializing the value).
DimConstraint = Union[StrictMinMaxConstraint, RelaxedUnspecConstraint, None]

@dataclass(frozen=True)
class EqualityConstraint(Constraint):
    """
    Given pairs of sources corresponding to pairs of dynamic dimensions that
    are specified equal, represent them in a union-find data structure so that
    we can efficiently check whether two such sources are transitively equal.
    """
    source_pairs: List[Tuple[Source, Source]]

    def __post_init__(self):
        object.__setattr__(self, "_parents", {})
        for source1, source2 in self.source_pairs:
            self._union(self._find(source1), self._find(source2))

    def _find(self, source):
        if source in self._parents:
            return self._find(self._parents[source])
        else:
            return source

    def _union(self, root1, root2):
        if root1 != root2:
            self._parents[root1] = root2

    def render(self):
        buf = ", ".join(
            f"{source1.name()} == {source2.name()}"
            for (source1, source2) in self.source_pairs
        )
        return "{" + buf + "}"

    def is_equal(self, source1, source2):
        return self._find(source1) == self._find(source2)


# TODO: An incomplete list
# 1. Set variables to be equal when we do equality
# 2. Specialize on 0/1 when we do subtraction
class SymNode:
    """
    This is a type erased SymInt/SymFloat which we use to do actual operations.
    End users don't touch this.  Magic methods are NOT defined on this object.
    """
    def __init__(self, expr, shape_env, pytype, hint: Optional[Union[int, float]], constant=None, fx_node=None):
        self._expr = expr
        self.shape_env = shape_env
        self.pytype = pytype
        # What's the difference between hint and constant?
        #
        # - A constant is known to be invariant across invocations of the model;
        #   it will always be this value.  We only really know this when we
        #   encounter an honest-to-goodness literal (when wrapping it into
        #   a SymNode, we set constant.)  Most of the time, constant is None
        #
        # - A hint is a *particular* value from the particular run we are
        #   tracing, but it may vary the next time around.  It's useful to
        #   keep this around, as if we need a concrete value from a SymNode,
        #   we will return the hint and guard on the expression that produced
        #   it giving the same hint next time around.  The hint is not
        #   guaranteed to be set either: if you have an unbacked SymNode,
        #   there won't be any hint; it was the result of some tensor-dependent
        #   computation, but we don't know what it actually is because we
        #   haven't actually run the tensor computation.
        #
        # hint_expr is only set if we don't have a hint.  When it is set, it
        # contains the expression which contains the unbacked symnodes that,
        # if constrained, would allow this expression to be hinted again.
        if hint is None:
            self._hint_expr = self.expr.xreplace(shape_env.var_to_val)
            self._hint = None
            self._update_hint()  # check if the replacement actually was enough
        else:
            self._hint_expr = None
            self._hint = hint
        self.constant: Optional[Union[int, float, bool]] = constant
        # Record the FX node of the current node if we are doing translation
        # validation. They will be used for building the input assertions for
        # the translation validation problem.
        self.fx_node = fx_node if _translation_validator_enabled() else None

    @property
    def expr(self):
        self._update_expr()
        return self._expr

    # Check if we have replacements hint_expr that would allow us to
    # simplify it into a hint
    def _update_hint(self):
        if self._hint_expr.free_symbols <= self.shape_env.replacements.keys():
            new_hint = self.shape_env.replace(self._hint_expr)
            # NB: unification constraints could result in a replacement that
            # doesn't actually solve the hint!  Check for this.
            if new_hint.free_symbols:
                self._hint_expr = new_hint
                return
            self._hint = self.pytype(new_hint)
            self._hint_expr = None

    @property
    def hint(self):
        if self._hint is None:
            self._update_hint()
        return self._hint

    def has_hint(self):
        return self._hint is not None

    def require_hint(self):
        if self._hint is None:
            self._update_hint()
            if self._hint is None:
                raise self.shape_env._make_data_dependent_error(self._hint_expr, self.expr)
            else:
                return self._hint
        else:
            return self._hint

    def maybe_as_int(self):
        if self.expr.free_symbols:
            return None
        else:
            return int(self.expr)

    def _update_expr(self):
        self._expr = self.shape_env.replace(self._expr)

    def is_int(self):
        return self.pytype is int

    def is_float(self):
        return self.pytype is float

    def is_bool(self):
        return self.pytype is bool

    def wrap_int(self, num):
        assert type(num) is int
        return SymNode(sympy.Integer(num), self.shape_env, int, num, constant=num, fx_node=num)

    def wrap_float(self, num):
        assert type(num) is float
        return SymNode(sympy.Float(num), self.shape_env, float, num, constant=num, fx_node=num)

    def wrap_bool(self, num):
        assert type(num) is bool
        return SymNode(sympy.true if num else sympy.false, self.shape_env, bool, num, constant=num, fx_node=num)

    def clone(self):
        return self

    def str(self):
        return f"{self.expr}"

    def __str__(self):
        return self.str()

    def __repr__(self):
        return self.str()

    # These methods call the metaprogrammed methods, they're hand written
    # here so we get good stack traces
    def add(self, other) -> "SymNode":  # noqa: F811
        return self._add(other)  # type: ignore[attr-defined]

    def sub(self, other) -> "SymNode":  # noqa: F811
        return self._sub(other)  # type: ignore[attr-defined]

    def mul(self, other) -> "SymNode":  # noqa: F811
        return self._mul(other)  # type: ignore[attr-defined]

    def mod(self, other) -> "SymNode":  # noqa: F811
        return self._mod(other)  # type: ignore[attr-defined]

    def pow(self, other) -> "SymNode":  # noqa: F811
        return self._pow(other)  # type: ignore[attr-defined]

    def and_(self, other) -> "SymNode":  # noqa: F811
        return self._and_(other)  # type: ignore[attr-defined]

    def or_(self, other) -> "SymNode":  # noqa: F811
        return self._or_(other)  # type: ignore[attr-defined]

    def truediv(self, other) -> "SymNode":  # noqa: F811
        return self._truediv(other)  # type: ignore[attr-defined]

    def floordiv(self, other) -> "SymNode":  # noqa: F811
        return self._floordiv(other)  # type: ignore[attr-defined]

    def lshift(self, other) -> "SymNode":  # noqa: F811
        return self._lshift(other)  # type: ignore[attr-defined]

    def rshift(self, other) -> "SymNode":  # noqa: F811
        return self._rshift(other)  # type: ignore[attr-defined]

    def sym_not(self) -> "SymNode":  # noqa: F811
        return self._sym_not()  # type: ignore[attr-defined]

    def eq(self, other) -> "SymNode":  # noqa: F811
        return self._eq(other)  # type: ignore[attr-defined]

    def ne(self, other) -> "SymNode":  # noqa: F811
        return self._ne(other)  # type: ignore[attr-defined]

    def gt(self, other) -> "SymNode":  # noqa: F811
        return self._gt(other)  # type: ignore[attr-defined]

    def lt(self, other) -> "SymNode":  # noqa: F811
        return self._lt(other)  # type: ignore[attr-defined]

    def le(self, other) -> "SymNode":  # noqa: F811
        return self._le(other)  # type: ignore[attr-defined]

    def ge(self, other) -> "SymNode":  # noqa: F811
        return self._ge(other)  # type: ignore[attr-defined]

    def floor(self) -> "SymNode":  # noqa: F811
        return self._floor()  # type: ignore[attr-defined]

    def sym_float(self) -> "SymNode":  # noqa: F811
        return self._sym_float()  # type: ignore[attr-defined]

    def sym_int(self) -> "SymNode":  # noqa: F811
        return self._sym_int()  # type: ignore[attr-defined]

    def ceil(self) -> "SymNode":  # noqa: F811
        return self._ceil()  # type: ignore[attr-defined]

    def neg(self) -> "SymNode":  # noqa: F811
        return self._neg()  # type: ignore[attr-defined]

    def sym_min(self, other) -> "SymNode":  # noqa: F811
        return self._sym_min(other)  # type: ignore[attr-defined]

    def sym_max(self, other) -> "SymNode":  # noqa: F811
        return self._sym_max(other)  # type: ignore[attr-defined]

    def sym_sqrt(self) -> "SymNode":  # noqa: F811
        return self._sym_sqrt()  # type: ignore[attr-defined]

    def is_contiguous(self, sizes, strides) -> "SymNode":  # noqa: F811
        return self._is_contiguous(sizes, strides)  # type: ignore[attr-defined]

    def is_channels_last_contiguous_2d(self, sizes, strides) -> "SymNode":  # noqa: F811
        return self._is_channels_last_contiguous_2d(sizes, strides)  # type: ignore[attr-defined]

    def is_channels_last_contiguous_3d(self, sizes, strides) -> "SymNode":  # noqa: F811
        return self._is_channels_last_contiguous_3d(sizes, strides)  # type: ignore[attr-defined]

    def is_channels_last_strides_2d(self, sizes, strides) -> "SymNode":  # noqa: F811
        return self._is_channels_last_strides_2d(sizes, strides)  # type: ignore[attr-defined]

    def is_channels_last_strides_3d(self, sizes, strides) -> "SymNode":  # noqa: F811
        return self._is_channels_last_strides_3d(sizes, strides)  # type: ignore[attr-defined]

    def is_non_overlapping_and_dense_indicator(self, sizes, strides) -> "SymNode":  # noqa: F811
        return self._is_non_overlapping_and_dense_indicator(sizes, strides)  # type: ignore[attr-defined]

    # Make C++ happy
    def sym_or(self, other):  # noqa: F811
        return self.or_(other)

    def sym_and(self, other):  # noqa: F811
        return self.and_(other)

    def is_non_overlapping_and_dense(self, sizes, strides):
        return self.is_non_overlapping_and_dense_indicator(sizes, strides).eq(to_node(self, 1))  # type: ignore[attr-defined]

    def int_(self):
        return self.guard_int("", 0)  # NB: uses Python backtrace

    # You can manually trigger a guard with this function
    def guard_int(self, file, line):
        # TODO: use the file/line for some useful diagnostic on why a
        # guard occurred
        r = self.shape_env.evaluate_expr(self.expr, self.hint, fx_node=self.fx_node)
        try:
            return int(r)
        except Exception:
            log.warning("Failed to convert to int: %s", r)
            raise

    def guard_float(self, file, line):
        # TODO: use the file/line for some useful diagnostic on why a
        # guard occurred
        r = self.shape_env.evaluate_expr(self.expr, self.hint, fx_node=self.fx_node)
        try:
            return float(r)
        except Exception:
            log.warning("Failed to convert to float: %s", r)
            raise

    def guard_bool(self, file, line):
        # TODO: use the file/line for some useful diagnostic on why a
        # guard occurred
        r = self.shape_env.evaluate_expr(self.expr, self.hint, fx_node=self.fx_node)
        try:
            return bool(r)
        except Exception:
            log.warning("Failed to convert to bool: %s", r)
            raise

    def bool_(self):
        return self.guard_bool("", 0)


# Overloaded to be compatible with regular Python.
# https://github.com/pytorch/pytorch/issues/90900
class Pow(sympy.Function):
    @classmethod
    def eval(cls, base, exp):
        if exp.is_zero:
            return sympy.Integer(1)
        elif base.is_zero and exp < 0:
            raise ZeroDivisionError(f"{base} cannot be raised to a negative power")
        else:
            return base ** exp

# Overloaded to be compatible with regular Python.
# https://github.com/pytorch/pytorch/issues/90900
class TrueDiv(sympy.Function):
    @classmethod
    def eval(cls, base, divisor):
        if divisor.is_zero:
            raise ZeroDivisionError("division by zero")
        else:
            return base / divisor

# TODO: As an indicator, this != 0 implies == 1 (and vice versa).
# Because we do not have the ability to guard on the stride permutation
# at the moment, it is hard to make further inferences when this is true,
# as although we know the tensor is contiguous in *some* layout, we don't
# know which one (however, you could, for example, make the inference that
# reshaping this to a 1D tensor can be guard-free.)
class IsNonOverlappingAndDenseIndicator(sympy.Function):
    is_integer = True

    @classmethod
    def eval(cls, *args):
        assert len(args) % 2 == 0
        dim = len(args) // 2
        # TODO: it is possible to make progress evaluating this guard
        # even if not all of the inputs are known.  For example, a 2D
        # tensor with non-0/1 sizes but strides (0, 1) is definitely
        # false, because we know its numel > 1 but it's broadcasted
        # in dim 0.
        if all(isinstance(a, sympy.Integer) for a in args):
            size_args = args[0:dim]
            stride_args = args[dim:]
            return eval_is_non_overlapping_and_dense(
                [int(a) for a in size_args],
                [int(a) for a in stride_args]
            )
        return None

IndicatorTypes = (IsNonOverlappingAndDenseIndicator,)

@lru_cache(256)
def safe_expand(r):
    if hasattr(r, 'expand'):
        try:
            return sympy.expand(r)
        except RecursionError:
            log.warning("RecursionError in sympy.expand(%s)", r)
            return r
    else:
        return r

# Methods that have a `__foo__` as well as `__rfoo__`
reflectable_magic_methods = {
    'add': lambda a, b: a + b,
    'sub': lambda a, b: a - b,
    'mul': lambda a, b: a * b,
    'mod': lambda a, b: a % b,
    'pow': lambda a, b: Pow(a, b),
    'and': lambda a, b: sympy.And(a, b),
    'or': lambda a, b: sympy.Or(a, b),
    'truediv': lambda a, b: TrueDiv(a, b),
    'floordiv': lambda a, b: FloorDiv(a, b),
    'lshift': lambda a, b: LShift(a, b),
    'rshift': lambda a, b: RShift(a, b),
}


def error():
    raise AssertionError("shouldn't be hit")


def get_debugging_stack(num_frames_to_cut=2):
    # cut this frame and the caller's frame by default
    return ''.join(traceback.format_list(traceback.extract_stack()[:-num_frames_to_cut]))


def floor_ceil_helper(a, fn):
    if isinstance(a, sympy.Mul):
        aa = a.args
        if len(aa) == 2 and isinstance(aa[0], sympy.Float) and aa[1].is_integer:
            coef = sympy.Integer(aa[0])
            if aa[0] == coef:  # structural equality test
                return coef * aa[1]
    if isinstance(a, sympy.Float) and a == sympy.Integer(a) or isinstance(a, sympy.Integer):
        return sympy.Integer(a)
    return fn(a)

def floor_impl(a):
    return floor_ceil_helper(a, sympy.floor)

def ceil_impl(a):
    return floor_ceil_helper(a, sympy.ceiling)


magic_methods = {
    **reflectable_magic_methods,
    'sym_not': lambda a: ~a,
    'eq': lambda a, b: sympy.Eq(a, b),
    'ne': lambda a, b: sympy.Ne(a, b),
    'gt': lambda a, b: sympy.Gt(a, b),
    'lt': lambda a, b: sympy.Lt(a, b),
    'le': lambda a, b: sympy.Le(a, b),
    'ge': lambda a, b: sympy.Ge(a, b),
    'floor': floor_impl,
    'sym_float': lambda a: a,  # Cannot use sympy.Float(a) here, coz it expects python literals
    'ceil': ceil_impl,
    'neg': lambda a: -a,
    'sym_min': lambda a, b: sympy.Min(a, b),
    'sym_max': lambda a, b: sympy.Max(a, b),
    'sym_sqrt': lambda a: sympy.sqrt(a),
}

sizes_strides_methods = {
    # TODO: These could also be done with indicators, maybe it is better
    # for reasoning to do it that way
    'is_contiguous': lambda sizes, strides: sympy_is_contiguous(sizes, strides),
    'is_channels_last_contiguous_2d': lambda sizes, strides: sympy_is_channels_last_contiguous_2d(sizes, strides),
    'is_channels_last_contiguous_3d': lambda sizes, strides: sympy_is_channels_last_contiguous_3d(sizes, strides),
    'is_channels_last_strides_2d': lambda sizes, strides: sympy_is_channels_last_strides_2d(sizes, strides),
    'is_channels_last_strides_3d': lambda sizes, strides: sympy_is_channels_last_strides_3d(sizes, strides),
    'is_non_overlapping_and_dense_indicator': lambda sizes, strides: IsNonOverlappingAndDenseIndicator(*sizes, *strides),
}

alternate_impl_if_hinted_methods = {
    "sym_min": builtins.min,
    "sym_max": builtins.max,
}

def sympy_is_contiguous_generic(sizes, strides, dim_order):
    dim = len(sizes)

    if len(dim_order) != dim:
        return sympy.false

    is_contiguous = sympy.true
    z = sympy.Integer(1)
    # Contiguous if the strides make sense (or the dim is size 1)
    for d in dim_order:
        is_contiguous &= sympy.Eq(sizes[d], sympy.Integer(1)) | sympy.Eq(strides[d], z)
        z *= sizes[d]
    # OR if any size is zero
    for d in range(dim):
        is_contiguous |= sympy.Eq(sizes[d], sympy.Integer(0))
    return is_contiguous

def sympy_is_contiguous(sizes, strides):
    dim = len(sizes)
    return sympy_is_contiguous_generic(sizes, strides, list(range(dim - 1, -1, -1)))

# NB: There is a TODO in C++ to allow omitting the batch dim.  If that
# happens you will need to refactor this

def sympy_is_channels_last_contiguous_2d(sizes, strides):
    return sympy_is_contiguous_generic(sizes, strides, [1, 3, 2, 0])

def sympy_is_channels_last_contiguous_3d(sizes, strides):
    return sympy_is_contiguous_generic(sizes, strides, [1, 4, 3, 2, 0])

def sympy_is_channels_last_strides_generic(sizes, strides, dim_order):
    dim = len(sizes)

    if dim != len(dim_order):
        return sympy.false

    m = sympy.Integer(0)
    r = sympy.true

    # special case for trivial C dimension. default to NCHW
    r &= sympy.Ne(strides[1], 0)

    for d in dim_order:
        r &= sympy.Ne(sizes[d], 0) & (strides[d] >= m)
        # Fallback to NCHW as default layout for ambiguous cases
        # This is the flaw of implicit memory_format from strides.
        # N111 tensor with identical strides for size 1 dimension;
        # Two cases could lead us here:
        # a. N111 contiguous Tensor ([N,1,1,1]@[1,1,1,1])
        # b. N11W contiguous Tensor sliced on the W-dimension.
        # ([N,1,1,1]@[W,W,W,W])
        if d == 0:
            r &= sympy.Ne(m, strides[1])
        # This is necessary to:
        # 1. distinguish the memory_format of N1H1;
        #     [H, 1, 1, 1] channels_last stride
        #     [H, H, 1, 1] contiguous stride
        # 2. permutation of 1C1W:
        #     [1, C, 1, H]@[HC, H, H, 1] transpose(1, 3)
        #     [1, H, 1, C]@[HC, 1, H, H] shouldn't be identified as
        #     channels_last
        m = strides[d] * sympy.Max(sizes[d], 1)

    return r

def sympy_is_channels_last_strides_2d(sizes, strides):
    return sympy_is_channels_last_strides_generic(sizes, strides, [1, 3, 2, 0])

def sympy_is_channels_last_strides_3d(sizes, strides):
    return sympy_is_channels_last_strides_generic(sizes, strides, [1, 4, 3, 2, 0])

# TODO: Deduplicate this with torch/_prims_common/__init__.py
def eval_is_non_overlapping_and_dense(sizes, strides):
    return int(guard_bool(_eval_is_non_overlapping_and_dense(sizes, strides)))

def _eval_is_non_overlapping_and_dense(sizes, strides):
    dim = len(sizes)

    # Short-circuits for tensors of rank one, which are
    # non-overlapping and "dense" if their stride is one
    # or it is a 0/1 element tensor
    if dim == 1:
        return strides[0] == 1 or sizes[0] < 2

    # Checks that there exists a permutation of the strides s.t. the tensor would be contiguous
    # Sorts (length, stride) pairs by stride
    lengths_and_strides = sorted(
        zip(sizes, strides), key=operator.itemgetter(1)
    )

    # Unlike the C++ code, we don't move the 0/1 size dimensions to the
    # end.  So we have to keep going for this code.
    expected_stride = 1
    for length, stride in lengths_and_strides:

        if length == 1:
            continue

        if stride != expected_stride:
            return False

        expected_stride *= length

    return True

unary_magic_methods = {
    'sym_float',
    'ceil',
    'floor',
    'neg',
    'sym_sqrt',
    'sym_not',
}

bool_magic_methods = {"and", "or", "sym_not"}

magic_methods_on_math = {"ceil", "floor"}
magic_methods_on_submodule = {"sym_float", "sym_sqrt", "sym_min", "sym_max", "sym_not"}
magic_methods_on_operator_with_trailing_underscore = {"and", "or"}

def method_to_operator(method):
    if method in magic_methods_on_operator_with_trailing_underscore:
        method_attr = f"{method}_"
    else:
        method_attr = method
    if method in magic_methods_on_submodule:
        op = getattr(torch.fx.experimental.symbolic_shapes, method_attr)
    elif method in magic_methods_on_math:
        op = getattr(math, method_attr)
    else:
        op = getattr(operator, method_attr)
    return op

SYMPY_INTERP = {
    'Eq': operator.eq,
    'Ne': operator.ne,
    'Gt': operator.gt,
    'Lt': operator.lt,
    'Le': operator.le,
    'Ge': operator.ge,
    'Min': min,
    'Max': max,
    'Mod': operator.mod,
    'FloorDiv': operator.floordiv,
    'TrueDiv': operator.truediv,
    'IsNonOverlappingAndDenseIndicator': eval_is_non_overlapping_and_dense,
    'floor': math.floor,
    'ceiling': math.ceil,
}

always_float_magic_methods = {"truediv", "sym_float", "sym_sqrt", "pow"}
always_int_magic_methods = {"ceil", "floor"}
always_bool_magic_methods = {"eq", "ne", "gt", "lt", "le", "ge", "and", "or", "sym_not", "is_non_overlapping_and_dense"}

def wrap_node(x):
    # TODO: let C++ also take advantage of this
    if isinstance(x, SymNode) and x.constant is not None:
        return x.constant
    if x.is_int():
        return SymInt(x)
    elif x.is_float():
        return SymFloat(x)
    elif x.is_bool():
        return SymBool(x)
    else:
        raise AssertionError(f"unrecognized return type {x}")

def _make_node_magic(method, func):
    func = lru_cache(256)(func)

    if method in magic_methods_on_operator_with_trailing_underscore:
        method_attr = f"{method}_"
    else:
        method_attr = method

    def binary_magic_impl(self, other):
        op = method_to_operator(method)

        out_hint = None
        if self.hint is not None and other.hint is not None:
            out_hint = op(self.hint, other.hint)

        alternate_impl = alternate_impl_if_hinted_methods.get(method)
        if alternate_impl and out_hint is not None:
            return to_node(self, alternate_impl(wrap_node(self), wrap_node(other)))

        if SYM_FUNCTION_MODE:
            return to_node(self, _handle_sym_dispatch(op, (wrap_node(self), wrap_node(other)), {}))
        assert isinstance(other, SymNode)
        other_expr = other.expr
        # TODO: consider constant prop here
        expr = self.shape_env.replace(self.expr)
        other_expr = self.shape_env.replace(other_expr)
        try:
            out = func(expr, other_expr)
        except Exception:
            log.warning("failed to eval %s(%s, %s)", method, expr, other_expr)
            raise
        out = safe_expand(out)
        pytype: Type
        # This is not strictly correct. In Python, a**b may return complex when
        # a < 0 and b is a float: (-1)**2.1. Same for sympy.sqrt(-3.14). This
        # returns a float while both arguments are ints: 2**(-1). Also, max and
        # min do not type promote. To avoid having data-dependent control flow
        # here, we just set the type to float if one of the args is a float. In
        # case of a type mismatch, we assume that it will be detected during
        # evaluation.
        if method in always_float_magic_methods:
            pytype = float
        elif method in always_bool_magic_methods:
            pytype = bool
        elif self.pytype is float or other.pytype is float:
            pytype = float
        else:
            pytype = self.pytype

        # Create a FX node that corresponds to the operation being applied to
        # this node.
        fx_node = self.shape_env.create_fx_call_function(op, (self.fx_node, other.fx_node))
        return SymNode(out, self.shape_env, pytype, out_hint, fx_node=fx_node)

    def unary_magic_impl(self):
        op = method_to_operator(method)
        if SYM_FUNCTION_MODE:
            return to_node(self, _handle_sym_dispatch(op, (wrap_node(self),), {}))
        # TODO: consider constant prop here
        expr = self.shape_env.replace(self.expr)
        if method == "floor" or method == "ceiling":
            expr = self.shape_env._simplify_floor_div(expr)

        try:
            out = func(expr)
        except Exception:
            log.warning("failed to eval %s(%s)", method, expr)
            raise

        out_hint = None
        if self.hint is not None:
            out_hint = op(self.hint)
        out = safe_expand(out)
        pytype: Type
        if method in always_int_magic_methods:
            pytype = int
        elif method in always_float_magic_methods:
            pytype = float
        else:
            pytype = self.pytype

        fx_node = self.shape_env.create_fx_call_function(op, (self.fx_node,))
        return SymNode(out, self.shape_env, pytype, out_hint, fx_node=fx_node)

    if method in unary_magic_methods:
        setattr(SymNode, f"_{method_attr}", unary_magic_impl)
    else:
        setattr(SymNode, f"_{method_attr}", binary_magic_impl)

def _make_node_sizes_strides(method, func):
    # NB: don't LRU cache, lots of arguments

    def sizes_strides_impl(self, sizes, strides):
        op = getattr(sys.modules[__name__], method)
        if SYM_FUNCTION_MODE:
            return to_node(
                self,
                _handle_sym_dispatch(
                    op,
                    ([wrap_node(s) for s in sizes], [wrap_node(s) for s in strides]),
                    {}
                )
            )
        size_exprs = [s.expr for s in sizes]
        stride_exprs = [s.expr for s in strides]
        try:
            out = func(size_exprs, stride_exprs)
        except Exception:
            log.warning("failed to eval %s(%s, %s)", method, size_exprs, stride_exprs)
            raise
        # bool is never expandable

        size_hints = []
        out_hint = None
        for s in sizes:
            if s.hint is None:
                break
            size_hints.append(s.hint)
        else:
            stride_hints = []
            for s in strides:
                if s.hint is None:
                    break
                stride_hints.append(s.hint)
            else:
                out_hint = op(size_hints, stride_hints)

        # NB: This is the indicator function, not the actual bool!
        pytype: Type
        if method.endswith("_indicator"):
            pytype = int
        else:
            pytype = bool
        return SymNode(out, self.shape_env, pytype, out_hint)

    setattr(SymNode, f"_{method}", sizes_strides_impl)

    # TODO: This is technically hotpath, but in the ideal end state
    # guards on this will resolve at a higher level so you never
    # spend time in this code
    def sizes_strides_user(sizes, strides):
        for a in itertools.chain(sizes, strides):
            if isinstance(a, SymInt):
                return wrap_node(getattr(a.node, method)(
                    [to_node(a.node, b) for b in sizes],
                    [to_node(a.node, b) for b in strides],
                ))
        if method == "is_non_overlapping_and_dense_indicator":
            return eval_is_non_overlapping_and_dense(sizes, strides)
        else:
            # TODO: this is an awful implementation
            return bool(func(
                [sympy.sympify(a) for a in sizes],
                [sympy.sympify(a) for a in strides],
            ))

    # Skip for is_non_overlapping_and_dense_indicator
    if not hasattr(sys.modules[__name__], method):
        setattr(sys.modules[__name__], method, sizes_strides_user)

for method, func in magic_methods.items():
    _make_node_magic(method, func)

for method, func in sizes_strides_methods.items():
    _make_node_sizes_strides(method, func)

def _make_user_magic(method, user_type):
    # User magic takes care of wrapping the other operand into a node,
    # so that our internal logic can assume everything is nodes

    if method in magic_methods_on_operator_with_trailing_underscore:
        method_attr = f"{method}_"
    else:
        method_attr = method

    def unary_magic_impl(self):
        return wrap_node(getattr(self.node, method_attr)())

    def binary_magic_impl(self, other):
        other_node = to_node(self.node, other)
        if other_node is NotImplemented:
            return NotImplemented
        return wrap_node(getattr(self.node, method_attr)(other_node))

    def rbinary_magic_impl(self, other):
        other_node = to_node(self.node, other)
        if other_node is NotImplemented:
            return NotImplemented
        return wrap_node(getattr(other_node, method_attr)(self.node))

    if method in unary_magic_methods:
        setattr(user_type, f"__{method}__", unary_magic_impl)
    else:
        setattr(user_type, f"__{method}__", binary_magic_impl)
        if method in reflectable_magic_methods:
            setattr(user_type, f"__r{method}__", rbinary_magic_impl)

for method, func in magic_methods.items():
    if method in bool_magic_methods:
        _make_user_magic(method, SymBool)
    else:
        _make_user_magic(method, SymInt)
        _make_user_magic(method, SymFloat)

del method
del func


def _translation_validator_enabled() -> bool:
    from torch.fx.experimental.validator import translation_validator_enabled
    return translation_validator_enabled()


def _lru_cache(fn, maxsize=None):
    """
    Wrapper around lru_cache that clears when new info about shapes has been
    updated.

    Use lru_cache if the output is always the same, regardless of the
    constraints we know now (i.e. evaluate_expr)

    Use _lru_cache otherwise.
    """
    fn_cache = lru_cache(maxsize)(fn)
    prior_key = None

    @functools.wraps(fn)
    def wrapper(self, *args, **kwargs):
        nonlocal prior_key
        if prior_key != self._get_key():
            prior_key = self._get_key()
            fn_cache.cache_clear()
        return fn_cache(self, *args, **kwargs)

    wrapper.cache_clear = fn_cache.cache_clear
    wrapper.cache_info = fn_cache.cache_info  # type: ignore[attr-defined]
    return wrapper


class ShapeGuardPrinter(StrPrinter):
    def __init__(
        self,
        symbol_to_source,
        source_ref,
        var_to_sources,
    ):
        super().__init__()
        self.symbol_to_source = symbol_to_source
        self.source_ref = source_ref
        self.var_to_sources = var_to_sources

    def _print_Symbol(self, expr) -> str:
        assert isinstance(expr, sympy.Symbol), str(type(expr))

        def repr_symbol_to_source():
            return repr({
                symbol: [s.name() for s in sources]
                for symbol, sources in self.symbol_to_source.items()
            })

        assert self.symbol_to_source.get(expr), (
            f"{expr} (could be from {[s.name() for s in self.var_to_sources[expr]]}) "
            f"not in {repr_symbol_to_source()}.  If this assert is failing, it could be "
            "due to the issue described in https://github.com/pytorch/pytorch/pull/90665"
        )
        return self.source_ref(self.symbol_to_source[expr][0])


class LoggingShapeGuardPrinter(ShapeGuardPrinter):
    def __init__(self, var_to_sources):
        super().__init__(var_to_sources, lambda n: n.name(), var_to_sources)


class DynamicDimConstraintPrinter(StrPrinter):
    """
    Printer for dynamic dim constraints.
    - Instead of t.size()[d] it prints dynamic_dim(t, d)
    - Instead of Eq(_, _), Mod(_, _), etc. it prints _ == _, _ % _, etc.

    We use this to suggest code for specifying dynamic dim constraints.
    """
    def __init__(self, symbol_to_source):
        super().__init__()
        self.symbol_to_source = symbol_to_source

    def print_source(self, source) -> str:
        return f"dynamic_dim({source.base.name()}, {source.idx})"

    def _print_Symbol(self, expr) -> str:
        assert isinstance(expr, sympy.Symbol), str(type(expr))

        return self.print_source(self.symbol_to_source[expr][0])

    def _print_Relational(self, expr):
        return '%s %s %s' % (
            self.parenthesize(expr.lhs, precedence(expr)),
            expr.rel_op,
            self.parenthesize(expr.rhs, precedence(expr))
        )


class DimConstraints:
    """
    Custom solver for a system of constraints on symbolic dimensions.
    Solutions are "static" values or simplified "dynamic" constraints.
    """

    def __init__(self, symbol_to_source, var_to_val, marked_dynamic):
        # We try to solve systems of inequalities with 1 free variable.
        self._univariate_inequalities: Dict[sympy.Symbol, Set[sympy.Expr]] = defaultdict(set)
        # Among them, we prioritize solving for a free variable that has equalities.
        # NOTE: _symbols_with_equalities is always a subset of _univariate_inequalities.keys()
        # and removing a symbol from the former => removing it from the latter.
        self._symbols_with_equalities: Set[sympy.Symbol] = set()
        # A solution of a free variable with equalities becomes a substitution.
        # We use these substitutions to simplify other constraints.
        # NOTE: removing a symbol from _symbols_with_equalities => adding it to _substitutions.
        self._substitutions: Dict[sympy.Symbol, sympy.Integer] = {}

        # In general, constraints may have // and % operations.
        # Of course, // can be expressed in terms of / and %.
        # Our inequality solver can handle / but not %. So we need to transform them away.
        # We do so by using the values of variables as hints to evaluate %.
        # For soundness we record additional congruence guards and solve them separately.
        self._var_to_val: Dict[sympy.Symbol, sympy.Integer] = var_to_val
        self._congruences: Set[sympy.Expr] = defaultdict(set)

        # We do not try to (directly) solve inequalities with > 1 free variables.
        # NOTE: free variables in these inequalities cannot also be in _substitutions.
        self._multivariate_inequalities: Set[sympy.Expr] = set()

        # We park external equalities between free variables here.
        self._symbolic_equivalences: List[Tuple[Source, sympy.Expr]] = []

        # Solutions come in two forms:
        # - (static) specializations
        # - (dynamic) inequalities / congruences
        self._static_results: Set[str] = set()
        self._dynamic_results: Set[str] = set()

        # printer for solutions
        self._dcp = DynamicDimConstraintPrinter(symbol_to_source)

        # inconsistencies found on substituting with concrete values / static solutions
        self._inconsistencies: List[str] = []

        # symbols that are marked dynamic
        self._marked_dynamic = marked_dynamic

    def rewrite_with_congruences(self, s, expr):
        """
        Eliminate expressions of the form b // d and b % d while adding congruences of the form b % d == k.
        This leaves rational operators (in particular of the form b / d) that our inequality solver can handle.
        We solve the added congruences separately (using our congruence solver, see below).
        """
        def mod_handler(*args):
            # Suppose that we have an expression of the form b % d with free variable s.
            # Using the value of s as a "hint," we can evaluate b % d to a value k.
            # Then we can rewrite b % d to k while adding the guard b % d == k.

            # NOTE(avik): This abstraction is provably sound but, in general, incomplete. It is complete IFF
            # the original expression always evaluates to a constant value (i.e., it does not vary with s).
            # In other words,
            # - solutions of s with the rewritten expression are guaranteed to also be solutions of s with
            #   the original expression;
            # - while it may be possible to find solutions of s with the original expression that are not
            #   solutions with the rewritten expression, in that case the original expression cannot evaluate
            #   to the same value for all solutions of s.
            #
            # Should we be worried about this incompleteness? No, because of the following reasons:
            # 1. It unblocks dramatic simplification that would not be otherwise possible with current tech
            #    (i.e., "don't let perfect be the enemy of the good").
            # 2. We already have a tradition of using hints to add guards in the compiler for making progress.
            # 3. We have not yet seen a counterexample arise in practice! In particular, any congruence guards
            #    we generate (or simplify to) seem to be of the form b % d == k where k is a constant.
            #
            # Here's a theoretical counterexample: 3*s % (s + 1) == s - 2, that is satisfied by all s >= 2.
            # With any hint (say) s = k, we'd rewrite this to: 3*s % (s + 1) == k - 2. But, substituting, we
            # would then get k - 2 == s - 2, and thus s = k as the (only, constant) solution!
            base, divisor = args
            base, divisor = self.rewrite_with_congruences(s, base), self.rewrite_with_congruences(s, divisor)
            mod_reduced = base.subs(self._var_to_val) % divisor.subs(self._var_to_val)
            congruence = (base - mod_reduced) % divisor
            if congruence != 0:
                self._congruences[s].add(congruence)
            return mod_reduced

        def floor_div_handler(*args):
            # Suppose that we have an expression of the form b // d with free variable s.
            # Using the value of s, we can evaluate b % d to a value k.
            # Then we can rewrite b // d to (b - k) / d, while adding the guard b % d == k.

            # NOTE(avik): This is exactly equivalent to rewriting b // d as (b - (b % d)) / d
            # and eliminating b % d as above.
            base, divisor = args
            base, divisor = self.rewrite_with_congruences(s, base), self.rewrite_with_congruences(s, divisor)
            mod_reduced = base.subs(self._var_to_val) % divisor.subs(self._var_to_val)
            congruence = (base - mod_reduced) % divisor
            if congruence != 0:
                self._congruences[s].add(congruence)
            return (base - mod_reduced) / divisor

        if expr.has(sympy.Mod):
            expr = expr.replace(sympy.Mod, mod_handler)
        if expr.has(FloorDiv):
            expr = expr.replace(FloorDiv, floor_div_handler)
        return expr

    def add(self, expr):
        if expr == sympy.true:
            return
        orig_expr = expr
        orig_reduced = orig_expr.subs(self._var_to_val)
        # TODO(avik): https://github.com/pytorch/pytorch/issues/101093
        # It is possible that `expr` will fail the consistency check because of
        # precision errors. Specifically, on substituting its free symbols with
        # their concrete values, we might end up comparing floats. Until we have
        # a fix for this issue, we delay raising such failures. See solve().
        if orig_reduced == sympy.false:
            self._inconsistencies.append(f"{orig_expr} is inconsistent!")
        free_symbols = expr.free_symbols
        assert free_symbols, f"Did not expect constraint with no free variables: {expr}"
        if len(free_symbols) > 1:
            # multivariate: record and move on
            self._multivariate_inequalities.add(expr)
        else:
            # univariate: can solve these immediately
            s = next(iter(free_symbols))
            # eliminate // and % (see documentation of `rewrite_with_congruences` above)
            expr = self.rewrite_with_congruences(s, expr)
            if expr != sympy.true:
                reduced = expr.subs(self._var_to_val)
                if reduced == sympy.false:
                    self._inconsistencies.append(
                        f"{expr}, obtained by rewriting {orig_expr} with congruences, "
                        "is inconsistent!"
                    )
                if isinstance(expr, sympy.Eq):
                    # special status for symbols that have equalities (see `solve` below)
                    self._symbols_with_equalities.add(s)
                self._univariate_inequalities[s].add(expr)

    def add_equality(self, source, expr):
        if expr.free_symbols:
            # these will resolve to either specializations or dynamic equality constraints
            self._symbolic_equivalences.append((source, expr))
        else:
            # specialization, right here
            self._static_results.add(f"{source.name()} == {expr}")

    def reduce_congruences(self):
        reduced_congruences = {}
        for s, congruences in self._congruences.items():
            remainder_modulus_pairs = []
            congruences_to_check = set()
            for congruence in congruences:
                base, divisor = congruence.args
                # We are given a congruence of the form base % divisor == 0 with a free variable s. So:
                # - we transform this into an equation of the form base = divisor * tmp;
                # - we solve this equation for s to get a linear solution with free variable tmp.
                tmp = sympy.Symbol("tmp", integer=True)
                symbol, solution = sympy.solve_linear(base - divisor * tmp, symbols=[s])
                # See https://docs.sympy.org/latest/modules/solvers/solvers.html#sympy.solvers.solvers.solve_linear
                # for how to interpret the results.
                if s == symbol:
                    # This means the solution is of the form s = modulus*tmp + remainder.
                    modulus, remainder = sympy.polys.polytools.div(solution, tmp)
                    if isinstance(modulus, sympy.Integer) and isinstance(remainder, sympy.Integer):
                        # Make sure 0 <= remainder <= modulus.
                        remainder = remainder % modulus
                        remainder_modulus_pairs.append((remainder, modulus))
                        continue
                # This means that we did not get a unique solution to the equation.
                # No problem, we will check it.
                congruences_to_check.add(congruence)
            # Finally we solve for a congruence s such that s = r_i mod m_i for each (r_i, m_i).
            # The solution will be a congruence of the form s = r mod m.
            # NOTE(avik): Since the given m_i may not be pairwise coprime, we can't just use CRT.
            if remainder_modulus_pairs:
                remainder, modulus = sympy.ntheory.modular.solve_congruence(*remainder_modulus_pairs)
                reduced_congruences[s] = {(s - remainder) % modulus}
                substitution = {s: modulus * sympy.Symbol("tmp", integer=True) + remainder}
                reduced_congruences[s].update(
                    congruence for congruence in congruences_to_check
                    if not sympy.checksol(congruence, substitution)
                )
            else:
                reduced_congruences[s] = congruences_to_check

        return reduced_congruences

    def raise_inconsistencies(self):
        if self._inconsistencies:
            msg = "\n".join(self._inconsistencies)
            self._inconsistencies.clear()
            raise ValueError(f"The following inconsistencies were found:\n{msg}")

    def _force_specialization(self, s):
        val = self._var_to_val[s]
        self._static_results.add(f"{self._dcp.symbol_to_source[s][0].name()} == {val}")
        self._substitutions[s] = val

    def specialize_divisor_symbols(self):
        for expr in self._multivariate_inequalities:
            for atom in expr.atoms(FloorDiv, sympy.Mod):
                _, divisor = atom.args
                for s in divisor.free_symbols:
                    self._force_specialization(s)

        multivariate_inequalities = self._multivariate_inequalities
        self._multivariate_inequalities = set()
        for expr in multivariate_inequalities:
            self.add(expr.subs(self._substitutions))
        self.raise_inconsistencies()
        self._univariate_inequalities = {
            s: exprs
            for s, exprs in self._univariate_inequalities.items()
            if s not in self._substitutions
        }
        self._congruences = {
            s: congruences
            for s, congruences in self._congruences.items()
            if s not in self._substitutions
        }

    def solve(self, disable_congruences=True):
        self.raise_inconsistencies()
        # as long as there are symbols with equalities, solve for them
        # NOTE(avik): this is guaranteed to terminate (#iterations <= #symbols)
        while(self._symbols_with_equalities):
            s = self._symbols_with_equalities.pop()
            exprs = self._univariate_inequalities.pop(s)
            solution = sympy.solvers.inequalities.reduce_inequalities(exprs, s)
            if isinstance(solution, sympy.And):
                solution = next((arg for arg in solution.args if isinstance(arg, sympy.Eq)), solution)
            assert isinstance(solution, sympy.Eq), f"Expected an equality constraint for {s}, got {solution}"
            symbol, val = solution.args
            assert symbol == s, f"Expected a constraint on {s} instead of on {symbol}"
            # because this is univariate, the solution is a specialization
            self._static_results.add(f"{self._dcp.symbol_to_source[s][0].name()} == {val}")
            # add this as a substitution to simplify other constraints
            self._substitutions[s] = val

            # simplify multivariate inequalities: some of them will now become univariate!
            multivariate_inequalities = self._multivariate_inequalities
            self._multivariate_inequalities = set()
            for expr in multivariate_inequalities:
                self.add(expr.subs(s, self._substitutions[s]))
            self.raise_inconsistencies()

        self.specialize_divisor_symbols()

        # solve linear congruences
        # NOTE(avik): We do not need to solve them for symbols that have already been specialized.
        reduced_congruences = self.reduce_congruences()
        for s, congruences in reduced_congruences.items():
            for congruence in congruences:
                # any congruence that cannot be checked becomes a dynamic constraint as well
                if s not in self._substitutions or not sympy.checksol(congruence, {s: self._substitutions[s]}):
                    if disable_congruences:
                        self._force_specialization(s)
                        self._univariate_inequalities.pop(s, None)
                    else:
                        self._dynamic_results.add(self._dcp.doprint(sympy.Eq(congruence, 0)))

        # remaining symbols have only pure inequalities (no equalities)
        for s, exprs in self._univariate_inequalities.items():
            try:
                solution = sympy.solvers.inequalities.reduce_inequalities(exprs, s)
                # because this is univariate, the solution is a dynamic (range) constraint
                if isinstance(solution, sympy.And):
                    for arg in solution.args:
                        self._dynamic_results.add(self._dcp.doprint(arg))
                else:
                    self._dynamic_results.add(self._dcp.doprint(solution))
            except NotImplementedError as e:
                log.warning("Failed to reduce inequalities: %s", e)
                for expr in exprs:
                    self._dynamic_results.add(self._dcp.doprint(expr))

        # simplify symbolic equivalences: some of them will now become specializations!
        symbolic_equivalences = self._symbolic_equivalences
        self._symbolic_equivalences = []
        for source, expr in symbolic_equivalences:
            self.add_equality(source, expr.subs(self._substitutions))

        # remaining symbolic equivalences become dynamic equality constraints
        for source, expr in self._symbolic_equivalences:
            self._dynamic_results.add(f"{self._dcp.print_source(source)} == {self._dcp.doprint(expr)}")

    def forced_specializations(self):
        return "\n".join([
            (
                f"\t{self._dcp.symbol_to_source[s][0].name()}, which was marked dynamic, "
                f"must be specialized to {val}."
            )
            for s, val in self._substitutions.items()
            if s in self._marked_dynamic
        ])

    def prettify_results(self, original_signature: inspect.Signature):
        # Note: Model inputs are wrapped as LocalSource in dynamo.
        # LocalSource.name() wraps the name with L[""]. We use regular
        # expression to do the replacement to avoid traversing up
        # the source hierarchy manually.
        def extract_and_rewrite_local(dc):
            match = re.search(r"L\['(.+?)'\]", dc)
            if match is None:
                return
            arg = match.expand(r'\1')
            dc = re.sub(r"L\['(.+?)'\]", r'\1', dc)
            return arg, dc

        def group(results, args_index):
            groups = defaultdict(list)
            for dc in results:
                local = extract_and_rewrite_local(dc)
                if local is None:
                    # This can happen, e.g., with `assume_constant_result`.
                    # In that case, we drop the constraint.
                    # TODO(avik) Maybe we should generate an assertion here?
                    continue
                arg, dc = local
                if arg in args_index:
                    groups[args_index[arg]].append(dc)
                else:
                    # This can happen, e.g., with decorators that change the signature.
                    # In that case, we drop the constraint. Seems hard to do better. :/
                    # TODO(avik) Maybe warn that `arg` in not in `signature`?
                    continue
            sorted_groups = []
            for idx, dcs in sorted(groups.items()):
                _, arg = idx
                sorted_groups.append((arg, sorted(dcs)))
            return sorted_groups

        # Instead of 2 <= dynamic_dim(...) simply suggest dynamic_dim(...).
        # There is no change in behavior since 2 is the default lower bound.
        def remove_default_lower_bound(dc):
            return re.sub(r"2 <= dynamic_dim(.+)", r"dynamic_dim\1", dc)

        signature = original_signature.replace(return_annotation=inspect.Signature.empty)
        args_index = {}
        for i, arg in enumerate(signature.parameters.keys()):
            args_index[arg] = (i, arg)

        def print_results(grouped, indent, result_fn):
            nonlocal buf

            space = False
            for arg, results in grouped:
                if space:
                    buf += "\n"
                else:
                    space = True
                buf += f"\n{indent}# {arg}:"
                for result in results:
                    buf += f"\n{indent}{result_fn(result)}"

        buf = ""
        indent = 4 * " "
        if self._static_results:
            grouped_static_results = group(self._static_results, args_index)
            buf += "\nThe following dimensions have been specialized and CANNOT be dynamic."
            buf += f"\n```\ndef specializations{str(signature)}:"
            print_results(
                grouped_static_results,
                indent,
                lambda result: f"assert {result}",
            )
            buf += "\n```\n"
        if self._dynamic_results:
            grouped_dynamic_results = group(self._dynamic_results, args_index)
            buf += "\nThe following dimensions CAN be dynamic."
            buf += "\nYou can use the following code to specify the constraints they must satisfy:"
            buf += f"\n```\ndef specify_constraints{str(signature)}:"
            buf += f"\n{indent}return ["
            print_results(
                grouped_dynamic_results,
                indent * 2,
                lambda result: f"{remove_default_lower_bound(result)},",
            )
            buf += f"\n{indent}]\n```\n"
        return buf



TLS = threading.local()


class ShapeEnvLoggerAdapter(logging.LoggerAdapter):
    def process(self, msg, kwargs):
        # TODO: Maybe suppress the envid if not DEBUG?
        return '%s: %s' % (self.extra['envid'], msg), kwargs


ENV_COUNTER = collections.Counter()


class ShapeEnv:
    def __init__(
        self, *,
        allow_scalar_outputs=True,
        allow_dynamic_output_shape_ops=True,
        # NB: These are legacy configuration that help us make good choices
        # when the constraint/dynamic dims are not explicitly passed to us.
        # Ideally we will fix all call sites to be explicit and not have
        # implicit choices, but this apparently was pretty involved.
        assume_static_by_default=False,
        # Note - On 0/1 specialization
        #
        # The following options affect decisions we make about eager
        # specialization.  Disabling them will increase trace time (as we do
        # more symbolic reasoning) and can also harm the quality of generated
        # code (because inductor may not be able to specialize for bounds
        # being equal--although if we later respecialize because of a guard,
        # your code may be just as good as it was before.)
        #
        # When True, eagerly specialize input sizes which have 0/1.
        specialize_zero_one=True,
        # When True, assume input sizes which have the same size are
        # symbolically equal.
        duck_shape=True,
        # For debugging
        frame_id=None,
        co_fields=None,
    ):
        # Not directly used by ShapeEnv; indirectly used by FakeTensor
        self.allow_scalar_outputs = allow_scalar_outputs
        self.allow_dynamic_output_shape_ops = allow_dynamic_output_shape_ops
        self.guards: List[ShapeGuard] = []
        # Maps symbolic ints to their original concrete values
        # Currently populated from tensors
        self.var_to_val: Dict["sympy.Symbol", "sympy.Integer"] = {}
        # Maps symbolic ints to their min/max range.  These ranges
        # are conservative: the int MUST fall in the range, but the
        # range may contain ints which may not actually appear in
        # practice
        self.var_to_range: Dict["sympy.Symbol", ValueRanges] = {}
        self.var_to_sources: Dict["sympy.Symbol", List[Source]] = {}
        self.var_to_stack: Dict["sympy.Symbol", traceback.StackSummary] = {}
        # Maps symbolic ints to the guards that refine their lower/upper
        # bound. If one of them is None, it means that there are no guards
        # that refine that respective bound.
        self.var_to_guards: Dict["sympy.Symbol", Tuple[Optional[ShapeGuard], Optional[ShapeGuard]]] = {}
        # Maps from sympy ints to expressions representing them
        # Populated from equality guards (i.e. a.shape[0] == b.shape[0])
        self.replacements: Dict["sympy.Symbol", "sympy.Expr"] = {}  #
        # Set holds a % b expressions that evaluate to 0.
        self.divisible: Set["sympy.Expr"] = set()
        # Duck-shaping says that if two input tensors have the same size,
        # they get assigned the same symbolic variable
        self.val_to_var: Dict[int, "sympy.Expr"] = {}
        if specialize_zero_one:
            self.val_to_var = {0: sympy.Integer(0), 1: sympy.Integer(1)}
        self.unbacked_symfloat_counter = itertools.count()
        self.unbacked_symint_counter = itertools.count()
        self.assume_static_by_default = assume_static_by_default
        self.specialize_zero_one = specialize_zero_one
        self.duck_shape = duck_shape
        per_frame_id = ENV_COUNTER[frame_id]
        ENV_COUNTER[frame_id] += 1
        if frame_id is None:
            env_id = per_frame_id
        else:
            env_id = f"{frame_id}.{per_frame_id}"
        self.log = ShapeEnvLoggerAdapter(log, {'envid': env_id})
        self.log.info("create_env")
        self.frozen = False
        self.dim_constraints: Optional[DimConstraints] = None
        self.counter = collections.Counter()
        # A selection of important fields on co_field; solely used for
        # signpost_event
        self.co_fields = co_fields if co_fields else {}

        # Cache for FX nodes.
        # Maps an already built node a tuple of:
        #   1. node's target
        #   2. list of arguments
        # This drastically reduces the size of the FX graph, avoiding
        # duplicated nodes.
        self.fx_node_cache: Dict[Tuple[Callable, Tuple[Any, ...]], torch.fx.Node] = {}
        self.source_to_symbol: Dict[str, sympy.Symbol] = {}

        if _translation_validator_enabled():
            from torch.fx.experimental.validator import TranslationValidator

            self.validator = TranslationValidator()
            self.graph = torch.fx.Graph()
            # Create an output graph and start inserting before that.
            # This is needed when 'deepcopy'-ing this object.
            self.graph.inserting_before(self.graph.output(None))

    def freeze(self):
        self.frozen = True

    def _create_symbol_for_source(self, source: Source) -> Optional[sympy.Symbol]:
        if not _translation_validator_enabled():
            return None
        srcname = source.name()
        if source not in self.source_to_symbol:
            self.source_to_symbol[srcname] = sympy.Symbol(srcname, integer=True)
        return self.source_to_symbol[srcname]

    def _add_z3var(self, symbol: sympy.Symbol, type: Type) -> None:
        if _translation_validator_enabled():
            self.validator.add_var(symbol, type)

    def _add_target_expr(self, expr) -> None:
        if _translation_validator_enabled():
            self.validator.add_target_expr(expr)

    def _add_assertion(self, expr) -> None:
        if _translation_validator_enabled():
            self.validator.add_assertion(expr)

    def _check_translation_validate(self) -> None:
        if not _translation_validator_enabled():
            return

        result = self.validator.validate()

        if result.success:
            return

        if result.model is None:
            reason = "no answer"
            source_exprs = self.validator._source_exprs
            failed = ""
        else:
            assert result.failed_source_expr is not None
            reason = "model: %s" % {sym: result.model[sym] for sym in result.model}
            source_exprs = result.failed_source_expr
            failed = "Failed "

        def exprs_to_str(exprs):
            return "\n".join(f"==> {e}" for e in exprs)

        assertions = self.validator._assertions
        target_exprs = self.validator._target_exprs

        raise RuntimeError(f"""translation validation failed with {reason}.
Assertions:
{exprs_to_str(assertions)}

Target Guards:
{exprs_to_str(target_exprs)}

{failed}Source Guards:
{exprs_to_str(source_exprs)}""")

    def create_fx_call_function(
            self,
            op: Callable,
            args: Tuple,
    ) -> Optional[torch.fx.Node]:
        # Cache this tuple in order to avoid duplicated nodes.
        node_key = (op, args)

        if _translation_validator_enabled() and node_key not in self.fx_node_cache:
            from torch.fx.experimental.validator import z3op

            # Presence of None in the arguments implies that we should ignore this operation.
            if any(a is None for a in args):
                # We check if we are not mixing SymNode that should not be ignored
                # (fx_node is not None) with those that should (fx_node is None).
                assert all(not isinstance(a, torch.fx.Node) for a in args)
                return None

            # If translation validation is enabled, all arguments must have its
            # own FX node.
            assert all(a is not None for a in args), f"missing arg in FX graph ({op.__name__}): {args}"
            lifted_op = z3op(op, self.validator)
            self.fx_node_cache[node_key] = self.graph.call_function(lifted_op, args)

        return self.fx_node_cache.get(node_key, None)

    def create_fx_placeholder_and_z3var(
            self,
            symbol: sympy.Symbol,
            type: Type,
    ) -> Optional[torch.fx.Node]:
        if not _translation_validator_enabled():
            return None

        node_key = (self.graph.placeholder, (symbol,))

        # Check if we haven't added this symbol already.
        # If so, skip the placeholder creation, as it
        # generates invalid Python code.
        if node_key not in self.fx_node_cache:
            # Add a Z3 variable according to 'type'.
            self._add_z3var(symbol, type)
            # Create the FX placeholder out of a mangled name.
            mangled_name = re.sub(r'[^a-zA-Z0-9]', '_', re.sub(r'[()]', '', symbol.name))
            node = self.graph.placeholder(mangled_name)
            # Attach the 'symbol' to the placeholder so that we can retrieve
            # the Z3 variable later.
            node.meta["symbol"] = symbol
            # Put it in the cache.
            self.fx_node_cache[node_key] = node

        return self.fx_node_cache[node_key]

    def _suppress_guards_tls(self):
        return getattr(TLS, "suppress_guards", False)

    @contextmanager
    def suppress_guards(self):
        TLS.suppress_guards = True
        try:
            yield
        finally:
            TLS.suppress_guards = False

    def _get_key(self):
        """
        Defines the current "state" of the guards we've accumulated in this ShapeEnv.
        Determines when we need to invalidate our cache
        """
        return (len(self.replacements), len(self.divisible))

    def _produce_dyn_sizes(self,
                           ex: torch.Tensor,
                           source: Source,
                           dynamic_dims: DimList[DimDynamic],
                           constraint_dims: DimList[DimConstraint],
                           ) -> List[sympy.Expr]:
        from torch._dynamo.source import TensorPropertySource, TensorProperty
        size = []
        for i, val in enumerate(ex.size()):
            size.append(self.create_symbol(
                val, TensorPropertySource(source, TensorProperty.SIZE, i), dynamic_dims[i], constraint_dims[i]
            ))
        return size

    def create_symbolic_sizes_strides_storage_offset(
        self,
        ex: torch.Tensor,
        source: Source,
        *,
        dynamic_dims: Optional[DimList[DimDynamic]] = None,
        constraint_dims: Optional[DimList[DimConstraint]] = None,
    ):
        """
        Returns a list of symbolic sizes and strides for the given tensor.
        We try our best to express stride in terms of the sizes, so as to not
        introduce new symbolic variables.
        """
        dim = ex.dim()

        # Reimplement the legacy behavior
        if constraint_dims is None:
            constraint_dims = [None] * dim
        if dynamic_dims is None:
            dynamic_dims = []
            for i in range(dim):
                # NB: This is encapsulation breaking!  Legacy behavior was
                # bad.
                if _is_dim_dynamic(ex, i):
                    r = DimDynamic.DYNAMIC
                elif self.assume_static_by_default:
                    r = DimDynamic.STATIC
                else:
                    r = DimDynamic.DUCK
                dynamic_dims.append(r)
            dynamic_dims = [DimDynamic.DUCK] * dim

        # TODO: make this configurable from outside policy; we made a policy
        # decision here where if all sizes are static, we are going to
        # specialize all of the inner strides/offset too. We don't have to
        # do this, and arguably we should ALWAYS allow for dynamic offset,
        # this is cheap.
        # TODO: This should be DYNAMIC, using DUCK for BC
        dynamic_strides_offset = DimDynamic.STATIC if all(r == DimDynamic.STATIC for r in dynamic_dims) else DimDynamic.DUCK

        assert len(dynamic_dims) == dim
        assert len(constraint_dims) == dim

        from torch._dynamo.source import TensorPropertySource, TensorProperty
        size: List[sympy.Expr] = self._produce_dyn_sizes(ex, source, dynamic_dims, constraint_dims)
        stride: List[Optional[sympy.Expr]] = [None] * len(size)
        for i, val in enumerate(ex.stride()):
            if val in (0, 1):
                stride[i] = sympy.Integer(val)
        while any(x is None for x in stride):
            candidates = {
                ex.size(i) * ex.stride()[i]: size[i] * stride[i]
                for i in range(len(size))
                if stride[i] is not None and ex.stride()[i] >= 0
            }
            # iterate over unbound strides in sorted order
            val_list = sorted(
                [(ex.stride()[i], i) for i in range(len(stride)) if stride[i] is None]
            )
            for _, i in val_list:
                if stride[i] is None and ex.stride()[i] in candidates:
                    stride[i] = candidates[ex.stride()[i]]
                    candidates[ex.size(i) * ex.stride()[i]] = size[i] * stride[i]

            if any(x is None for x in stride):
                # bind the smallest unbound stride to a new variable
                val, i = min(
                    [
                        (ex.stride()[i], i)
                        for i in range(len(stride))
                        if stride[i] is None
                    ]
                )
                stride[i] = self.create_symbol(
                    val,
                    TensorPropertySource(source, TensorProperty.STRIDE, i),
                    dynamic_dim=dynamic_strides_offset,
                    constraint_dim=None,
                )
        assert all(x is not None for x in stride)

        sym_sizes = [
            self.create_symintnode(sym, hint=hint, source=TensorPropertySource(source, TensorProperty.SIZE, i))
            for i, (sym, hint) in enumerate(zip(size, ex.size()))
        ]
        sym_stride = []
        for i, stride_expr in enumerate(stride):
            # NB: Don't duck size the stride; instead use the expression
            # we computed
            assert stride_expr is not None
            sym_stride.append(self.create_symintnode(
                stride_expr, hint=ex.stride(i), source=TensorPropertySource(source, TensorProperty.STRIDE, i)
            ))
        sym_storage_offset = self.create_symintnode(self.create_symbol(
            ex.storage_offset(),
            TensorPropertySource(source, TensorProperty.STORAGE_OFFSET),
            dynamic_dim=dynamic_strides_offset,
            constraint_dim=None,
        ), hint=ex.storage_offset(), source=TensorPropertySource(source, TensorProperty.STORAGE_OFFSET))
        return sym_sizes, sym_stride, sym_storage_offset

    # If you know what the current hint value of the SymInt to be created
    # is, pass it into hint.  Otherwise, pass None and we will make our best
    # guess
    def create_symintnode(
            self,
            sym: "sympy.Expr",
            *,
            hint: Optional[int],
            source: Optional[Source] = None,
    ):
        if _translation_validator_enabled() and source is not None:
            # Create a new symbol for this source.
            symbol = self._create_symbol_for_source(source)
            assert symbol is not None

            # Create a new FX placeholder and Z3 variable for 'symbol'.
            fx_node = self.create_fx_placeholder_and_z3var(symbol, int)

            # Add an equality assertion for the newly created symbol and 'sym'.
            self._add_assertion(sympy.Eq(symbol, sym))
        else:
            fx_node = None

        if isinstance(sym, sympy.Integer):
            if hint is not None:
                assert int(sym) == hint
            return int(sym)
        return SymInt(SymNode(sym, self, int, hint, fx_node=fx_node))

<<<<<<< HEAD
    def create_symint_and_symbol(self, value, source, dynamic_dim):
        # TODO: This is wrong wrong wrong, create_symbol will
        # generate something that is non-negative, but this is
        # not a sound assumption to make.
        # Not fixing as this was a preexisting condition.
        return self.create_symintnode(
            self.create_symbol(
=======
    def create_unspecified_symint_and_symbol(self, value, source, dynamic_dim):
        return self.create_symintnode(
            self.create_unspecified_symbol(
>>>>>>> 15c1e44d
                value,
                source=source,
                dynamic_dim=dynamic_dim,
            ),
            hint=value,
            source=source,
        )

    def create_symboolnode(self, sym: "sympy.Expr"):
        # This function is only being used in serialization, so we do not track it
        # for validation.
        return SymBool(SymNode(sym, self, bool, None))

    def create_unbacked_symfloat(self):
        symbol: sympy.Symbol = sympy.Symbol(f"f{next(self.unbacked_symfloat_counter)}")
        self.counter["create_unbacked_symbol"] += 1
        self.var_to_stack[symbol] = traceback.extract_stack()[:-1]
        self.var_to_range[symbol] = ValueRanges.unknown()

        # Create a new FX placeholder and Z3 variable for 'symbol'.
        fx_node = self.create_fx_placeholder_and_z3var(symbol, float)

        return SymFloat(SymNode(symbol, self, float, None, fx_node=fx_node))

    def create_unbacked_symint(self):
        symbol: sympy.Symbol = sympy.Symbol(f"i{next(self.unbacked_symint_counter)}", integer=True)
        self.counter["create_unbacked_symbol"] += 1
        self.var_to_stack[symbol] = traceback.extract_stack()[:-1]
        self.var_to_range[symbol] = self._default_unspecified_value_range()

        # Create a new FX placeholder and Z3 variable for 'symbol'.
        fx_node = self.create_fx_placeholder_and_z3var(symbol, int)

        return SymInt(SymNode(symbol, self, int, None, fx_node=fx_node))

    def create_unbacked_symbool(self):
        symbol: sympy.Symbol = sympy.Symbol(f"i{next(self.unbacked_symint_counter)}", integer=True)
        self.counter["create_unbacked_symbol"] += 1
        self.var_to_stack[symbol] = traceback.extract_stack()[:-1]
        self.var_to_range[symbol] = ValueRanges(0, 1)

        # Create a new FX placeholder and Z3 variable for 'symbol'.
        fx_node = self.create_fx_placeholder_and_z3var(symbol, bool)

        return SymBool(SymNode(sympy.Eq(symbol, 1), self, bool, None, fx_node=fx_node))

    def create_unspecified_symbol(
        self,
        val: int,
        source: Source,
        dynamic_dim: DimDynamic = DimDynamic.DUCK,
        constraint_dim: DimConstraint = None,  # NB: includes None
    ) -> "sympy.Expr":
        # 'positive' is None for unspecified symbols, since we can't
        # assume that it will be neither positive nor negative.
        return self.create_symbol(val, source, dynamic_dim, constraint_dim, positive=None)

    def create_symbol(
        self,
        val: int,
        source: Source,
        dynamic_dim: DimDynamic = DimDynamic.DUCK,
        constraint_dim: DimConstraint = None,  # NB: includes None
        positive: Optional[bool] = True,
    ) -> "sympy.Expr":
        assert isinstance(source, Source), f"{type(source)} {source}"
        assert not (positive and val < 0), f"positive set for negative value: {val}"
        # It's always sound to allocate a symbol as DYNAMIC.  If the user
        # constrained the symbol, force the policy to DYNAMIC, because our
        # constraint code will do weird stuff if, e.g., it's duck shaped
        if constraint_dim is not None:
            dynamic_dim = DimDynamic.DYNAMIC

        if dynamic_dim is DimDynamic.STATIC:
            return sympy.Integer(val)
        elif dynamic_dim is DimDynamic.DUCK:
            # duck_shape can be used to globally turn off duck shaping, even
            # if it was requested
            duck = self.duck_shape
        elif dynamic_dim is DimDynamic.DYNAMIC:
            duck = False
        else:
            raise AssertionError(f"unhandled dynamic_dim {dynamic_dim}")

        if val in (0, 1) and self.specialize_zero_one:
            r = self.val_to_var[val]
        elif not duck or val not in self.val_to_var:
            # If we're not duck shaping, we always create a new symbol
            # Even if we're duck shaping, if we haven't seen this particular
            # value before, we also create a new symbol
            sympy_expr = sympy.Symbol(f"s{len(self.var_to_val)}", positive=positive, integer=True)
            self.log.info("create_symbol %s = %s for %s", sympy_expr, val, source.name())
            self.counter["create_symbol"] += 1
            # We always associate vars to vals
            self.var_to_val[sympy_expr] = sympy.Integer(val)
            # Do the appending later, because we always want to populate this
            self.var_to_sources[sympy_expr] = []
            # Create a Z3 variable for the new symbol.
            self._add_z3var(sympy_expr, int)

            if duck:
                # Make sure to reuse this symbol for subsequent duck shaping
                self.val_to_var[val] = sympy_expr

            if positive:
                # Add assertions for the newly created symbols
                self._add_assertion(sympy_expr > 1)

                # Apply default range, which assumes not zero-one
                self.var_to_range[sympy_expr] = self._default_value_range()
            else:
                self.var_to_range[sympy_expr] = self._default_unspecified_value_range()

            # Small performance optimization: if we have a min-max constraint,
            # we can proactively narrow to that range
            if isinstance(constraint_dim, StrictMinMaxConstraint):
                assert not duck
                self.var_to_range[sympy_expr] &= constraint_dim.vr

            vr = self.var_to_range[sympy_expr]
            if val not in vr:
                raise ConstraintViolationError(f"{val} not in range [{vr.lower}, {vr.upper}]")

            r = sympy_expr
        else:
            # This implements duck-shaping: input sizes that match are assigned
            # the same symint
            r = self.val_to_var[val]
            self.log.debug("create_symbol %s duck sized %s", r, source.name())

        if isinstance(r, sympy.Symbol):
            self.var_to_sources[r].append(source)

        return r

    # Generates a list of guards strings which, when evaluated in a context that
    # defines tensors for all the sources, returns True or False depending
    # on if the guards in the list evaluated to True or not.  Primarily used by Dynamo,
    # but this is also helpful for manual testing of guards (see
    # evaluate_guards_for_args)
    #
    # For convenience in testing, a source is allowed to be a str,
    # in which case we will assume it is a LocalSource
    #
    # simplified lets you omit duck sizing, equality and 0/1 guards.
    # This is useful for testing when you don't care about the boilerplate
    # guards, and it may be helpful for user output too (be careful though;
    # some equality guards are nontrivial!  It would be nice to get simplified
    # output to print them too).  It's private because it's not
    # intended for normal use
    def produce_guards(
        self,
        placeholders,
        sources,
        source_ref=lambda n: n.name(),
        *,
        # An input is either a SymInt (in which case you directly have
        # DimConstraint) or a Tensor (in which case you have a
        # DimList[DimConstraint]).  Whenever Optional is accepted, that
        # just means there are no constraints
        constraint_inputs: Optional[InputList[Union[DimConstraint, Optional[DimList[DimConstraint]]]]] = None,
        equalities_inputs: Optional[Set[Tuple[Source, Source]]] = None,
        _simplified=False,
        # Indicates if we should produce guards for known static values.
        ignore_static=True,
    ) -> List[str]:
        self.log.info("produce_guards")

        assert len(placeholders) == len(sources)

        # Expand optional inputs, or verify invariants are upheld
        if constraint_inputs is None:
            constraint_inputs = [
                [None] * t.dim() if isinstance(t, torch.Tensor) else None for t in placeholders
            ]
        else:
            assert len(constraint_inputs) == len(placeholders)
            for i, (t, constraint) in enumerate(zip(placeholders, constraint_inputs)):
                if isinstance(t, torch.Tensor):
                    if constraint is None:
                        constraint_inputs[i] = [None] * t.dim()
                    else:
                        assert len(constraint) == t.dim()
                else:
                    assert isinstance(t, (SymInt, int))
                    assert not isinstance(constraint, list)

        # It took a lot of sweat to figure out the algorithm here.  Let's
        # explain how it works.
        #
        # The ShapeEnv lifecycle looks something like this:
        #
        # - For each input, you either generate a fresh Sympy symbol (s0) to
        #   represent its value (a binding site), or you reuse some
        #   preexisting symbol or expression, skipping the symbol allocation
        #   (e.g., duck sizing to a preexisting symbol, or expressing a
        #   stride as a multiplication of a separate stride and size.)
        #   Naively, you might expect to bind a fresh Sympy symbol for
        #   every input, but this is fairly wasteful as most of these
        #   symbols immediately simplify away, and if you don't eagerly
        #   specialize, e.g., 0/1 symbols, you end up with very complicated
        #   expressions that are not optimizable in practice.
        #
        # - You perform some compute on these symbols, occasionally
        #   introducing guards on boolean expressions on these symbols.
        #   In particular, whenever we guard on equality (_maybe_guard_eq),
        #   we can simplify shapes; e.g., when s0 == s1 * 2, we can now
        #   replace all occurrences of s0 with s1 * 2.  Sometimes, a
        #   boolean expression evaluation doesn't introduce a guard, as
        #   the guard is already entailed by the simplifications we have
        #   applied.
        #
        # - In the end, you have a bunch of replacements (saying how to
        #   simplify shapes) and a bunch of guards (all the equality guards
        #   are trivial, because they're covered by the replacements).
        #
        # From the ShapeEnv, we must generate a Python expression that, when
        # evaluated on a set of inputs, tells us whether or not these boolean
        # expressions would have evaluated in the same way.  However,
        # we cannot easily compute this, as we elide recording boolean
        # expressions when we think they are vacuously true.  Thus, we seek
        # an approximation: we must generate an expression, if true, would have
        # produced an "equivalent" ShapeEnv, which would answer guard
        # expressions in the same way.
        #
        # Our notion of equivalence is a bit subtle.  For example, consider
        # the ShapeEnv created from an input of size (5, 4) versus (4, 4)
        # (no other guards.)  Duck sizing would generate (s0, s1) in the first
        # case but (s0, s0) in the second.  We do NOT assume that size
        # variables are disjoint; so in fact a graph that assumes the input
        # could be (s0, s1) subsumes (s0, s0) (setting s0 == s1), but not
        # vice versa.  However, consider an analogous case (1,) versus (2,).
        # Duck sizing generates (1,) and (s0,); the (s0,) graph does NOT
        # subsume the (1,) graph because we assume that any size variables
        # is NOT 0/1 (and make simplifications according to this; e.g., if
        # we queried s0 == 0, we would immediately return False without
        # returning a guard.)
        #
        # So, it is perhaps easier to flip things on their head: the guard
        # expressions we generate here say what simplifications are valid,
        # and what are not.  Below, we explain each of the guard expressions
        # we generate

        # TODO: Make this more efficient by binding all the size/stride/offsets
        # to locals before performing tests on them.

        from torch._dynamo.source import TensorPropertySource, TensorProperty, NegateSource

        # Actual codegen must be delayed as we don't necessarily know what
        # the symbol mapping is
        input_guards = []

        symbol_to_source = collections.defaultdict(list)
        symbol_to_constraints = collections.defaultdict(list)
        constraint_violations : List[Tuple[bool, Callable[[], str]]] = []

        def record_constraint_violation(warn_only, msg, hint=None):
            constraint_violations.append(
                (warn_only, lambda: f"{msg} {hint()}" if hint else msg)
            )

        def is_dim(src):
            return isinstance(src, TensorPropertySource) and src.prop is TensorProperty.SIZE

        # How do we know what the value of s0 is?  Fresh variables can only be
        # bound by inputs, so there MUST be some other input which binds the
        # variable.  If there is no such input, this is an error in our
        # system.  We record where all symbols come from, to help you diagnose
        # why those symbols didn't occur.
        #
        # In fact, generally speaking it is only possible for the "outermost"
        # user of a ShapeEnv to evaluate the guards, because some inputs may
        # not be available to inner levels.  For example, Dynamo can guard on
        # tensors that never actually become graph arguments (they are
        # pruned).  In this case, only Dynamo knows about these arguments.
        def track_symint(source, val, constraint=None):
            if isinstance(val, SymInt):
                s = val.node.expr

                if isinstance(s, sympy.Symbol):
                    symbol_to_source[s].append(source)
                    if constraint is not None:
                        symbol_to_constraints[s].append(constraint)
                elif isinstance(-s, sympy.Symbol):
                    symbol_to_source[-s].append(NegateSource(source))
                else:
                    constraint_violated = False
                    if isinstance(constraint, StrictMinMaxConstraint):
                        constraint_violated = True
                    elif isinstance(constraint, RelaxedUnspecConstraint):
                        if s.free_symbols:
                            # TODO: Maybe non-strict constraint shouldn't error
                            # here?  Check what happens in practice
                            constraint_violated = True
                        else:
                            i = int(s)
                            # Don't complain about 0/1 specialization, we
                            # expect to have to compile in this case anyway
                            if i not in (0, 1):
                                constraint_violated = True
                    if constraint_violated:
                        def hint(s):
                            if s.free_symbols:
                                return (
                                    f"Perhaps you meant to specify a constraint on {s.free_symbols}?" +
                                    "; ".join(
                                        f"{s0} bound by " + ", ".join(str(source0) for source0 in symbol_to_source[s0])
                                        for s0 in s.free_symbols
                                    )
                                )
                            else:
                                return "Did you really mean to mark this dimension as dynamic?"

                        msg = (
                            f"Could not validate constraint {constraint.render(source)} as "
                            f"{source.name()} is actually a non-atomic symbolic expression "
                            f"{s}."
                        )
                        record_constraint_violation(
                            constraint.warn_only,
                            msg,
                            hint=functools.partial(hint, s),
                        )

                input_guards.append((source, s))
            else:
                s = sympy.Integer(val)
                input_guards.append((source, s))
                constraint_violated = False
                if isinstance(constraint, StrictMinMaxConstraint):
                    constraint_violated = True
                elif isinstance(constraint, RelaxedUnspecConstraint):
                    # Don't complain about 0/1 specialization, we
                    # expect to have to compile in this case anyway
                    if val not in (0, 1):
                        constraint_violated = True
                if constraint_violated:
                    msg = (
                        f"Could not validate constraint {constraint.render(source)} as "
                        f"{source.name()} was inferred to be constant ({val}).  For more information "
                        "about why it is constant, run with TORCH_LOGS=dynamic"
                    )
                    record_constraint_violation(constraint.warn_only, msg)

        for t, source, constraint in zip(placeholders, sources, constraint_inputs):
            if isinstance(source, str):
                from torch._dynamo.source import LocalSource
                source = LocalSource(source)
            assert isinstance(source, Source)
            if t is None:
                continue
            if isinstance(t, (SymInt, int)):
                track_symint(source, t)
                continue
            assert isinstance(t, torch.Tensor)
            for i, ss in enumerate(t.size()):
                property_source = TensorPropertySource(source, TensorProperty.SIZE, i)
                track_symint(property_source, ss, constraint[i])
            for i, ss in enumerate(t.stride()):
                track_symint(TensorPropertySource(source, TensorProperty.STRIDE, i), ss)
            track_symint(TensorPropertySource(source, TensorProperty.STORAGE_OFFSET), t.storage_offset())

        # 1. Every input must equal the final simplified symbolic expression
        #    stored on the placeholder.  Given a placeholder (s0*2, s1),
        #    if we have an input (2, 3), we must show s0*2 == 2 and s1 == 3.
        #    This does a lot of work: it covers duck sizing and equality guards.
        exprs = []
        self.dim_constraints = DimConstraints(
            symbol_to_source,
            self.var_to_val,
            set(symbol_to_constraints.keys()),
        )

        if not _simplified:
            for source, expr in input_guards:
                if _translation_validator_enabled():
                    # Ignore sources that were not turned into SymInts.
                    srcname = source.name()
                    if srcname in self.source_to_symbol:
                        self._add_target_expr(sympy.Eq(self.source_to_symbol[srcname], expr))

                # Small optimization
                if (
                    isinstance(expr, sympy.Symbol) and
                    symbol_to_source.get(expr) and
                    source == symbol_to_source[expr][0]
                ):
                    continue

                # This logic excludes static values found on tensors from guarding, because
                # dynamo's check_tensor_fn does that (see guards.cpp).
                # However, for non tensor sources, we still need to guard here.
                if ignore_static and isinstance(source, TensorPropertySource):
                    if len(expr.free_symbols) == 0:
                        self.log.debug("Skipping guard %s", f"{source_ref(source)} == {expr}")
                        continue

                if is_dim(source):
                    self.dim_constraints.add_equality(source, expr)

                sexpr = ShapeGuardPrinter(symbol_to_source, source_ref, self.var_to_sources).doprint(expr)
                exprs.append(f"{source_ref(source)} == {sexpr}")
                if (
                    isinstance(expr, sympy.Symbol) and
                    expr in symbol_to_constraints and
                    isinstance(source, TensorPropertySource)
                    and source.prop is TensorProperty.SIZE
                    and equalities_inputs and
                    not equalities_inputs.is_equal(source, symbol_to_source[expr][0])
                ):
                    msg = (
                        f"The specified set of equalities {equalities_inputs.render()} "
                        f"is not sufficient; please also specify {source_ref(source)} == {sexpr}."
                    )
                    record_constraint_violation(equalities_inputs.warn_only, msg)
                # NB: Not necessary to report constraint violations here:
                # constraints are guaranteed to be on symbols (we've already
                # caught constants and non-atomic expressions), so we only
                # have relational constraints, but we don't support those
                # at the moment

        # 2. Every guard must evaluate to True (but remember many guards
        #    like s0 == s1*2 because trivial due to simplification)
        issued = set()

        def issue_guard(guard: ShapeGuard) -> None:
            expr = self.simplify(guard.expr)

            # Avoid re-issueing the same guard.
            if guard.expr in issued:
                return

            issued.add(expr)

            try:
                if any(is_dim(source) for s in expr.free_symbols for source in symbol_to_source[s]):
                    self.dim_constraints.add(expr)
                guard_expr = ShapeGuardPrinter(symbol_to_source, source_ref, self.var_to_sources).doprint(expr)
                exprs.append(guard_expr)
                self._add_target_expr(expr)
                # A non-relational constraint on a single sizevar can violate
                # a constraint
                if len(expr.free_symbols) == 1:
                    symbol = list(expr.free_symbols)[0]
                    source = symbol_to_source[symbol][0]
                    constraints = symbol_to_constraints[symbol]
                    for c in constraints:
                        if isinstance(c, StrictMinMaxConstraint):
                            msg = (
                                f"Could not validate (strict) constraint {c.render(source)} as "
                                f"we generated a guard on this size variable: {guard_expr}."
                            )
                            record_constraint_violation(c.warn_only, msg)
                        elif isinstance(c, RelaxedUnspecConstraint):
                            # This is fine, we allow guards here as long as it
                            # didn't constrain it to one value  (we don't
                            # actually know this; this depends on our
                            # ValueRanges reasoning capability)
                            pass
                        else:
                            raise AssertionError(f"unrecognized constraint {c}")
            except Exception:
                self.log.warning("Failing guard allocated at: \n%s", guard.stack)
                raise

        # First, issue all the non-trivial guards.
        for guard in self.guards:
            if self._maybe_evaluate_static(guard.expr) is not None:
                continue
            issue_guard(guard)

        # Then, issue the guards that refine the value range of tracked symbols.
        # We need to explicitly issue these guards, since they are the ones that
        # guarantee the symbol's value range. Plus, due to the updated value
        # range, they may be skipped in the previous step.
        for symbol, guards in self.var_to_guards.items():
            if symbol not in symbol_to_source:
                continue
            for guard in guards:
                if guard is not None:
                    issue_guard(guard)

        # 3. Every symbol must be within its value range (this handles 0/1
        # specialization too).  NB: because we never update value ranges
        # except in case of explicit user annotation, these are not included
        # in simplified.  However, when we start updating value ranges
        # these should probably get reported in tests too
        if not _simplified:
            for symbol, sources in symbol_to_source.items():
                r = self.var_to_range[symbol]

                for c in symbol_to_constraints[symbol]:
                    if isinstance(c, StrictMinMaxConstraint):
                        # Refine the user VR based on default value range, as
                        # no matter what the user specifies, we will have
                        # narrowed it according to the default range
                        c_vr = c.vr & self._default_value_range()
                        # NB: exact match is OK here, because we already
                        # applied the constraint when we allocated the symbol
                        # originally.  Otherwise, should only assert that
                        # vr is superset of c_vr
                        if not (c_vr.lower <= r.lower and c_vr.upper >= r.upper):
                            msg = (
                                f"Could not validate constraint {c.render(sources[0])} as "
                                f"we actually inferred the valid range to be [{r.lower}, {r.upper}]."
                            )
                            record_constraint_violation(c.warn_only, msg)

                assert sources
                assert symbol.is_integer
                g_lower, g_upper = self.var_to_guards.get(symbol, (None, None))
                bounds = []
                if r.lower != -sympy.oo and g_lower is None:
                    if any(is_dim(source) for source in sources):
                        self.dim_constraints.add(sympy.Ge(symbol, r.lower))
                    bounds.append(str(r.lower))
                bounds.append(source_ref(sources[0]))
                # NB: This looks like an off-by-one error but it's not: the
                # upper bound may be sys.maxsize - 1 because we intentionally
                # exclude sys.maxsize from our bounds to deal with direct
                # == INT_MAX guards, but it's still dumb to actually test it.
                # Note that you can be off by a pretty large constant and it
                # won't matter because sizes in practice will be no where near
                # the 64-bit limit.
                if r.upper != sympy.oo and r.upper < sys.maxsize - 1 and g_upper is None:
                    if any(is_dim(source) for source in sources):
                        self.dim_constraints.add(sympy.Le(symbol, r.upper))
                    bounds.append(str(r.upper))
                if len(bounds) > 1:
                    exprs.append(" <= ".join(bounds))

        if constraint_violations:
            warn_msgs = []
            error_msgs = []
            for warn_only, msg in constraint_violations:
                if warn_only:
                    msg = f"  {len(warn_msgs) + 1}. {msg()}"
                    warn_msgs.append(msg)
                else:
                    msg = f"  {len(error_msgs) + 1}. {msg()}"
                    error_msgs.append(msg)
            if len(error_msgs) > 0:
                err = '\n'.join(error_msgs)
                raise ConstraintViolationError(f"Constraints violated!\n{err}")
            elif len(warn_msgs) > 0:
                log.debug("%s Warning only constraints violated", len(warn_msgs))

        signpost_event(
            "dynamic",
            "produce_guards",
            {
                **self.co_fields,
                **self.counter,
                "num_guards": len(exprs),
                "free_symbols": sum(1 for v in symbol_to_source.values() if v),
            },
        )

        if _translation_validator_enabled():
            from torch.fx.experimental.validator import PopulateValidator

            # Add value range bound guards for all symbols with no trivial bounds.
            # Reason: '_maybe_evaluate_static' may eliminate guards based on the
            # refined value ranges.
            for sym, vr in self.var_to_range.items():
                if vr.lower != -sympy.oo:
                    self._add_target_expr(sympy.Le(vr.lower, sym))
                if vr.upper != sympy.oo:
                    self._add_target_expr(sympy.Le(sym, vr.upper))

            # Before validating, populate the input of the validator with the
            # built FX graph.
            with fx_traceback.preserve_node_meta():
                PopulateValidator(self.graph, self.validator).run()

        self._check_translation_validate()
        return exprs

    def evaluate_guards_for_args(self, placeholders, args, *, ignore_static=True):
        from torch._dynamo.source import LocalSource
        arg_names = [f"t{i}" for i in range(len(args))]
        guards = self.produce_guards(placeholders, [LocalSource(a) for a in arg_names], ignore_static=ignore_static)
        if guards:
            code = " and ".join(guards)
            return eval(code, SYMPY_INTERP, {"L": dict(zip(arg_names, args))})
        return True

    def bind_symbols(self, placeholders, args):
        # Given a paired list of placeholders (fake tensors with
        # symbolic sizes) and concrete arguments (regular tensors
        # with real sizes), returns a dictionary mapping each
        # symbol to its real value.  So for example, if you
        # have a placeholder with size (s0, s1), binding
        # (2, 4) to it will give you {s0: 2, s1: 4}.  This is
        # not guaranteed to bind ALL symbols in the ShapeEnv;
        # we can't bind a symbol if it doesn't occur in any placeholder,
        # and symbols that already have replacements won't get bindings.

        # This is a little duplicative with evaluate_guards but
        # it's different enough that it seemed cleanest to make
        # another copy.  This assumes the guards are already checked,
        # though if it's cheap we'll check for shenanigans
        bindings: Dict[sympy.Symbol, int] = {}

        def bind_symint(arg, val):
            if isinstance(val, SymInt):
                s = val.node.expr

                if isinstance(s, sympy.Symbol):
                    if s in bindings:
                        assert bindings[s] == arg, f"{bindings[s]} != {arg}"
                    else:
                        bindings[s] = arg
                elif isinstance(-s, sympy.Symbol):
                    if -s in bindings:
                        assert bindings[-s] == -arg, f"{bindings[-s]} != {-arg}"
                    else:
                        bindings[-s] = -arg

        for t, arg in zip(placeholders, args):
            if t is None:
                continue
            if isinstance(t, SymInt):
                bind_symint(arg, t)
                continue
            assert isinstance(t, torch.Tensor)
            for i, s in enumerate(t.size()):
                bind_symint(arg.size(i), s)
            for i, s in enumerate(t.stride()):
                bind_symint(arg.stride(i), s)
            bind_symint(arg.storage_offset(), t.storage_offset())

        return bindings

    def get_nontrivial_guards(self):
        return [self.simplify(guard.expr) for guard in self.guards if self._maybe_evaluate_static(guard.expr) is None]

    def format_guards(self, verbose=False):
        def format_tb(tb):
            if not verbose:
                return ""
            return f"\n   Guarded at:\n{textwrap.indent(tb, '   ')}"

        return '\n'.join(f" - {guard.expr}{format_tb(guard.stack)}" for guard in self.guards)

    def get_shape_groups(self):
        shape_groups = collections.defaultdict(list)
        for k, v in self.replacements.items():
            shape_groups[v].append(k)
        return shape_groups

    @_lru_cache
    def _maybe_evaluate_static(self, expr: "sympy.Expr", *, unbacked_only: bool = False) -> "Optional[sympy.Expr]":
        """
        Tries to evaluate expr without introducing guards
        """
        expr = self.simplify(expr)

        # Simplify making use of value range lower bound
        symbols = list(expr.free_symbols)
        new_shape_env = {}
        new_range_env = {}
        for idx, k in enumerate(symbols):
            vr = self.var_to_range[k]
            # Don't do anything if we don't have a nontrivial lower bound
            # Also don't do anything if we asked only to simplify unbacked
            # SymInt
            if vr.lower == -sympy.oo or (unbacked_only and k in self.var_to_val):
                new_range_env[k] = vr
                continue
            # Positive means >= 1
            # Positive - 1 means >= 0
            # Positive + lower - 1 means >= lower
            # The new symbol 's' is "too low", so when we substitute it in
            # we have to increase it by offset (and conversely, the new
            # variables have to have their value range bounds adjusted as
            # well)
            s = sympy.Symbol(f"shape_{idx}", positive=True, integer=True)
            offset = vr.lower - 1
            new_shape_env[k] = s + offset
            new_range_env[s] = ValueRangeAnalysis.sub(vr, offset)

        def replace(expr, repl):
            return expr.xreplace(repl)

        try:
            new_expr = replace(expr, new_shape_env)
        except RecursionError:
            log.warning("RecursionError in sympy.xreplace(%s, %s)", expr, new_shape_env)
            self.counter["sympy_recursion_error"] += 1
            return None

        floor_div_replace = {}
        for atom in new_expr.atoms(FloorDiv):
            floor_div_replace[atom] = sympy.floor(atom.args[0] / atom.args[1])
        new_expr = safe_expand(new_expr.xreplace(floor_div_replace))
        # TODO: when unbacked_only, can sometimes early return even when there
        # are still free symbols
        if len(list(new_expr.free_symbols)) == 0:
            return new_expr

        # Check if the range can solve it statically
        out = sympy_interp(ValueRangeAnalysis, new_range_env, new_expr)
        if out.is_singleton():
            return out.lower

        return new_expr if unbacked_only else None

    @_lru_cache
    def replace(self, expr: "sympy.Expr") -> "sympy.Expr":
        replacements = {s: self._find(cast(sympy.Symbol, s)) for s in expr.free_symbols}
        return safe_expand(expr.xreplace(replacements))

    @_lru_cache
    def _update_divisible(self):
        new_divisible = set()
        for k in self.divisible:
            res = self.replace(k)
            if len(res.free_symbols) > 0:
                new_divisible.add(k)

        self.divisible = new_divisible

    @_lru_cache
    def try_isolate_symbol_lhs(self, expr: "sympy.Expr") -> "sympy.Expr":
        def get_added_const(expr):
            """
            Returns an integer constant being added at the top-level of this expression.
            """
            if isinstance(expr, sympy.Add):
                for a in expr.args:
                    if isinstance(a, sympy.Integer):
                        return a
            return None

        # Move any constants in the left-hand side to the right-hand side.
        if isinstance(expr, sympy.Rel):
            lhs_const = get_added_const(expr.lhs)
            if lhs_const is not None:
                expr = type(expr)(expr.lhs - lhs_const, expr.rhs - lhs_const)  # type: ignore[arg-type]

        # a // b == expr
        # => a >= (b * expr) and a < ((b + 1) * expr)
        if isinstance(expr, sympy.Eq) and isinstance(expr.lhs, FloorDiv):
            numerator, denominator = expr.lhs.args
            expr = sympy.And(
                sympy.Ge(numerator, (expr.rhs * denominator)),  # type: ignore[arg-type]
                sympy.Lt(numerator, ((expr.rhs + 1) * denominator))  # type: ignore[arg-type]
            )
        # a // b != expr
        # => a < (b * expr) or a >= ((b + 1) * expr)
        if isinstance(expr, sympy.Ne) and isinstance(expr.lhs, FloorDiv):
            numerator, denominator = expr.lhs.args
            expr = sympy.Or(
                sympy.Lt(numerator, (expr.rhs * denominator)),  # type: ignore[arg-type]
                sympy.Ge(numerator, ((expr.rhs + 1) * denominator))  # type: ignore[arg-type]
            )

        # The transformations below only work if b is positive.
        # Note: we only have this information for constants.
        def is_floordiv_with_positive_denominator(e) -> bool:
            if not isinstance(e, FloorDiv):
                return False
            number = e.args[1]
            return isinstance(number, sympy.Integer) and bool(number > 0)

        # a // b > expr  => a >= (b + 1) * expr
        # a // b >= expr => a >= b * expr
        if isinstance(expr, (sympy.Gt, sympy.Ge)) and is_floordiv_with_positive_denominator(expr.lhs):
            quotient = expr.rhs if isinstance(expr, sympy.Ge) else (expr.rhs + 1)  # type: ignore[arg-type]
            expr = sympy.Ge(expr.lhs.args[0], (quotient * expr.lhs.args[1]))  # type: ignore[arg-type]
        # a // b < expr  => a < b * expr
        # a // b <= expr => a < (b + 1) * expr
        if isinstance(expr, (sympy.Lt, sympy.Le)) and is_floordiv_with_positive_denominator(expr.lhs):
            quotient = expr.rhs if isinstance(expr, sympy.Lt) else (expr.rhs + 1)  # type: ignore[arg-type]
            expr = sympy.Lt(expr.lhs.args[0], (quotient * expr.lhs.args[1]))  # type: ignore[arg-type]

        return expr

    @_lru_cache
    def simplify(self, expr: "sympy.Expr") -> "sympy.Expr":
        expr = self.replace(expr)
        # TODO it would seem that this pass is not necessary given the
        # below replacement of // with /, but for nested FloorDivs
        # the non-recursive replacement doesn't work, and
        # recursive makes it hard to look up divisibility,
        # because existing divisibility info has FloorDiv in it, not /
        # for now just do a separate pass to catch common nested case
        if expr.has(FloorDiv):
            self._update_divisible()
            div_replacements = {}
            for atom in expr.atoms(FloorDiv):
                base, divisor = atom.args
                if isinstance(divisor, FloorDiv):
                    base1, divisor1 = divisor.args
                    if self.replace(base % divisor) in self.divisible and \
                            base == base1 and self.replace(base1 % divisor1) in self.divisible:
                        div_replacements[atom] = divisor1
            expr = expr.xreplace(div_replacements)
            expr = safe_expand(expr)
        if expr.has(FloorDiv):
            div_replacements = {}
            pows = expr.atoms(sympy.Pow)
            rationals = expr.atoms(sympy.Rational).difference(expr.atoms(sympy.Integer))
            for fd in expr.atoms(FloorDiv):
                base, divisor = fd.args
                if self.replace(base % divisor) in self.divisible:
                    div_replacements[fd] = base / divisor
            new_expr = expr.xreplace(div_replacements)
            new_expr = safe_expand(new_expr)
            new_pows = new_expr.atoms(sympy.Pow)
            new_rationals = new_expr.atoms(sympy.Rational).difference(new_expr.atoms(sympy.Integer))
            # divisions simplified away
            if new_pows.issubset(pows) and new_rationals.issubset(rationals):
                expr = new_expr
        return expr

    @lru_cache(256)
    def size_hint(self, expr: "sympy.Expr"):
        """
        Gets a size hint for a given expression from the underlying shapes we had.
        Does not introduce a guard, so only use this when you can guarantee that
        your code is still valid for arbitrary shapes (such as optimization decisions)
        """
        result_expr = safe_expand(expr).xreplace(self.var_to_val)
        if len(result_expr.free_symbols) != 0:
            r = self._maybe_evaluate_static(result_expr)
            if r is not None:
                return r
            raise self._make_data_dependent_error(result_expr, expr)
        return result_expr

    def _make_data_dependent_error(self, expr, unhinted_expr):
        # TODO: in a Dynamo context, having user code, and having the
        # name of the local, will be much better
        for s in expr.free_symbols:
            stacktrace = ''.join(traceback.format_list(self.var_to_stack[s]))
            self.log.debug("Data dependent variable '%s' allocated at:\n%s", s, stacktrace)
        return GuardOnDataDependentSymNode(
            "It appears that you're trying to get a value out of symbolic int/float "
            "whose value is data-dependent (and thus we do not know the true value.)  "
            f"The expression we were trying to evaluate is {expr} (unhinted: {unhinted_expr}).  "
            "Scroll up to see where each of these data-dependent accesses originally occurred."
            # TODO: Help text about how to use our runtime tests to fix this
            # problem
        )

    def _set_replacement(self, a: "sympy.Symbol", expr: "sympy.Expr") -> None:
        """
        Adds or updates a replacement for a symbol.
        Use this instead of `self.replacements[a] = expr`.
        """
        if torch._dynamo.config.print_specializations and isinstance(expr, (sympy.Integer, sympy.Float)):
            # specializing to a constant, which is likely unexpected

            # NOTE(avik): It is possible that we try logging the same specialization multiple times, e.g.,
            # when adding a to self.replacements, and again when simplifying an expression containing a.
            # Thus to avoid duplication, checking whether a is in self.replacements isn't enough; if it is,
            # it must not already map to `expr`. Fortunately this check is cheap because `expr` is a constant.
            if a not in self.replacements or expr != self.replacements[a]:
                self.log.warning("Specializing %s to %s", self.var_to_sources[a][0].name(), expr)
                self.log.debug("SPECIALIZATION", stack_info=True)
        self.replacements[a] = expr

        # When specializing 'a == expr', the equality should be also conveyed to
        # Z3, in case an expression uses 'a'.
        self._add_target_expr(sympy.Eq(a, expr))

    @_lru_cache
    def _find(self, a: "sympy.Symbol") -> "sympy.Expr":
        """
        Implements a DSU-like algorithm to find the variable that represents a
        Also handles transitive non-identity replacements.

        a: b + c
        c: d
        """
        if a not in self.replacements:
            return a
        res = self.replacements[a]
        cur_replace = {s: self._find(s) for s in res.free_symbols}
        self._set_replacement(a, self.replacements[a].xreplace(cur_replace))
        return self.replacements[a]

    @lru_cache(256)
    def _maybe_guard_eq(self, expr: Union["sympy.Eq", "sympy.Ne"], concrete_bool: bool) -> None:
        """
        Evaluates the result of an eq call. If true, uses information to
        simplify shapes (i.e. a == b or a % 5 == 0)
        """
        assert type(concrete_bool) is bool
        if isinstance(expr, sympy.Eq):
            if not concrete_bool:
                return
        # NB: Apparently this is load bearing; to see what test fails if
        # you comment it out run:
        # python test/functorch/test_aotdispatch.py -k
        # test_aot_autograd_symbolic_module_exhaustive_nn_LazyConv3d_cpu_float32
        elif isinstance(expr, sympy.Ne):
            if concrete_bool:
                return
        free = list(expr.free_symbols)

        assert len(free) > 0, f"The expression should not be static by this point: {expr}"
        # In case of really gnarly expression, we don't blow up
        if len(free) > 5:
            return
        free = sorted(free, key=lambda x: (self.size_hint(x), x.name), reverse=True)  # type: ignore[attr-defined]
        lhs = expr.lhs
        rhs = expr.rhs
        if not expr.has(sympy.Mod):
            try:
                floor_div_atoms = lhs.atoms(FloorDiv).union(rhs.atoms(FloorDiv))
                if len(floor_div_atoms) > 0 and any(a.divisor != 1 for a in floor_div_atoms):
                    raise NotImplementedError
                solutions = sympy.solve(lhs - rhs, free[0], dict=True)
                if len(solutions) != 1:
                    return
                solution = solutions[0][free[0]]
                if all(t.is_integer for t in sympy.preorder_traversal(solution)):
                    new_var = self._find(solution)
                    self._set_replacement(cast(sympy.Symbol, free[0]), new_var)
            except NotImplementedError:
                pass
            except RecursionError:
                self.counter["sympy_recursion_error"] += 1
                self.log.warning("RecursionError in sympy.solve(%s - %s, %s)", lhs, rhs, free[0])
        if expr.has(sympy.Mod):
            mod_expr = tuple(expr.atoms(sympy.Mod))[0]
            try:
                solutions = sympy.solve(lhs - rhs, mod_expr, dict=True)
                if len(solutions) == 1 and solutions[0][mod_expr] == 0:
                    self.divisible.add(mod_expr)
            except NotImplementedError:
                pass
        return

    # See: Note - On 0/1 specialization
    # NB: sys.maxsize is NOT allowed for sizes, because we use MAX_INT
    # as a sentinel sometimes.  Your sizevar isn't going to be
    # anywhere near the max 64-bit integer anyway.
    def _default_value_range(self) -> ValueRanges:
        lower = 2 if self.specialize_zero_one else 0
        return ValueRanges(lower, sys.maxsize - 1)

    def _default_unspecified_value_range(self) -> ValueRanges:
        return ValueRanges(-sys.maxsize - 1, sys.maxsize)

    @_lru_cache
    def _simplify_floor_div(self, expr):
        floor_divs = tuple(expr.atoms(FloorDiv))
        # we expect floor_divs to be exact,
        # and thus add the guards for the exact floordivs,
        # even if tracing doesn't require them otherwise
        for fd in reversed(floor_divs):
            base, divisor = fd.args
            mod_expr = sympy.Mod(base, divisor)
            eq_expr = sympy.Eq(mod_expr, 0)
            # add necessary mod guards
            self.evaluate_expr(eq_expr)
        return self.simplify(expr)

    @lru_cache(256)
    def evaluate_expr(self, orig_expr: "sympy.Expr", hint=None, fx_node=None):
        """
        Given an expression, evaluates it, adding guards if necessary
        """
        if hint is None:
            concrete_val = self.size_hint(orig_expr)
        else:
            concrete_val = sympy.sympify(hint)

        # Check if:
        #   1. 'translation_validation' is set
        #   2. the corresponding 'fx_node' is not 'None'
        #   3. the guard should not be suppressed
        #
        # If all of the above check, we create an FX node representing the
        # actual expression to be guarded.
        if (
                _translation_validator_enabled()
                and fx_node is not None
                and not self._suppress_guards_tls()
        ):
            if concrete_val is sympy.true:
                self.create_fx_call_function(torch._assert, (fx_node,))
            elif concrete_val is sympy.false:
                neg = self.create_fx_call_function(operator.not_, (fx_node,))
                self.create_fx_call_function(torch._assert, (neg,))
            else:
                eql = self.create_fx_call_function(operator.eq, (fx_node, concrete_val))
                self.create_fx_call_function(torch._assert, (eql,))

        if len(orig_expr.free_symbols) == 0:
            self.log.debug("eval %s [trivial]", orig_expr)
            return orig_expr

        expr = orig_expr

        static_expr = self._maybe_evaluate_static(expr)
        if static_expr is not None:
            self.log.debug("eval %s == %s [statically known]", orig_expr, static_expr)
            return static_expr

        if not (expr.free_symbols <= self.var_to_val.keys()):
            # TODO: dedupe this with _maybe_evaluate_static
            # Attempt to eliminate the unbacked SymInt
            new_expr = self._maybe_evaluate_static(expr, unbacked_only=True)
            if not (new_expr.free_symbols <= self.var_to_val.keys()):
                raise self._make_data_dependent_error(expr.xreplace(self.var_to_val), expr)
            expr = new_expr

        if self.frozen:
            self.counter["ignored_backward_guard"] += 1
            signpost_event(
                "dynamic",
                "evaluate_expr_frozen",
                {
                    **self.co_fields,
                    "ignored_guard": f"{expr} == {concrete_val}",
                },
            )
            log.warning("Ignored guard %s == %s, this could result in accuracy problems", expr, concrete_val)

        if isinstance(expr, (sympy.Eq, sympy.Ne)):
            self._maybe_guard_eq(expr, bool(concrete_val))
            # TODO: If we successfully eliminate a symbol via equality, it
            # is not actually necessary to save a guard for the equality,
            # as we will implicitly generate a guard when we match that
            # input against the symbol
        elif isinstance(concrete_val, sympy.Integer):
            # WARNING: we cannot actually do simplifications on guards
            # on floating point values, because Sympy generally does not
            # think expressions on integers can ever be equal to floating
            # point (e.g., sympy.Eq(s0/6, 0.5) evaluates to False).  Without
            # very clear algebraic laws that hold for floating point, such
            # simplifications are error prone anyway, so be sure not to
            # maybe_guard_eq in those cases.
            self._maybe_guard_eq(sympy.Eq(expr, concrete_val), True)

        if concrete_val is sympy.true:
            g = expr
        elif concrete_val is sympy.false:
            g = sympy.Not(expr)
        else:
            g = sympy.Eq(expr, concrete_val)  # type: ignore[arg-type]

        if not self._suppress_guards_tls():
            tb = traceback.extract_stack()[:-1]
            stack = ''.join(traceback.format_list(tb))
            guard = ShapeGuard(g, stack)
            self.guards.append(guard)
            self.refine_ranges(guard)
            if self.log.isEnabledFor(logging.INFO):
                for frame in reversed(tb):
                    if frame.filename not in uninteresting_files():
                        break

                # NB: this stack is truncated, but it's fine because the main
                # stack_info will give you the rest of the info you need
                maybe_user_loc = ""
                user_tb = TracingContext.extract_stack()
                if user_tb:
                    maybe_user_loc = " at " + format_frame(user_tb[-1])

                is_debug = self.log.isEnabledFor(logging.DEBUG)
                maybe_extra_debug = ""
                if is_debug and user_tb:
                    maybe_extra_debug = (
                        '\nUser Stack (most recent call last):\n' +
                        '  (snipped, see stack below for prefix)\n' +
                        ''.join(traceback.format_list(user_tb))
                    )
                self.log.info(
                    "eval %s [guard added]%s (%s)%s",
                    g,
                    maybe_user_loc,
                    format_frame(frame),
                    maybe_extra_debug,
                    stack_info=is_debug,
                )
        else:
            self.log.debug("eval %s [guard suppressed]", g)

        return concrete_val

    # Refines the ranges of the variables present in 'guard'.
    #
    # This function tries to refine the range of the variables inside
    # 'guard' by reasoning about it. Specifically, when 'guard' is a
    # 'sympy.Relational' operation.
    #
    # It does mainly 3 things:
    #   1. Tries to isolate a variable in the left-hand side
    #   2. Compute the value range of the right-hand side
    #   3. Update the value range of the variable, if better
    def refine_ranges(self, guard: ShapeGuard) -> None:
        def simplify(expr: sympy.Expr) -> sympy.Expr:
            """
            Simplification specialized for range refinement.
            """
            return self.try_isolate_symbol_lhs(self.simplify(expr))

        def simplify_until(expr: sympy.Expr, max_iterations: int = 10) -> sympy.Expr:
            """
            Calls 'simplify' either until it does not change or until it reaches the
            maximum number of iterations.
            """
            for _ in range(max_iterations):
                previous, expr = expr, simplify(expr)
                if expr == previous:
                    break
            return expr

        RELOP_MIRROR = {
            sympy.Ge: sympy.Le,
            sympy.Gt: sympy.Lt,
            sympy.Le: sympy.Ge,
            sympy.Lt: sympy.Gt,
        }

        # List of expressions to be processed.
        # Here, we try considering both LHS and RHS by mirroring the
        # original expression: a < b ==> b > a
        exprs = [guard.expr]

        if type(guard.expr) in RELOP_MIRROR:
            exprs.append(RELOP_MIRROR[type(guard.expr)](guard.expr.rhs, guard.expr.lhs))  # type: ignore[arg-type]

        for expr in exprs:
            # First, try to simplify the left-hand side.
            expr = simplify_until(expr)

            # Filter the guards that are not:
            #   1. are relational operations
            #   2. have a symbol as the left-hand side
            #   3. already have a range
            if not (
                isinstance(expr, sympy.Rel)
                and isinstance(expr.lhs, sympy.Symbol)
                and expr.lhs in self.var_to_range
            ):
                continue

            # Use only univariate functions.
            if len(expr.rhs.free_symbols) > 0:
                continue

            # Update the value range of the left-hand side, if the
            # right-hand side provides a better range.
            symbol = expr.lhs

            vr = self.var_to_range[symbol]
            lower, upper = vr.lower, vr.upper

            rhs_vr = sympy_interp(ValueRangeAnalysis, self.var_to_range, expr.rhs)  # type: ignore[arg-type]
            lower_guard, upper_guard = self.var_to_guards.get(symbol, (None, None))

            # Let's suppose that we have a preexisting range for x [0, 100].
            # Now, we issue a guard x > y, where the range for y is [50, 150].
            # Then, lower = 0, rhs_vr.lower = 50 and therefore refinement can happen,
            # refining x to [51, 100], since x must be greater than y, but the lowest
            # y could be is 50.
            #
            # sympy.Eq may update both lower and upper bounds.
            # sympy.G{t,e} may update the lower bound, only.
            # sympy.L{t,e} may update the upper bound, only.
            if lower < rhs_vr.lower and isinstance(expr, (sympy.Eq, sympy.Ge, sympy.Gt)):
                # Strictly greater relations allow us to refine a bit more, since
                # x < y implies that the lower bound for x is: y + 1.
                lower = rhs_vr.lower + int(isinstance(expr, sympy.Gt))
                lower_guard = guard
            if upper > rhs_vr.upper and isinstance(expr, (sympy.Eq, sympy.Le, sympy.Lt)):
                upper = rhs_vr.upper - int(isinstance(expr, sympy.Lt))
                upper_guard = guard

            # Do nothing if the new value range is no better than what we already have.
            if vr == ValueRanges(lower, upper):
                continue

            # Updates the range and the guards corresponding to each bound of the symbol.
            self.var_to_range[symbol] = ValueRanges(lower, upper)
            self.var_to_guards[symbol] = (lower_guard, upper_guard)
            # Clears the cache, since this update can change the result.
            self._maybe_evaluate_static.cache_clear()

def _is_int(expr):
    if not isinstance(expr, SymInt):
        return False
    if len(expr.node.expr.free_symbols) > 0:
        return False
    return True

# WARNING: This is legacy, DO NOT USE
def _is_dim_dynamic(t, d):
    return hasattr(t, "_dynamo_dynamic_indices") and d in t._dynamo_dynamic_indices<|MERGE_RESOLUTION|>--- conflicted
+++ resolved
@@ -2251,19 +2251,9 @@
             return int(sym)
         return SymInt(SymNode(sym, self, int, hint, fx_node=fx_node))
 
-<<<<<<< HEAD
-    def create_symint_and_symbol(self, value, source, dynamic_dim):
-        # TODO: This is wrong wrong wrong, create_symbol will
-        # generate something that is non-negative, but this is
-        # not a sound assumption to make.
-        # Not fixing as this was a preexisting condition.
-        return self.create_symintnode(
-            self.create_symbol(
-=======
     def create_unspecified_symint_and_symbol(self, value, source, dynamic_dim):
         return self.create_symintnode(
             self.create_unspecified_symbol(
->>>>>>> 15c1e44d
                 value,
                 source=source,
                 dynamic_dim=dynamic_dim,
