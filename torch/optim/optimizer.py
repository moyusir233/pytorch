import math
import functools
import warnings
from collections import OrderedDict, defaultdict
from copy import deepcopy
from itertools import chain
from typing import (
    Any,
    Callable,
    DefaultDict,
    Dict,
    OrderedDict,
    Hashable,
    Iterable,
    List,
    Optional,
    Set,
    Tuple,
    TypeVar,
    Union,
    cast,
    overload,
)
from typing_extensions import ParamSpec, Self, TypeAlias

import torch
import torch.utils.hooks as hooks
from torch.utils.hooks import RemovableHandle
from torch.utils._foreach_utils import (
    Indices,
    TensorListList,
    _get_foreach_kernels_supported_devices,
    _get_fused_kernels_supported_devices,
)
from torch._utils import is_compiling
from torch.utils._foreach_utils import _group_tensors_by_device_and_dtype

Args: TypeAlias = Tuple[Any, ...]
Kwargs: TypeAlias = Dict[str, Any]
StateDict: TypeAlias = Dict[str, Any]

GlobalOptimizerPreHook: TypeAlias = Callable[["Optimizer", Args, Kwargs], Optional[Tuple[Args, Kwargs]]]
GlobalOptimizerPostHook: TypeAlias = Callable[["Optimizer", Args, Kwargs], None]

__all__ = ['Optimizer', 'register_optimizer_step_pre_hook', 'register_optimizer_step_post_hook']
_global_optimizer_pre_hooks: Dict[int, GlobalOptimizerPreHook] = OrderedDict()
_global_optimizer_post_hooks: Dict[int, GlobalOptimizerPostHook] = OrderedDict()
_foreach_supported_types = [torch.Tensor, torch.nn.parameter.Parameter]

class _RequiredParameter:
    """Singleton class representing a required parameter for an Optimizer."""
    def __repr__(self) -> str:
        return "<required parameter>"

required = _RequiredParameter()


def _use_grad_for_differentiable(func):
    def _use_grad(self, *args, **kwargs):
        import torch._dynamo
        prev_grad = torch.is_grad_enabled()
        try:
            # Note on graph break below:
            # we need to graph break to ensure that aot respects the no_grad annotation.
            # This is important for perf because without this, functionalization will generate an epilogue
            # which updates the mutated parameters of the optimizer which is *not* visible to inductor, as a result,
            # inductor will allocate for every parameter in the model, which is horrible.
            # With this, aot correctly sees that this is an inference graph, and functionalization will generate
            # an epilogue which is appended to the graph, which *is* visible to inductor, as a result, inductor sees that
            # step is in place and is able to avoid the extra allocation.
            # In the future, we will either 1) continue to graph break on backward, so this graph break does not matter
            # or 2) have a fully fused forward and backward graph, which will have no_grad by default, and we can remove this
            # graph break to allow the fully fused fwd-bwd-optimizer graph to be compiled.
            # see https://github.com/pytorch/pytorch/issues/104053
            torch.set_grad_enabled(self.defaults['differentiable'])
            torch._dynamo.graph_break()
            ret = func(self, *args, **kwargs)
        finally:
            torch._dynamo.graph_break()
            torch.set_grad_enabled(prev_grad)
        return ret
    functools.update_wrapper(_use_grad, func)
    return _use_grad

def _get_value(x):
    # item is significantly faster than a cpu tensor in eager mode
    if not torch.jit.is_scripting() and is_compiling():
        return x
    else:
        return x.item()

def _stack_if_compiling(x):
    if not torch.jit.is_scripting() and is_compiling():
        return torch.stack(x)
    else:
        return x

def _dispatch_sqrt(x: float):  # float annotation is needed because of torchscript type inference
    if not torch.jit.is_scripting() and isinstance(x, torch.Tensor):
        return x.sqrt()
    else:
        return math.sqrt(x)

# For any optimizer with a faster implementation, we attempt to default to the
# fastest + stablest whenever possible. For foreach, the requirements are to have
# native params all on CUDA. For fused, there's currently the additional requirement
# that the tensors' dtypes must be floating point. Neither alternative supports
# torch.jit.script nor differentiable, so we fall back to the single tensor
# implementation in those cases.
def _default_to_fused_or_foreach(params: List[torch.Tensor],
                                 differentiable: bool,
                                 use_fused: bool = False) -> Tuple[bool, bool]:
    if torch.jit.is_scripting() or differentiable:
        return False, False

    fused_supported_devices = _get_fused_kernels_supported_devices()
    foreach_supported_devices = _get_foreach_kernels_supported_devices()
    fused = use_fused and all(
        p is None or (type(p) in _foreach_supported_types and
                      p.device.type in fused_supported_devices and
                      torch.is_floating_point(p)) for p in params
    )
    foreach = not fused and all(
        p is None or (type(p) in _foreach_supported_types and
                      p.device.type in foreach_supported_devices) for p in params
    )
    return fused, foreach


# Common doc strings among optimizers
_foreach_doc = r"""foreach (bool, optional): whether foreach implementation of optimizer
            is used. If unspecified by the user (so foreach is None), we will try to use
            foreach over the for-loop implementation on CUDA, since it is usually
            significantly more performant. Note that the foreach implementation uses
            ~ sizeof(params) more peak memory than the for-loop version due to the intermediates
            being a tensorlist vs just one tensor. If memory is prohibitive, batch fewer
            parameters through the optimizer at a time or switch this flag to False (default: None)"""

_fused_doc = r"""fused (bool, optional): whether the fused implementation (CUDA only) is used.
            Currently, `torch.float64`, `torch.float32`, `torch.float16`, and `torch.bfloat16`
            are supported. (default: None)

    .. note:: The foreach and fused implementations are typically faster than the for-loop,
              single-tensor implementation. Thus, if the user has not specified BOTH flags
              (i.e., when foreach = fused = None), we will attempt defaulting to the foreach
              implementation when the tensors are all on CUDA. For example, if the user specifies
              True for fused but nothing for foreach, we will run the fused implementation. If
              the user specifies False for foreach but nothing for fused (or False for fused but
              nothing for foreach), we will run the for-loop implementation. If the user specifies
              True for both foreach and fused, we will prioritize fused over foreach, as it is
              typically faster. We attempt to use the fastest, so the hierarchy goes fused ->
              foreach -> for-loop. HOWEVER, since the fused implementation is relatively new,
              we want to give it sufficient bake-in time, so we default to foreach and NOT
              fused when the user has not specified either flag."""

_capturable_doc = r"""capturable (bool, optional): whether this instance is safe to
            capture in a CUDA graph. Passing True can impair ungraphed performance,
            so if you don't intend to graph capture this instance, leave it False
            (default: False)"""

_differentiable_doc = r"""differentiable (bool, optional): whether autograd should
            occur through the optimizer step in training. Otherwise, the step()
            function runs in a torch.no_grad() context. Setting to True can impair
            performance, so leave it False if you don't intend to run autograd
            through this instance (default: False)"""

_maximize_doc = r"""maximize (bool, optional): maximize the params based on the
            objective, instead of minimizing (default: False)"""


def register_optimizer_step_pre_hook(hook: GlobalOptimizerPreHook) -> RemovableHandle:
    r"""Register a pre hook common to all optimizers. The hook should have the following
    signature::

        hook(optimizer, args, kwargs) -> None or modified args and kwargs

    Args:
        hook (Callable): A user defined hook which is registered on all optimizers.

    Returns:
        :class:`torch.utils.hooks.RemovableHandle`:
            a handle that can be used to remove the added hook by calling
            ``handle.remove()``
    """
    handle = hooks.RemovableHandle(_global_optimizer_pre_hooks)
    _global_optimizer_pre_hooks[handle.id] = hook
    return handle


def register_optimizer_step_post_hook(hook: GlobalOptimizerPostHook) -> RemovableHandle:
    r"""Register a post hook common to all optimizers. The hook should have the following
    signature::

        hook(optimizer, args, kwargs) -> None

    Args:
        hook (Callable): A user defined hook which is registered on all optimizers.

    Returns:
        :class:`torch.utils.hooks.RemovableHandle`:
            a handle that can be used to remove the added hook by calling
            ``handle.remove()``
    """
    handle = hooks.RemovableHandle(_global_optimizer_post_hooks)
    _global_optimizer_post_hooks[handle.id] = hook
    return handle

params_t: TypeAlias = Union[Iterable[torch.Tensor], Iterable[Dict[str, Any]]]

_P = ParamSpec("_P")
R = TypeVar("R")
T = TypeVar("T")


class Optimizer:
    r"""Base class for all optimizers.

    .. warning::
        Parameters need to be specified as collections that have a deterministic
        ordering that is consistent between runs. Examples of objects that don't
        satisfy those properties are sets and iterators over values of dictionaries.

    Args:
        params (iterable): an iterable of :class:`torch.Tensor` s or
            :class:`dict` s. Specifies what Tensors should be optimized.
        defaults: (dict): a dict containing default values of optimization
            options (used when a parameter group doesn't specify them).
    """

    OptimizerPreHook: TypeAlias = Callable[[Self, Args, Kwargs], Optional[Tuple[Args, Kwargs]]]  # type: ignore[misc]
    OptimizerPostHook: TypeAlias = Callable[[Self, Args, Kwargs], None]  # type: ignore[misc]

    _optimizer_step_pre_hooks: Dict[int, OptimizerPreHook]
    _optimizer_step_post_hooks: Dict[int, OptimizerPostHook]
    _optimizer_state_dict_pre_hooks: OrderedDict[int, Callable[["Optimizer"], None]]
    _optimizer_state_dict_post_hooks: OrderedDict[int, Callable[["Optimizer", StateDict], Optional[StateDict]]]
    _optimizer_load_state_dict_pre_hooks: OrderedDict[int, Callable[["Optimizer", StateDict], Optional[StateDict]]]
    _optimizer_load_state_dict_post_hooks: OrderedDict[int, Callable[["Optimizer"], None]]

    def __init__(self, params: params_t, defaults: Dict[str, Any]) -> None:
        torch._C._log_api_usage_once("python.optimizer")
        self.defaults = defaults
        self._optimizer_step_pre_hooks = OrderedDict()
        self._optimizer_step_post_hooks = OrderedDict()
        self._optimizer_state_dict_pre_hooks = OrderedDict()
        self._optimizer_state_dict_post_hooks = OrderedDict()
        self._optimizer_load_state_dict_pre_hooks = OrderedDict()
        self._optimizer_load_state_dict_post_hooks = OrderedDict()

        self._patch_step_function()

        if isinstance(params, torch.Tensor):
            raise TypeError("params argument given to the optimizer should be "
                            "an iterable of Tensors or dicts, but got " +
                            torch.typename(params))

        self.state: DefaultDict[torch.Tensor, Any] = defaultdict(dict)
        self.param_groups: List[Dict[str, Any]] = []

        param_groups = list(params)
        if len(param_groups) == 0:
            raise ValueError("optimizer got an empty parameter list")
        if not isinstance(param_groups[0], dict):
            param_groups = [{'params': param_groups}]

        for param_group in param_groups:
            self.add_param_group(cast(dict, param_group))

        # Allows _cuda_graph_capture_health_check to rig a poor man's TORCH_WARN_ONCE in python,
        # which I don't think exists
        # https://github.com/pytorch/pytorch/issues/72948
        self._warned_capturable_if_run_uncaptured = True

    def __getstate__(self) -> Dict[str, Any]:
        return {
            'defaults': self.defaults,
            'state': self.state,
            'param_groups': self.param_groups,
        }

    def __setstate__(self, state: Dict[str, Any]) -> None:
        self.__dict__.update(state)
        if '_optimizer_step_pre_hooks' not in self.__dict__:
            self._optimizer_step_pre_hooks = OrderedDict()
        if '_optimizer_step_post_hooks' not in self.__dict__:
            self._optimizer_step_post_hooks = OrderedDict()
        if '_optimizer_state_dict_pre_hooks' not in self.__dict__:
            self._optimizer_state_dict_pre_hooks = OrderedDict()
        if '_optimizer_state_dict_post_hooks' not in self.__dict__:
            self._optimizer_state_dict_post_hooks = OrderedDict()
        if '_optimizer_load_state_dict_pre_hooks' not in self.__dict__:
            self._optimizer_load_state_dict_pre_hooks = OrderedDict()
        if '_optimizer_load_state_dict_post_hooks' not in self.__dict__:
            self._optimizer_load_state_dict_post_hooks = OrderedDict()
        self._patch_step_function()  # To support multiprocessing pickle/unpickle
        self.defaults.setdefault('differentiable', False)

    def __repr__(self) -> str:
        format_string = self.__class__.__name__ + ' ('
        for i, group in enumerate(self.param_groups):
            format_string += '\n'
            format_string += f'Parameter Group {i}\n'
            for key in sorted(group.keys()):
                if key != 'params':
                    format_string += f'    {key}: {group[key]}\n'
        format_string += ')'
        return format_string

    # Currently needed by Adam and AdamW
    def _cuda_graph_capture_health_check(self) -> None:
        # Note [torch.compile x capturable]
        # If we are compiling, we try to take the capturable path automatically by
        # setting the flag to True during tracing. Due to this, we skip all the checks
        # normally required for determining whether we can use CUDA graphs and
        # shunt the responsibility to torch.inductor. This saves time during tracing
        # since the checks are slow without sacrificing UX since inductor will warn
        # later if CUDA graphs cannot be enabled, e.g.,
        # https://github.com/pytorch/pytorch/blob/d3ba8901d8640eb16f88b2bfef9df7fa383d4b47/torch/_inductor/compile_fx.py#L390.
        # Thus, when compiling, inductor will determine if cudagraphs
        # can be enabled based on whether there is input mutation or CPU tensors.
        if not is_compiling() and torch.backends.cuda.is_built() and torch.cuda.is_available():
            capturing = torch.cuda.is_current_stream_capturing()

            if capturing and not all(group['capturable'] for group in self.param_groups):
                raise RuntimeError("Attempting CUDA graph capture of step() for an instance of " +
                                   self.__class__.__name__ +
                                   " but param_groups' capturable is False.")

            if (
                (not getattr(self, "_warned_capturable_if_run_uncaptured", False))
                and all(group['capturable'] for group in self.param_groups)
                and (not capturing)
            ):
                warnings.warn(
                    "This instance was constructed with capturable=True or some of all the param_groups came with capturable=True, "
                    "but step() is running without CUDA graph capture. If you never intend to graph-capture this "
                    "instance, capturable=True can impair performance, and you should set capturable=False."
                )
                self._warned_capturable_if_run_uncaptured = True

    def _optimizer_step_code(self) -> None:
        """Entry point for `torch.profile.profiler`.

        When python tracing is enabled the profiler will hook into this
        function at the CPython level to inspect the optimizer's parameters and
        param groups. It is called it after `step()` since many optimizers
        lazily initialize state.

        This is a workaround due to lack of a proper step hook on the optimizer,
        and will be removed if it exists.
        """
        pass

    @staticmethod
    def profile_hook_step(func: Callable[_P, R]) -> Callable[_P, R]:

        @functools.wraps(func)
        def wrapper(*args: _P.args, **kwargs: _P.kwargs) -> R:
            self, *_ = args
            self = cast(Optimizer, self)
            profile_name = f"Optimizer.step#{self.__class__.__name__}.step"
            with torch.autograd.profiler.record_function(profile_name):
                # call optimizer step pre hooks
                for pre_hook in chain(_global_optimizer_pre_hooks.values(), self._optimizer_step_pre_hooks.values()):
                    result = pre_hook(self, args, kwargs)
                    if result is not None:
                        if isinstance(result, tuple) and len(result) == 2:
                            args, kwargs = result  # type: ignore[assignment]
                        else:
                            raise RuntimeError(
                                f"{func} must return None or a tuple of (new_args, new_kwargs), but got {result}."
                            )

                out = func(*args, **kwargs)
                self._optimizer_step_code()

                # call optimizer step post hooks
                for post_hook in chain(self._optimizer_step_post_hooks.values(), _global_optimizer_post_hooks.values()):
                    post_hook(self, args, kwargs)

                return out

        return wrapper

    @staticmethod
    def _group_tensors_by_device_and_dtype(
        tensorlistlist: TensorListList,
        with_indices: bool = False,
    ) -> Union[
        Dict[Tuple[None, None], Tuple[TensorListList, Indices]],
        Dict[Tuple[torch.device, torch.dtype], Tuple[TensorListList, Indices]],
    ]:
        """Groups a list of lists of tensors by device and dtype.
        Skips this step if we are compiling since this will occur during inductor lowering."""
        if is_compiling():
            return {(None, None): (tensorlistlist, list(range(len(tensorlistlist[0]))))}
        else:
            return _group_tensors_by_device_and_dtype(tensorlistlist, with_indices)

    def _patch_step_function(self) -> None:
        self._zero_grad_profile_name = f"Optimizer.zero_grad#{self.__class__.__name__}.zero_grad"
        hooked = getattr(self.__class__.step, "hooked", None)
        if not hooked:
            self.__class__.step = self.profile_hook_step(self.__class__.step)  # type: ignore[assignment]
            self.__class__.step.hooked = True  # type: ignore[attr-defined]

    def register_step_pre_hook(self, hook: OptimizerPreHook) -> RemovableHandle:
        r"""Register an optimizer step pre hook which will be called before
        optimizer step. It should have the following signature::

            hook(optimizer, args, kwargs) -> None or modified args and kwargs

        The ``optimizer`` argument is the optimizer instance being used. If
        args and kwargs are modified by the pre-hook, then the transformed
        values are returned as a tuple containing the new_args and new_kwargs.

        Args:
            hook (Callable): The user defined hook to be registered.

        Returns:
            :class:`torch.utils.hooks.RemovableHandle`:
                a handle that can be used to remove the added hook by calling
                ``handle.remove()``
        """
        handle = hooks.RemovableHandle(self._optimizer_step_pre_hooks)
        self._optimizer_step_pre_hooks[handle.id] = hook
        return handle

    def register_step_post_hook(self, hook: OptimizerPostHook) -> RemovableHandle:
        r"""Register an optimizer step post hook which will be called after optimizer step.
        It should have the following signature::

            hook(optimizer, args, kwargs) -> None

        The ``optimizer`` argument is the optimizer instance being used.

        Args:
            hook (Callable): The user defined hook to be registered.

        Returns:
            :class:`torch.utils.hooks.RemovableHandle`:
                a handle that can be used to remove the added hook by calling
                ``handle.remove()``
        """
        handle = hooks.RemovableHandle(self._optimizer_step_post_hooks)
        self._optimizer_step_post_hooks[handle.id] = hook
        return handle


    def register_state_dict_pre_hook(
        self, hook: Callable[["Optimizer"], None], prepend: bool = False
    ) -> RemovableHandle:
        r"""Register a state dict pre-hook which will be called before
        :meth:`~torch.optim.Optimizer.state_dict` is called. It should have the
        following signature::

            hook(optimizer) -> None

        The ``optimizer`` argument is the optimizer instance being used.
        The hook will be called with argument ``self`` before calling ``state_dict`` on ``self``.
        The registered hook can be used to perform pre-processing before the ``state_dict``
        call is made.

        Args:
            hook (Callable): The user defined hook to be registered.
            prepend (bool): If True, the provided pre ``hook`` will be fired before
                all the already registered pre-hooks on ``state_dict``. Otherwise,
                the provided ``hook`` will be fired after all the existing registered
                pre-hooks. (default: False)

        Returns:
            :class:`torch.utils.hooks.RemoveableHandle`:
                a handle that can be used to remove the added hook by calling
                ``handle.remove()``
        """
        handle = hooks.RemovableHandle(self._optimizer_state_dict_pre_hooks)
        self._optimizer_state_dict_pre_hooks[handle.id] = hook
        if prepend:
            self._optimizer_state_dict_pre_hooks.move_to_end(handle.id, last=False)
        return handle


    def register_state_dict_post_hook(
        self,
        hook: Callable[["Optimizer", StateDict], Optional[StateDict]],
        prepend: bool = False,
    ) -> RemovableHandle:
        r"""Register a state dict post-hook which will be called after
        :meth:`~torch.optim.Optimizer.state_dict` is called. It should have the
        following signature::

            hook(optimizer, state_dict) -> state_dict or None

        The hook will be called with arguments ``self`` and ``state_dict`` after generating
        a ``state_dict`` on ``self``. The hook may modify the state_dict inplace or optionally
        return a new one. The registered hook can be used to perform post-processing
        on the ``state_dict`` before it is returned.

        Args:
            hook (Callable): The user defined hook to be registered.
            prepend (bool): If True, the provided post ``hook`` will be fired before
                all the existing registered post-hooks on ``state_dict``. Otherwise,
                the provided ``hook`` will be fired after all the existing registered
                post-hooks. (default: False)

        Returns:
            :class:`torch.utils.hooks.RemoveableHandle`:
                a handle that can be used to remove the added hook by calling
                ``handle.remove()``
        """
        handle = hooks.RemovableHandle(self._optimizer_state_dict_post_hooks)
        self._optimizer_state_dict_post_hooks[handle.id] = hook
        if prepend:
            self._optimizer_state_dict_post_hooks.move_to_end(handle.id, last=False)
        return handle


    @torch._disable_dynamo
    def state_dict(self) -> StateDict:
        r"""Returns the state of the optimizer as a :class:`dict`.

        It contains two entries:

        * state - a dict holding current optimization state. Its content
            differs between optimizer classes.
        * param_groups - a list containing all parameter groups where each
            parameter group is a dict
        """

        for pre_hook in self._optimizer_state_dict_pre_hooks.values():
            pre_hook(self)

        # Save order indices instead of Tensors
        param_mappings: Dict[int, int] = {}
        start_index = 0

        def pack_group(group: Dict[str, Any]) -> Dict[str, Any]:
            nonlocal start_index
            packed = {k: v for k, v in group.items() if k != 'params'}
            param_mappings.update({id(p): i for i, p in enumerate(group['params'], start_index)
                                   if id(p) not in param_mappings})
            packed['params'] = [param_mappings[id(p)] for p in group['params']]
            start_index += len(packed['params'])
            return packed
        param_groups = [pack_group(g) for g in self.param_groups]
        # Remap state to use order indices as keys
        packed_state = {(param_mappings[id(k)] if isinstance(k, torch.Tensor) else k): v
                        for k, v in self.state.items()}

        state_dict = {
            'state': packed_state,
            'param_groups': param_groups,
        }

        for post_hook in self._optimizer_state_dict_post_hooks.values():
            hook_result = post_hook(self, state_dict)
            if hook_result is not None:
                state_dict = hook_result
        return state_dict

    @staticmethod
    def _process_value_according_to_param_policy(
        param: torch.Tensor,
        value: torch.Tensor,
        param_id: int,
        param_groups: List[Dict[Any, Any]],
        key: Hashable = None,
    ) -> torch.Tensor:
        # Floating-point types are a bit special here. They are the only ones
        # that are assumed to always match the type of params.
        # Make sure state['step'] is not casted https://github.com/pytorch/pytorch/issues/74424
        # UNLESS fused or capturable, see note [special device hosting for step]
        fused = False
        capturable = False
        assert param_groups is not None
        for pg in param_groups:
            if param_id in pg["params"]:
                fused = pg["fused"] if "fused" in pg else False
                capturable = pg["capturable"] if "capturable" in pg else False
                break

        if key == 'step':
            if capturable or fused:
                return value.to(dtype=torch.float32, device=param.device)
            else:
                return value
        else:
            if param.is_floating_point():
                return value.to(dtype=param.dtype, device=param.device)
            else:
                return value.to(device=param.device)


    def register_load_state_dict_pre_hook(
        self,
        hook: Callable[["Optimizer", StateDict], Optional[StateDict]],
        prepend: bool = False,
    ) -> RemovableHandle:
        r"""Register a load_state_dict pre-hook which will be called before
        :meth:`~torch.optim.Optimizer.load_state_dict` is called. It should have the
        following signature::

            hook(optimizer, state_dict) -> None or state_dict

        The ``optimizer`` argument is the optimizer instance being used and the
        ``state_dict`` argument is a shallow copy of the ``state_dict`` the user
        passed in to ``load_state_dict``. The hook may modify the state_dict inplace
        or optionally return a new one. If a state_dict is returned, it will be used
        to be loaded into the optimizer.

        The hook will be called with argument ``self`` and ``state_dict`` before
        calling ``load_state_dict`` on ``self``. The registered hook can be used to
        perform pre-processing before the ``load_state_dict`` call is made.

        Args:
            hook (Callable): The user defined hook to be registered.
            prepend (bool): If True, the provided pre ``hook`` will be fired before
                all the existing registered pre-hooks on ``load_state_dict``. Otherwise,
                the provided ``hook`` will be fired after all the pre-hooks registered
                before. (default: False)

        Returns:
            :class:`torch.utils.hooks.RemoveableHandle`:
                a handle that can be used to remove the added hook by calling
                ``handle.remove()``
        """
        handle = hooks.RemovableHandle(self._optimizer_load_state_dict_pre_hooks)
        self._optimizer_load_state_dict_pre_hooks[handle.id] = hook
        if prepend:
            self._optimizer_load_state_dict_pre_hooks.move_to_end(handle.id, last=False)
        return handle


    def register_load_state_dict_post_hook(
        self, hook: Callable[["Optimizer"], None], prepend: bool = False
    ) -> RemovableHandle:
        r"""Register a load_state_dict post-hook which will be called after
        :meth:`~torch.optim.Optimizer.load_state_dict` is called. It should have the
        following signature::

            hook(optimizer) -> None

        The ``optimizer`` argument is the optimizer instance being used.

        The hook will be called with argument ``self`` after calling
        ``load_state_dict`` on ``self``. The registered hook can be used to
        perform post-processing after ``load_state_dict`` has loaded the
        ``state_dict``.

        Args:
            hook (Callable): The user defined hook to be registered.
            prepend (bool): If True, the provided post ``hook`` will be fired before
                all the existing registered post-hooks on ``load_state_dict``. Otherwise,
                the provided ``hook`` will be fired after all the existing registered
                post-hooks. (default: False)

        Returns:
            :class:`torch.utils.hooks.RemoveableHandle`:
                a handle that can be used to remove the added hook by calling
                ``handle.remove()``
        """
        handle = hooks.RemovableHandle(self._optimizer_load_state_dict_post_hooks)
        self._optimizer_load_state_dict_post_hooks[handle.id] = hook
        if prepend:
            self._optimizer_load_state_dict_post_hooks.move_to_end(handle.id, last=False)  # type: ignore[attr-defined]
        return handle


    @torch._disable_dynamo
    def load_state_dict(self, state_dict: StateDict) -> None:
        r"""Loads the optimizer state.

        Args:
            state_dict (dict): optimizer state. Should be an object returned
                from a call to :meth:`state_dict`.
        """
<<<<<<< HEAD
        # shallow copy, to be consistent with module API
        state_dict = state_dict.copy()

        for pre_hook in self._optimizer_load_state_dict_pre_hooks.values():
            hook_result = pre_hook(self, state_dict)
            if hook_result is not None:
                state_dict = hook_result

=======
        # deepcopy, to be consistent with module API
        state_dict = deepcopy(state_dict)
>>>>>>> 6ac58478
        # Validate the state_dict
        groups = self.param_groups
        saved_groups = state_dict['param_groups']

        if len(groups) != len(saved_groups):
            raise ValueError("loaded state dict has a different number of "
                             "parameter groups")
        param_lens = (len(g['params']) for g in groups)
        saved_lens = (len(g['params']) for g in saved_groups)
        if any(p_len != s_len for p_len, s_len in zip(param_lens, saved_lens)):
            raise ValueError("loaded state dict contains a parameter group "
                             "that doesn't match the size of optimizer's group")

        # Update the state
        id_map = dict(zip(chain.from_iterable(g['params'] for g in saved_groups),
                      chain.from_iterable(g['params'] for g in groups)))

        def _cast(param, value, param_id=None, param_groups=None, key=None):
            r"""Make a deep copy of value, casting all tensors to device of param."""
            if isinstance(value, torch.Tensor):
                return Optimizer._process_value_according_to_param_policy(param, value, param_id, param_groups, key)
            elif isinstance(value, dict):
                return {k: _cast(param, v, param_id=param_id, param_groups=param_groups, key=k) for k, v in value.items()}
            elif isinstance(value, Iterable):
                return type(value)(_cast(param, v, param_id=param_id, param_groups=param_groups) for v in value)  # type: ignore[call-arg]
            else:
                return value

        # Copy state assigned to params (and cast tensors to appropriate types).
        # State that is not assigned to params is copied as is (needed for
        # backward compatibility).
        state: DefaultDict[torch.Tensor, Dict[Any, Any]] = defaultdict(dict)
        for k, v in state_dict['state'].items():
            if k in id_map:
                param = id_map[k]
                state[param] = _cast(param, v, param_id=k, param_groups=state_dict['param_groups'])
            else:
                state[k] = v

        # Update parameter groups, setting their 'params' value
        def update_group(group: Dict[str, Any], new_group: Dict[str, Any]) -> Dict[str, Any]:
            new_group['params'] = group['params']
            return new_group
        param_groups = [
            update_group(g, ng) for g, ng in zip(groups, saved_groups)]
        self.__setstate__({'state': state, 'param_groups': param_groups})

        for post_hook in self._optimizer_load_state_dict_post_hooks.values():
            post_hook(self)


    @torch._disable_dynamo
    def zero_grad(self, set_to_none: bool = True) -> None:
        r"""Resets the gradients of all optimized :class:`torch.Tensor` s.

        Args:
            set_to_none (bool): instead of setting to zero, set the grads to None.
                This will in general have lower memory footprint, and can modestly improve performance.
                However, it changes certain behaviors. For example:
                1. When the user tries to access a gradient and perform manual ops on it,
                a None attribute or a Tensor full of 0s will behave differently.
                2. If the user requests ``zero_grad(set_to_none=True)`` followed by a backward pass, ``.grad``\ s
                are guaranteed to be None for params that did not receive a gradient.
                3. ``torch.optim`` optimizers have a different behavior if the gradient is 0 or None
                (in one case it does the step with a gradient of 0 and in the other it skips
                the step altogether).
        """
        foreach = self.defaults.get('foreach', False) or self.defaults.get('fused', False)

        if not hasattr(self, "_zero_grad_profile_name"):
            self._patch_step_function()

        per_device_and_dtype_grads: Optional[DefaultDict[torch.device, DefaultDict[torch.dtype, List[torch.Tensor]]]]
        if foreach:
            per_device_and_dtype_grads = defaultdict(lambda: defaultdict(list))
        else:
            per_device_and_dtype_grads = None

        with torch.autograd.profiler.record_function(self._zero_grad_profile_name):
            for group in self.param_groups:
                for p in group['params']:
                    if p.grad is not None:
                        if set_to_none:
                            p.grad = None
                        else:
                            if p.grad.grad_fn is not None:
                                p.grad.detach_()
                            else:
                                p.grad.requires_grad_(False)
                            if (not foreach or p.grad.is_sparse):
                                p.grad.zero_()
                            else:
                                assert per_device_and_dtype_grads is not None
                                per_device_and_dtype_grads[p.grad.device][p.grad.dtype].append(p.grad)
            if foreach:
                assert per_device_and_dtype_grads is not None
                for per_dtype_grads in per_device_and_dtype_grads.values():
                    for grads in per_dtype_grads.values():
                        torch._foreach_zero_(grads)

    @overload
    def step(self, closure: None = ...) -> None:
        ...

    @overload
    def step(self, closure: Callable[[], float]) -> float:
        ...

    def step(self, closure: Optional[Callable[[], float]] = None) -> Optional[float]:
        r"""Performs a single optimization step (parameter update).

        Args:
            closure (Callable): A closure that reevaluates the model and
                returns the loss. Optional for most optimizers.

        .. note::
            Unless otherwise specified, this function should not modify the
            ``.grad`` field of the parameters.
        """
        raise NotImplementedError

    @torch._disable_dynamo
    def add_param_group(self, param_group: Dict[str, Any]) -> None:
        r"""Add a param group to the :class:`Optimizer` s `param_groups`.

        This can be useful when fine tuning a pre-trained network as frozen layers can be made
        trainable and added to the :class:`Optimizer` as training progresses.

        Args:
            param_group (dict): Specifies what Tensors should be optimized along with group
                specific optimization options.
        """
        if not isinstance(param_group, dict):
            raise TypeError(f"param_group must be a dict, but got {type(param_group)}")

        params = param_group['params']
        if isinstance(params, torch.Tensor):
            param_group['params'] = [params]
        elif isinstance(params, set):
            raise TypeError('optimizer parameters need to be organized in ordered collections, but '
                            'the ordering of tensors in sets will change between runs. Please use a list instead.')
        else:
            param_group['params'] = list(params)

        for param in param_group['params']:
            if not isinstance(param, torch.Tensor):
                raise TypeError("optimizer can only optimize Tensors, "
                                "but one of the params is " + torch.typename(param))
            if not self.defaults.get('differentiable', None) and not (param.is_leaf or param.retains_grad):
                raise ValueError("can't optimize a non-leaf Tensor")

        for name, default in self.defaults.items():
            if default is required and name not in param_group:
                raise ValueError(f"parameter group didn't specify a value of required optimization parameter {name}")
            else:
                param_group.setdefault(name, default)

        params = param_group['params']
        if len(params) != len(set(params)):
            warnings.warn("optimizer contains a parameter group with duplicate parameters; "
                          "in future, this will cause an error; "
                          "see github.com/pytorch/pytorch/issues/40967 for more information", stacklevel=3)

        param_set: Set[torch.Tensor] = set()
        for group in self.param_groups:
            param_set.update(set(group['params']))

        if not param_set.isdisjoint(set(param_group['params'])):
            raise ValueError("some parameters appear in more than one parameter group")

        self.param_groups.append(param_group)<|MERGE_RESOLUTION|>--- conflicted
+++ resolved
@@ -674,19 +674,14 @@
             state_dict (dict): optimizer state. Should be an object returned
                 from a call to :meth:`state_dict`.
         """
-<<<<<<< HEAD
-        # shallow copy, to be consistent with module API
-        state_dict = state_dict.copy()
+        # deepcopy, to be consistent with module API
+        state_dict = deepcopy(state_dict)
 
         for pre_hook in self._optimizer_load_state_dict_pre_hooks.values():
             hook_result = pre_hook(self, state_dict)
             if hook_result is not None:
                 state_dict = hook_result
 
-=======
-        # deepcopy, to be consistent with module API
-        state_dict = deepcopy(state_dict)
->>>>>>> 6ac58478
         # Validate the state_dict
         groups = self.param_groups
         saved_groups = state_dict['param_groups']
