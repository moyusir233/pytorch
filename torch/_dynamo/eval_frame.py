from __future__ import annotations

import contextlib
import dataclasses
import dis
import functools
import inspect
import logging
import os
import sys
import textwrap
import threading
import traceback
import types
import warnings
import weakref
from enum import Enum
from os.path import dirname, join
from typing import Any, Callable, Dict, List, Optional, Set, Tuple, TYPE_CHECKING, Union
from unittest.mock import patch

import torch
import torch.fx
import torch.utils._pytree as pytree
import torch.utils.checkpoint
from torch import _guards
from torch._subclasses import fake_tensor
from torch.fx.experimental.proxy_tensor import make_fx
from torch.fx.graph import _PyTreeCodeGen, _PyTreeInfo
from torch.nn.parallel.distributed import DistributedDataParallel
from ..fx import GraphModule
from .backends.registry import CompilerFn, lookup_backend

from .hooks import Hooks

if TYPE_CHECKING:
    from torch._C._dynamo.eval_frame import (  # noqa: F401
        reset_code,
        set_eval_frame,
        set_guard_error_hook,
        set_guard_fail_hook,
        skip_code,
        unsupported,
    )
else:
    for name in dir(torch._C._dynamo.eval_frame):
        if name.startswith("__"):
            continue
        globals()[name] = getattr(torch._C._dynamo.eval_frame, name)

from . import config, convert_frame, external_utils, skipfiles, utils
from .exc import CondOpArgsMismatchError, ResetRequired, UserError, UserErrorType
from .mutation_guard import install_generation_tagging_init
from .types import DynamoCallback
from .utils import compile_times

log = logging.getLogger(__name__)

from torch._dispatch.python import enable_python_dispatcher
from torch.utils._python_dispatch import _disable_current_modes

always_optimize_code_objects = utils.ExactWeakKeyDictionary()
null_context = contextlib.nullcontext


import sympy

from torch.fx.experimental.symbolic_shapes import (
    ConstraintViolationError,
    StrictMinMaxConstraint,
)
from torch.utils._sympy.value_ranges import ValueRanges


# See https://github.com/python/typing/pull/240
class Unset(Enum):
    token = 0


unset = Unset.token

compile_lock = threading.RLock()
most_recent_backend: Optional[CompilerFn] = None
DONT_WRAP_FILES = {
    # For tracing into fx modules
    inspect.getsourcefile(GraphModule),
    join(dirname(dirname(__file__)), "onnx/_internal/fx/dynamo_graph_extractor.py"),
}


class OptimizedModule(torch.nn.Module):
    """
    Wraps the original nn.Module object and later patches its
    forward method to optimized self.forward method.
    """

    def __init__(self, mod: torch.nn.Module, dynamo_ctx):
        super().__init__()
        # Installs the params/buffer
        self._orig_mod = mod
        self.dynamo_ctx = dynamo_ctx
        self._initialize()

    def _initialize(self):
        # Do this stuff in constructor to lower overhead slightly
        if isinstance(self._orig_mod.forward, types.MethodType) and skipfiles.check(
            inspect.getsourcefile(self._orig_mod.forward)
        ):
            # This may be a torch.nn.* instance in skipfiles.py which
            # won't trigger a frame evaluation workaround to add an extra
            # frame we can capture
            self.forward = self.dynamo_ctx(external_utils.wrap_inline(self._orig_mod))
        else:
            # Invoke hooks outside of dynamo then pickup the inner frame
            self.forward = self.dynamo_ctx(self._orig_mod.__call__)

        if hasattr(self._orig_mod, "_initialize_hook"):
            self._forward = self.forward
            self.forward = self._call_lazy_check

    def __getstate__(self):
        state = dict(self.__dict__)
        state.pop("forward", None)
        state.pop("__call__", None)
        return state

    def __setstate__(self, state):
        self.__dict__ = state
        self._initialize()

    def __getattr__(self, name):
        if name == "_orig_mod":
            return self._modules["_orig_mod"]
        return getattr(self._orig_mod, name)

    def _call_lazy_check(self, *args, **kwargs):
        if hasattr(self._orig_mod, "_initialize_hook"):
            # In the case of a lazy module, we want to run
            # the pre-hooks which initialize it.
            # Afterwards, lazy module deletes its pre-hooks
            # to avoid treating it as lazy on subsequent recompile.
            assert len(kwargs) == 0
            self._orig_mod._infer_parameters(self._orig_mod, args)
        return self._forward(*args, **kwargs)

    def __dir__(self):
        orig_mod_attrs = self._orig_mod.__dir__()
        return orig_mod_attrs + [
            attr for attr in super().__dir__() if attr not in orig_mod_attrs
        ]


def remove_from_cache(f):
    """
    Make sure f.__code__ is not cached to force a recompile
    """
    if isinstance(f, types.CodeType):
        reset_code(f)
    elif hasattr(f, "__code__"):
        reset_code(f.__code__)
    elif hasattr(getattr(f, "forward", None), "__code__"):
        reset_code(f.forward.__code__)
    else:
        from . import reset  # type: ignore[attr-defined]

        reset()
        log.warning("could not determine __code__ for %s", f)


def nothing():
    pass


def innermost_fn(fn):
    """
    In case of nesting of _TorchDynamoContext calls, find the innermost
    function. TorchDynamo caches on fn.__code__ object, so its necessary to find
    the innermost function to pass on the optimize, run, disable etc.
    """
    unaltered_fn = fn
    while hasattr(unaltered_fn, "_torchdynamo_orig_callable"):
        unaltered_fn = unaltered_fn._torchdynamo_orig_callable
        assert callable(unaltered_fn)
    return unaltered_fn


@contextlib.contextmanager
def enable_dynamic(enable: Optional[bool] = None, export: bool = False):
    if enable is None:
        yield
    elif enable:
        # Assume everything is dynamic by deafult
        with config.patch(assume_static_by_default=False):
            yield
    else:
        with config.patch(
            automatic_dynamic_shapes=False, assume_static_by_default=True
        ):
            yield


class _TorchDynamoContext:
    def __init__(
        self,
        callback: DynamoCallback,
        on_enter=nothing,
        backend_ctx_ctor=null_context,
        patch_fn=nothing,
        first_ctx=False,
        *,
        export=False,
        dynamic=None,
        compiler_config=None,
    ):
        super().__init__()
        assert callable(callback) or callback is False or callback is None
        self.callback: DynamoCallback = callback
        self.prior: Union[Unset, DynamoCallback] = unset
        self.on_enter = on_enter
        self.extra_ctx_ctor = backend_ctx_ctor
        self.first_ctx = first_ctx
        self.export = export
        self.dynamic = dynamic
        self.compiler_config = compiler_config
        patch_fn()

    def __enter__(self):
        if config.raise_on_ctx_manager_usage:
            raise RuntimeError(
                "torch._dynamo.optimize(...) is used with a context manager. "
                "Please refer to https://github.com/pytorch/torchdynamo#usage-example "
                "to use torch._dynamo.optimize(...) as an annotation/decorator. "
            )
        self.on_enter()
        self.prior = set_eval_frame(self.callback)
        self.backend_ctx = self.extra_ctx_ctor()
        self.backend_ctx.__enter__()
        self.dynamic_ctx = enable_dynamic(self.dynamic, self.export)
        self.dynamic_ctx.__enter__()

    def __exit__(self, exc_type, exc_val, exc_tb):
        assert self.prior is not unset
        set_eval_frame(self.prior)
        self.prior = unset
        # TODO: This is totally not the right way to chain contexts manually
        self.dynamic_ctx.__exit__(exc_type, exc_val, exc_tb)
        self.backend_ctx.__exit__(exc_type, exc_val, exc_tb)

    def __call__(self, fn):
        # public api for compiler config/options
        def get_compiler_config():
            return self.compiler_config

        fn = innermost_fn(fn)
        # Optimize the forward method of torch.nn.Module object
        if isinstance(fn, torch.nn.Module):
            mod = fn
            new_mod = OptimizedModule(mod, self)
            # Save the function pointer to find the original callable while nesting
            # of decorators.
            new_mod._torchdynamo_orig_callable = mod.forward

            # when compiling torch.nn.Module,
            # provide public api OptimizedModule.get_compiler_config()
            assert not hasattr(new_mod, "get_compiler_config")
            new_mod.get_compiler_config = get_compiler_config  # type: ignore[attr-defined]

            return new_mod
        assert callable(fn)

        try:
            filename = inspect.getsourcefile(fn)
        except TypeError:
            filename = None
        if (
            (filename is None or skipfiles.check(filename))
            and (
                getattr(fn, "__name__", "") not in ["_call_impl", "_wrapped_call_impl"]
            )
            and filename not in DONT_WRAP_FILES
        ):
            # call to a builtin without a frame for us to capture
            fn = external_utils.wrap_inline(fn)

        callback = self.callback
        on_enter = self.on_enter
        backend_ctx_ctor = self.extra_ctx_ctor

        @functools.wraps(fn)
        def _fn(*args, **kwargs):
            if (
                not isinstance(self, DisableContext)
                and torch.fx._symbolic_trace.is_fx_tracing()
            ):
                if config.error_on_nested_fx_trace:
                    raise RuntimeError(
                        "Detected that you are using FX to symbolically trace "
                        "a dynamo-optimized function. This is not supported at the moment."
                    )
                else:
                    return fn(*args, **kwargs)

            on_enter()
            prior = set_eval_frame(callback)
            backend_ctx = backend_ctx_ctor()
            backend_ctx.__enter__()
            dynamic_ctx = enable_dynamic(self.dynamic, self.export)
            dynamic_ctx.__enter__()
            try:
                return fn(*args, **kwargs)
            finally:
                set_eval_frame(prior)
                dynamic_ctx.__exit__(None, None, None)
                backend_ctx.__exit__(None, None, None)

        # hooks to properly handle inlining
        if isinstance(self, DisableContext):
            _fn._torchdynamo_disable = True  # type: ignore[attr-defined]
        else:
            _fn._torchdynamo_inline = fn  # type: ignore[attr-defined]

        # Save the function pointer to find the original callable while nesting
        # of decorators.
        _fn._torchdynamo_orig_callable = fn  # type: ignore[attr-defined]

        # when compiling user function instead of nn.Module
        # provide public api _fn.get_compiler_config()
        assert not hasattr(_fn, "get_compiler_config")
        _fn.get_compiler_config = get_compiler_config  # type: ignore[attr-defined]

        # If the function is called using torch._dynamo.optimize decorator, we
        # should prevent any type of skipping.
        if callback not in (None, False):
            if not hasattr(fn, "__code__"):
                raise RuntimeError(
                    textwrap.dedent(
                        """

                        torch._dynamo.optimize is called on a non function object.
                        If this is a callable class, please wrap the relevant code into a function and optimize the
                        wrapper function.

                        >> class CallableClass:
                        >>     def __init__(self):
                        >>         super().__init__()
                        >>         self.relu = torch.nn.ReLU()
                        >>
                        >>     def __call__(self, x):
                        >>         return self.relu(torch.sin(x))
                        >>
                        >>     def print_hello(self):
                        >>         print("Hello world")
                        >>
                        >> mod = CallableClass()

                        If you want to optimize the __call__ function and other code, wrap that up in a function

                        >> def wrapper_fn(x):
                        >>     y = mod(x)
                        >>     return y.sum()

                        and then optimize the wrapper_fn

                        >> opt_wrapper_fn = torch._dynamo.optimize(wrapper_fn)
                        """
                    )
                )
            always_optimize_code_objects[fn.__code__] = True

        return _fn


class OptimizeContext(_TorchDynamoContext):
    @staticmethod
    def _different_backend(old, new):
        return not (old == new or old is None)

    def __init__(
        self,
        callback,
        backend_ctx_ctor,
        first_ctx=False,
        *,
        export=False,
        dynamic=None,
        compiler_config=None,
    ):
        def on_enter():
            global most_recent_backend
            if OptimizeContext._different_backend(most_recent_backend, compiler_fn):
                if config.raise_on_backend_change:
                    raise ResetRequired()
                else:
                    warnings.warn(
                        "changing options to `torch.compile()` may require "
                        "calling `torch._dynamo.reset()` to take effect"
                    )
            most_recent_backend = compiler_fn
            install_generation_tagging_init()

        compiler_fn = innermost_fn(callback)
        super().__init__(
            callback=callback,
            on_enter=on_enter,
            backend_ctx_ctor=backend_ctx_ctor,
            patch_fn=TorchPatcher.patch,
            first_ctx=first_ctx,
            export=export,
            dynamic=dynamic,
            compiler_config=compiler_config,
        )


class RunOnlyContext(_TorchDynamoContext):
    def __init__(self):
        # cudagraph trees relies on generation increment
        def on_enter():
            torch._dynamo.mutation_guard.GenerationTracker.generation += 1

        super().__init__(callback=False, on_enter=on_enter)


class DisableContext(_TorchDynamoContext):
    def __init__(self):
        super().__init__(callback=None)


def first_real_inst_idx(code):
    if sys.version_info < (3, 11):
        return 0
    for inst in dis.get_instructions(code):
        if inst.opname == "RESUME":
            return inst.offset // 2
    raise RuntimeError("RESUME instruction not found in code")


def catch_errors_wrapper(callback, hooks: Hooks):
    @functools.wraps(callback)
    def catch_errors(frame, cache_size, frame_state):
        assert frame_state is not None

        if (
            # TODO: the first condition is not covered by any test
            frame.f_lasti >= first_real_inst_idx(frame.f_code)
            or skipfiles.check(frame.f_code.co_filename)
            or config.disable
        ):
            log.debug("skipping %s %s", frame.f_code.co_name, frame.f_code.co_filename)
            return None
        if frame.f_code.co_filename == "<string>" and frame.f_code.co_name == "__new__":
            # nametuple constructor
            return None
        if config.optimize_ddp:
            ddp_module = DistributedDataParallel._get_active_ddp_module()
            if ddp_module:
                with compile_lock:
                    from torch._dynamo.backends.distributed import DDPOptimizer

                    ddp_optimizer = DDPOptimizer(
                        bucket_bytes_cap=ddp_module.bucket_bytes_cap,
                        backend_compile_fn=callback._torchdynamo_orig_callable,
                    )
                    hijacked_callback = convert_frame.convert_frame(
                        ddp_optimizer.compile_fn,
                        hooks=hooks,
                    )
                    return hijacked_callback(frame, cache_size, hooks, frame_state)

        with compile_lock, _disable_current_modes():
            return callback(frame, cache_size, hooks, frame_state)

    catch_errors._torchdynamo_orig_callable = callback  # type: ignore[attr-defined]
    return catch_errors


def _optimize_catch_errors(
    compile_fn,
    hooks: Hooks,
    backend_ctx_ctor=null_context,
    export=False,
    dynamic=None,
    compiler_config=None,
):
    return OptimizeContext(
        catch_errors_wrapper(compile_fn, hooks),
        backend_ctx_ctor=backend_ctx_ctor,
        first_ctx=True,
        export=export,
        dynamic=dynamic,
        compiler_config=compiler_config,
    )


def get_compiler_fn(compiler_fn):
    from .repro.after_dynamo import wrap_backend_debug

    if hasattr(compiler_fn, "compiler_name"):
        compiler_str = compiler_fn.compiler_name
    elif isinstance(compiler_fn, str):
        compiler_str = compiler_fn
    else:
        compiler_str = None
    compiler_fn = lookup_backend(compiler_fn)
    return wrap_backend_debug(compiler_fn, compiler_str)


class _NullDecorator(contextlib.nullcontext):  # type: ignore[type-arg]
    def __call__(self, fn):
        assert callable(fn)
        return fn


def check_if_dynamo_supported():
    if sys.platform == "win32":
        raise RuntimeError("Windows not yet supported for torch.compile")
    if sys.version_info >= (3, 12):
        raise RuntimeError("Python 3.12+ not yet supported for torch.compile")


def is_dynamo_supported():
    try:
        check_if_dynamo_supported()
        return True
    except Exception:
        return False


def optimize(
    backend="inductor",
    *,
    nopython=False,
    guard_export_fn=None,
    guard_fail_fn=None,
    disable=False,
    dynamic=None,
):
    """
    The main entrypoint of TorchDynamo.  Do graph capture and call
    backend() to optimize extracted graphs.

    Args:
        backend: One of the two things:
            - Either, a function/callable taking a torch.fx.GraphModule and
            example_inputs and returning a python callable that runs the
            graph faster.
            One can also provide additional context for the backend, like
            torch.jit.fuser("fuser2"), by setting the backend_ctx_ctor attribute.
            See AOTAutogradMemoryEfficientFusionWithContext for the usage.
            - Or, a string backend name in `torch._dynamo.list_backends()`
        nopython: If True, graph breaks will be errors and there will
            be a single whole-program graph.
        disable: If True, turn this decorator into a no-op
        dynamic: If True, upfront compile as dynamic a kernel as possible.  If False,
            disable all dynamic shapes support (always specialize).  If None, automatically
            detect when sizes vary and generate dynamic kernels upon recompile.

    Example Usage::

        @torch._dynamo.optimize()
        def toy_example(a, b):
            ...
    """
    check_if_dynamo_supported()
    # Note: The hooks object could be global instead of passed around, *however* that would make
    # for a confusing API usage and plumbing story wherein we nest multiple .optimize calls.
    # There is some prior art around this, w/r/t nesting backend calls are enforced to be the same
    # compiler, however, this feels onerous for callback and hooks, and it feels better to give our users an
    # easier to understand UX at the cost of a little more plumbing on our end.
    hooks = Hooks(guard_export_fn=guard_export_fn, guard_fail_fn=guard_fail_fn)
    torch._C._log_api_usage_once("torch._dynamo.optimize")
    if disable or os.environ.get("TORCHDYNAMO_DISABLE", "") == "1":
        return _NullDecorator()

    backend = get_compiler_fn(backend)

    # Find if backend has any extra context manager
    backend_ctx_ctor = getattr(backend, "backend_ctx_ctor", null_context)

    if nopython:
        return optimize_assert(
            backend,
            dynamic=dynamic,
            hooks=hooks,
        )
    return _optimize_catch_errors(
        convert_frame.convert_frame(backend, hooks=hooks),
        hooks,
        backend_ctx_ctor,
        dynamic=dynamic,
        compiler_config=backend.get_compiler_config()
        if hasattr(backend, "get_compiler_config")
        else None,
    )


# TODO(voz): Consider making "explain" output alongside a run / part of a run
@patch("torch._dynamo.symbolic_convert.explain", True)
def explain(f, *extra_args, **extra_kwargs):
    def inner(*args, **kwargs):
        # TODO(voz): Do we want a decorator for this?
        from . import reset  # type: ignore[attr-defined]

        reset()

        graphs: List[torch.fx.GraphModule] = []
        break_reasons: List[Any] = []
        op_count: int = 0
        ops_per_graph: List[torch.fx.Node] = []
        out_guards: List[_guards.Guard] = []

        def dynamo_graph_accumulating_compiler(
            gm: torch.fx.GraphModule, example_inputs
        ):
            from .backends.debugging import _explain_graph_detail

            nonlocal graphs
            nonlocal op_count
            nonlocal ops_per_graph
            nonlocal break_reasons

            gm, graphs, op_count, ops_per_graph, break_reasons = _explain_graph_detail(
                gm, graphs, op_count, ops_per_graph, break_reasons
            )

            return gm.forward

        def guard_export_print(guards):
            nonlocal out_guards
            out_guards.extend(guards)

        with patch(f"{__name__}.most_recent_backend", None):
            opt_f = optimize(
                dynamo_graph_accumulating_compiler,
                nopython=False,
                guard_export_fn=guard_export_print,
            )(f)
            # TODO(voz): We may have instances of `f` that mutate inputs, we should track sideffects and reject.
            opt_f(*args, **kwargs)

        graph_count = len(graphs)

        # For the explanation summary, dedupe reasons by the innermost stack frame and dedupe by it.
        deduped_reasons = {}
        for reason in break_reasons:
            innermost_frame = reason.user_stack[-1]
            # __repr__ uniquely identifies a FrameSummary so we can use it for deduping
            deduped_reasons[repr(innermost_frame)] = reason

        formatted_list = ""
        for idx, break_reason in enumerate(deduped_reasons.values()):
            formatted_stack = "".join(traceback.format_list(break_reason.user_stack))
            msg = f"{idx + 1}. Reason: {break_reason.reason}\n   User Stack: {formatted_stack}\n"
            formatted_list += msg

        graph_break_count = graph_count - 1
        compile_time = compile_times(repr="str")

        # TODO(voz): Do we want a decorator for this?
        reset()
        from .backends.debugging import ExplainOutput

        return ExplainOutput(
            graphs,
            graph_count,
            graph_break_count,
            break_reasons,
            op_count,
            ops_per_graph,
            out_guards,
            compile_time,
        )

    if extra_args or extra_kwargs:
        warnings.warn(
            "explain(f, *args, **kwargs) is deprecated, use explain(f)(*args, **kwargs) instead.  "
            "If you don't migrate, we may break your explain call in the future if your user defined kwargs "
            "conflict with future kwargs added to explain(f)."
        )
        return inner(*extra_args, **extra_kwargs)
    else:
        return inner


@dataclasses.dataclass
class ConstraintTarget:
    """
    This represents input tensor dimensions.  Don't create this
    class directly; instead, use :func:`torch._export.dynamic_dim`.
    """

    w_tensor: weakref.ReferenceType[torch.Tensor]
    # TODO: We don't need t_id; we can get it off of w_tensor
    t_id: int
    dim: int


@dataclasses.dataclass
class Constraint(ConstraintTarget):
    """
    This represents constraints on input tensor dimensions, e.g., requiring
    them to be fully polymorphic or within some range.  Don't create this
    class directly; instead, use :func:`torch._export.dynamic_dim`.
    """

    # NOTE(avik): In the future, this could be Union[StrictMinMaxConstraint, <other kinds>]
    constraint_range: StrictMinMaxConstraint
    # Represent that `constraint_range` is shared with another ConstraintTarget, which
    # typically arises because of a specified equality with another dynamic dimension.
    shared: Optional[ConstraintTarget] = None

    def _clone_with_range(self, lower=2, upper=sympy.oo):
        constraint_range = StrictMinMaxConstraint(
            vr=self.constraint_range.vr & ValueRanges(lower=lower, upper=upper),
            warn_only=False,
        )
        return Constraint(
            self.w_tensor, self.t_id, self.dim, constraint_range, self.shared
        )

    def __ge__(self, lower):
        return self._clone_with_range(lower=lower)

    def __gt__(self, lower):
        return self._clone_with_range(lower=lower + 1)

    def __le__(self, upper):
        return self._clone_with_range(upper=upper)

    def __lt__(self, upper):
        return self._clone_with_range(upper=upper - 1)

    def __bool__(self):
        # NOTE(avik): We do not support compound expressions like a <= x <= b.
        # This is because Python implicitly desugars them into bool(a <= x) and bool(x <= b),
        # and moreover, enforces that any overload of __bool__ must return True or False.
        # FWIW, sympy also raises TypeError in this case.
        raise TypeError(
            "Cannot determine truth value of Constraint. "
            "If you are trying to combine Constraints with logical connectives, "
            "you can specify them separately instead."
        )

    @property
    def serializable_spec(self):
        # We need a serialization compatible format of the constraint so that it
        # can be savedin the graph module w/o breaking the module serialization.
        # The saved constraints will be used directly for the post-exporting pass
        # that converts constraints to runtime assertion. The saved constraints
        # will not be saved in the serialized module.
        # TODO: A better way is needed. Currently we use 't_id' to map the constraint,
        # which is not reliable
        return {
            "t_id": self.t_id,
            "dim": self.dim,
            "min": self.constraint_range.vr.lower,
            "max": self.constraint_range.vr.upper,
            "shared": (
                None
                if self.shared is None
                else {
                    "t_id": self.shared.t_id,
                    "dim": self.shared.dim,
                }
            ),
        }

    def __eq__(self, other):
        constraint_range = StrictMinMaxConstraint(
            vr=self.constraint_range.vr & other.constraint_range.vr,
            warn_only=False,
        )
        return Constraint(
            self.w_tensor,
            self.t_id,
            self.dim,
            constraint_range,
            shared=ConstraintTarget(other.w_tensor, other.t_id, other.dim),
        )


class FlattenInputOutputSignature(torch.fx.interpreter.Transformer):
    def __init__(
        self,
        m: torch.fx.GraphModule,
        flat_args: Tuple[Any],
        matched_input_elements_positions: List[int],
        matched_output_elements_positions: List[int],
        example_fake_inputs: List[torch.Tensor],
        fake_mode: Optional[fake_tensor.FakeTensorMode] = None,
    ):
        super().__init__(m)

        matched_input_elements_to_fake = {
            val: example_fake_inputs[ix]
            for ix, val in enumerate(matched_input_elements_positions)
        }

        self.new_args = []
        for i in range(0, len(flat_args)):
            arg = super().placeholder(f"arg{i}", (), {})
            if i in matched_input_elements_to_fake:
                arg.node.meta["val"] = matched_input_elements_to_fake[i]
            else:
                # Fill node.mata["val"] with faketensor from the input,
                # if it's not found in matched_input_elements_positions
                if fake_mode is not None and isinstance(flat_args[i], torch.Tensor):
                    arg.node.meta["val"] = fake_mode.from_tensor(flat_args[i])
            self.new_args.append(arg)
        self.old_args_gen = (self.new_args[i] for i in matched_input_elements_positions)
        self.matched_output_elements_positions = matched_output_elements_positions

    def placeholder(self, target, args, kwargs):
        arg = next(self.old_args_gen)
        if "val" in self.current_node.meta:
            arg.node.meta["val"] = self.current_node.meta["val"]
        if "tensor_dict" in self.current_node.meta:
            arg.node.meta["tensor_dict"] = self.current_node.meta["tensor_dict"]
        return arg

    def output(self, target, args, kwargs):
        dynamo_result_flat = args[0]
        lookup = [*dynamo_result_flat, *self.new_args]
        new_result_flat = [lookup[i] for i in self.matched_output_elements_positions]
        return super().output(target, (new_result_flat,), {})

    def run_node(self, n):
        self.current_node = n
        r = super().run_node(n)
        if "val" in self.current_node.meta:
            r.node.meta["val"] = self.current_node.meta["val"]
        return r


def export(
    f: Callable[..., Any],
    *extra_args,
    aten_graph: bool = False,
    pre_dispatch: bool = False,
    decomposition_table: Optional[
        Dict[torch._ops.OpOverload, Callable[..., Any]]
    ] = None,
    tracing_mode: str = "symbolic",
    constraints: Optional[List[Constraint]] = None,
    assume_static_by_default: bool = False,
    fake_mode: fake_tensor.FakeTensorMode = None,
    **extra_kwargs,
) -> Callable[..., Tuple[torch.fx.GraphModule, Set[_guards.Guard]]]:
    """
    Export an input function f to a format that can be executed outside of PyTorch using the FX graph.

    Args:
        f (callable): A PyTorch function to be exported.

        aten_graph (bool): If True, exports a graph with ATen operators.
        If False, exports a graph with Python operators. Default is False.

        pre_dispatch (bool): If True, exports a graph with ATen operators,
        but before any logic in the PyTorch dispatcher has run.
        This can be useful if you want to apply further transformations on a graph before running it
        through autograd, autocast, or any other functionalities that are integrated into the dispatcher.
        This flag is only valid if aten_graph=True is set.
        Default is False.

        decomposition_table (dict): A dictionary that maps operators to their decomposition functions.
        Required if aten_graph or tracing_mode is specified. Default is None.

        tracing_mode (str): If "symbolic", turn on dynamic shapes support. Default is "symbolic".

        fake_mode (fake_tensor.FakeTensorMode): Use this fake_mode instead of creating an internal one.
        Useful during symbolic tracing, when user input is already fakefied. Implies free fake tensors
        are allowed on `make_fx`. `fake_mode` must contain a valid (not None) `shape_env` instance.

    Returns:
        A function that given args and kwargs, returns a tuple of (graph, guards)
        Graph: An FX graph representing the execution of the input PyTorch function with the provided arguments and options.
        Guards: The guards we accumulated during tracing f above

    Raises:
        AssertionError: If decomposition_table is specified without setting aten_graph=True,
        or if graph breaks during tracing in export.

        AssertionError: If Dynamo input and output is not consistent with traced input/output.

    Note - this headerdoc was authored by ChatGPT, with slight modifications by the author.
    """
    # Deal with "local variable referenced before assignment"
    _fake_mode = fake_mode
    _f = f
    _assume_static_by_default = assume_static_by_default

    def inner(*args, **kwargs):
        fake_mode = _fake_mode
        f = _f
        assume_static_by_default = _assume_static_by_default
        check_if_dynamo_supported()
        torch._C._log_api_usage_once("torch._dynamo.export")
        if decomposition_table is not None:
            assert (
                aten_graph
            ), "Specifying a decomposition_table table or tracing mode is illegal without setting aten_graph=True"
        if pre_dispatch:
            assert aten_graph, "pre_dispatch=True can only be used when aten_graph=True"
        f = innermost_fn(f)
        call_to_inspect = f.forward if isinstance(f, torch.nn.Module) else f
        original_signature = inspect.signature(call_to_inspect)

        assert (
            not fake_mode or fake_mode.shape_env is not None
        ), "The specified fake_mode must contain a valid shape_env"
        graph = None
        out_guards = None
        graph_captured_input = None
        graph_captured_result: Optional[Tuple[torch.Tensor, ...]] = None
        fake_mode = fake_mode or _guards.detect_fake_mode(args)
        _allow_fake_constant: bool = (
            fake_mode is not None
        )  # Allow fake constants during symbolic tracing

        def produce_matching(source_args, candidate_args):
            matched_elements_positions = []
            dict_of_source_args = dict()
            for i in range(0, len(source_args)):
                element_id = id(source_args[i])
                dict_of_source_args[element_id] = i

            for i in range(0, len(candidate_args)):
                arg = candidate_args[i]
                # 1-element tensor arg can be unspec int/float
                if isinstance(arg, torch.Tensor) and torch.numel(arg) == 1:
                    if id(arg) in dict_of_source_args:
                        matched_elements_positions.append(dict_of_source_args[id(arg)])
                    elif id(arg.item()) in dict_of_source_args:
                        matched_elements_positions.append(
                            dict_of_source_args[id(arg.item())]
                        )
                    else:
                        raise AssertionError(
                            "Dynamo input/output is not consistent with traced input/output"
                        )
                else:
                    assert (
                        id(arg) in dict_of_source_args
                    ), "Dynamo input and output is a strict subset of traced input/output"
                    matched_elements_positions.append(dict_of_source_args[id(arg)])

            return matched_elements_positions

        def guard_export_print(guards: Set[_guards.Guard]):
            nonlocal out_guards
            assert (
                out_guards is None
            ), "whole graph export entails exactly one guard export"
            out_guards = guards

        example_inputs = []

<<<<<<< HEAD
        def dynamo_normalization_capturing_compiler(
            gm: torch.fx.GraphModule, inner_example_inputs
        ):
            nonlocal graph
            assert (
                graph is None
            ), "Tried to emit a second graph during export. Tracing through 'f' must produce a single graph."
            graph = gm

            nonlocal fake_mode, example_inputs
            fake_mode = fake_mode or _guards.detect_fake_mode(inner_example_inputs)
            example_inputs = inner_example_inputs

            def result_capturing_wrapper(*graph_inputs):
                nonlocal graph_captured_result
                nonlocal graph_captured_input

                graph_captured_input = graph_inputs
                assert graph is not None
                graph_captured_result = graph(*graph_inputs)
                return graph_captured_result

            return result_capturing_wrapper

        flat_args, in_spec = pytree.tree_flatten((args, kwargs))

        remove_from_cache(f)
        constraint_violation_error = None
        if tracing_mode != "symbolic":
            assume_static_by_default = True
        with patch(f"{__name__}.most_recent_backend", None), config.patch(
            summarize_dim_constraints=True,
            specialize_int=True,
            assume_static_by_default=assume_static_by_default,
            automatic_dynamic_shapes=False,
        ), torch._guards.export_fake_mode(fake_mode):
            opt_f = optimize_assert(
                dynamo_normalization_capturing_compiler,
                hooks=Hooks(
                    guard_export_fn=guard_export_print,
                    guard_fail_fn=None,
                ),
                export=True,
                export_constraints=constraints,
            )(f)
            # TODO(voz): We may have instances of `f` that mutate inputs, we should track sideffects and reject.
            try:
                result_traced = opt_f(*args, **kwargs)
            except ConstraintViolationError as e:
                constraint_violation_error = e
        remove_from_cache(f)

        if (
            (shape_env := getattr(fake_mode, "shape_env", None)) is not None
            and (dim_constraints := shape_env.dim_constraints) is not None
            and not skipfiles.check(inspect.getsourcefile(call_to_inspect))
        ):
            dim_constraints.solve()
            msg = dim_constraints.prettify_results(original_signature)
            forced_specializations = dim_constraints.forced_specializations()
=======
    def dynamo_normalization_capturing_compiler(
        gm: torch.fx.GraphModule, inner_example_inputs
    ):
        nonlocal graph
        assert (
            graph is None
        ), "Tried to emit a second graph during export. Tracing through 'f' must produce a single graph."
        graph = gm

        nonlocal fake_mode, example_inputs
        fake_mode = fake_mode or _guards.detect_fake_mode(inner_example_inputs)
        example_inputs = inner_example_inputs

        def result_capturing_wrapper(*graph_inputs):
            nonlocal graph_captured_result
            nonlocal graph_captured_input

            graph_captured_input = graph_inputs
            assert graph is not None
            graph_captured_result = graph(*graph_inputs)
            return graph_captured_result

        return result_capturing_wrapper

    flat_args, in_spec = pytree.tree_flatten((args, kwargs))

    remove_from_cache(f)
    constraint_violation_error = None
    if tracing_mode != "symbolic":
        assume_static_by_default = True
    with patch(f"{__name__}.most_recent_backend", None), config.patch(
        specialize_int=True,
        assume_static_by_default=assume_static_by_default,
        automatic_dynamic_shapes=False,
        capture_dynamic_output_shape_ops=True,
        capture_scalar_outputs=True,
    ), torch._guards.export_fake_mode(fake_mode):
        opt_f = optimize_assert(
            dynamo_normalization_capturing_compiler,
            hooks=Hooks(
                guard_export_fn=guard_export_print,
                guard_fail_fn=None,
            ),
            export=True,
            export_constraints=constraints,
        )(f)
        # TODO(voz): We may have instances of `f` that mutate inputs, we should track sideffects and reject.
        try:
            result_traced = opt_f(*args, **kwargs)
        except ConstraintViolationError as e:
            constraint_violation_error = e
    remove_from_cache(f)

    if (
        (shape_env := getattr(fake_mode, "shape_env", None)) is not None
        and (dim_constraints := shape_env.dim_constraints) is not None
        and not skipfiles.check(inspect.getsourcefile(call_to_inspect))
    ):
        dim_constraints.solve()
        msg = dim_constraints.prettify_results(original_signature)
        forced_specializations = dim_constraints.forced_specializations()
        if forced_specializations:
            msg = (
                "Some dynamic dimensions need to be specialized because "
                "the constraints inferred for them are too complex to specify.\n"
                f"{forced_specializations}\n{msg}"
            )
        if constraint_violation_error:
            constraint_violation_error.args = (
                constraint_violation_error.args[0] + msg,
            )
        else:
>>>>>>> 90cf6512
            if forced_specializations:
                msg = (
                    "Some dynamic dimensions need to be specialized because "
                    "the constraints inferred for them are too complex to specify.\n"
                    f"{forced_specializations}\n{msg}"
                )
            if constraint_violation_error:
                constraint_violation_error.args = (
                    constraint_violation_error.args[0] + msg,
                )
            else:
                if forced_specializations:
                    constraint_violation_error = ConstraintViolationError(msg)
                else:
                    log.info(
                        "Summary of dimension constraints:%s",
                        msg,
                    )

            # Error if we have any constraints on static values
            for k in shape_env.var_to_range.keys():
                if isinstance(k, sympy.Integer):
                    constraint_violation_error = ConstraintViolationError(
                        f"{''.join(traceback.format_list(shape_env.var_to_stack[k]))}\n"
                        "It appears that you're trying to set a constraint on a "
                        f"value which we evaluated to have a static value of {k}. "
                        "Scroll up to see where this constraint was set."
                    )
        if constraint_violation_error:
            raise constraint_violation_error

        assert (
            graph is not None
        ), "Failed to produce a graph during tracing. Tracing through 'f' must produce a single graph."
        assert out_guards is not None, "Failed to produce guards during tracing"
        assert fake_mode is not None

        matched_input_elements_positions = produce_matching(
            flat_args, graph_captured_input
        )

        # NB: This is mostly hitting the cache; Dynamo already converted these
        example_fake_inputs = [fake_mode.from_tensor(t) for t in example_inputs]
        flat_results_traced, out_spec_traced = pytree.tree_flatten(result_traced)

        assert graph_captured_result is not None
        flat_both = list(graph_captured_result) + flat_args
        matched_output_elements_positions = produce_matching(
            flat_both, flat_results_traced
        )

        if aten_graph:
            # Running graph with interpreter is needed for propagating the stack_trace
            def graph_with_interpreter(*args):
                with torch.fx.traceback.preserve_node_meta():
                    return torch.fx.Interpreter(graph).run(*args)

            with enable_python_dispatcher(), fake_mode:
                try:
                    graph = make_fx(
                        graph_with_interpreter,
                        decomposition_table=decomposition_table,
                        tracing_mode="real",
                        _allow_non_fake_inputs=True,
                        pre_dispatch=pre_dispatch,
                        _allow_fake_constant=_allow_fake_constant,
                    )(*example_fake_inputs)
                except CondOpArgsMismatchError as e:
                    # Wrap the internal error to the user-facing error
                    raise UserError(UserErrorType.DYNAMIC_CONTROL_FLOW, str(e))

        new_graph = FlattenInputOutputSignature(
            graph,
            flat_args,
            matched_input_elements_positions,
            matched_output_elements_positions,
            example_fake_inputs,
            fake_mode,
        ).transform()

        # Store constraints and inputs as metadata for user passes, e.g. turn constraints to runtime check
        new_graph.meta["input_shape_constraints"] = (
            [constraint.serializable_spec for constraint in constraints]
            if constraints
            else []
        )

        def signature_to_fullargspec(sig: inspect.Signature):
            # Get a list of Parameter objects from the Signature object
            params = list(sig.parameters.values())
            # Separate positional arguments, keyword-only arguments and varargs/varkw
            args = [
                p.name
                for p in params
                if p.kind == inspect.Parameter.POSITIONAL_OR_KEYWORD
            ]
            kwonlyargs = [
                p.name for p in params if p.kind == inspect.Parameter.KEYWORD_ONLY
            ]
            varargs = next(
                (p.name for p in params if p.kind == inspect.Parameter.VAR_POSITIONAL),
                None,
            )
            varkw = next(
                (p.name for p in params if p.kind == inspect.Parameter.VAR_KEYWORD),
                None,
            )
            # Get default values for positional arguments and keyword-only arguments
            defaults = tuple(
                p.default
                for p in params
                if p.kind == inspect.Parameter.POSITIONAL_OR_KEYWORD
                and p.default is not inspect.Parameter.empty
            )
            kwonlydefaults = {
                p.name: p.default
                for p in params
                if p.kind == inspect.Parameter.KEYWORD_ONLY
                and p.default is not inspect.Parameter.empty
            }
            # Get annotations for parameters and return value
            annotations = {}
            if sig.return_annotation:
                annotations = {"return": sig.return_annotation}
            for parameter in params:
                annotations[parameter.name] = parameter.annotation
            # Return a FullArgSpec object with the extracted attributes
            return inspect.FullArgSpec(
                args, varargs, varkw, defaults, kwonlyargs, kwonlydefaults, annotations
            )

        # Make dynamo graph to have same input/output spec as user code
        def argument_names(f: Callable[..., Any], *args, **kwargs) -> List[str]:
            fullargspec = signature_to_fullargspec(original_signature)

            # 1. Map `args` 1-to-1 to positional arguments in original signature.
            input_strs = fullargspec.args[: len(args)]

            if len(args) > len(fullargspec.args):
                # 2. If there are more arguments left in `args`, they map to varargs in original
                # signature. Assign names as {varargs}_0, {varargs}_1, ...
                assert fullargspec.varargs is not None, "More arguments than expected"
                input_strs += [
                    f"{fullargspec.varargs}_{i}"
                    for i in range(0, len(args) - len(input_strs))
                ]
            elif len(args) < len(fullargspec.args):
                # 3. If there are fewer arguments in `args` than `fullargspec.args`,
                # it implies these are arguments either with default values, or provided in
                # `kwargs`. The former can be safely ignored. Because Dynamo.export does not
                # export them as part of the function signature. The latter will be handled
                # in the next step.
                for unprovided_arg in fullargspec.args[
                    len(args) : -len(fullargspec.defaults or [])
                ]:
                    assert (
                        unprovided_arg in kwargs
                    ), f"Missing argument {unprovided_arg}"

            # 4. Keyword arguments provided in `kwargs`.
            input_strs += list(kwargs.keys())

            # 5. Keyword-only arguments with default values if not provided are not exported
            # as part of the function signature.
            for kwonly_arg in fullargspec.kwonlyargs:
                kwonlydefaults = fullargspec.kwonlydefaults or {}
                assert (
                    kwonly_arg in kwargs or kwonly_arg in kwonlydefaults
                ), f"Missing keyword only argument {kwonly_arg}"

            return input_strs

        new_graph.graph._codegen = _PyTreeCodeGen(
            _PyTreeInfo(
                argument_names(f, *args, **kwargs),
                in_spec,
                out_spec_traced,
            )
        )

        new_graph.recompile()
        return (new_graph, out_guards)

    if extra_args or extra_kwargs:
        warnings.warn(
            "export(f, *args, **kwargs) is deprecated, use export(f)(*args, **kwargs) instead.  "
            "If you don't migrate, we may break your export call in the future if your user defined kwargs "
            "conflict with future kwargs added to export(f)."
        )
        return inner(*extra_args, **extra_kwargs)
    else:
        return inner


def optimize_assert(
    backend,
    *,
    hooks=Hooks(None, None),
    export=False,
    export_constraints=None,
    dynamic=None,
):
    """
    The same as `torch._dynamo.optimize(backend, nopython=True)`
    """
    backend = get_compiler_fn(backend)

    # Find if backend has any extra context manager
    backend_ctx_ctor = getattr(backend, "backend_ctx_ctor", null_context)

    return _optimize_catch_errors(
        convert_frame.convert_frame_assert(
            backend, export=export, export_constraints=export_constraints
        ),
        hooks,
        backend_ctx_ctor,
        export=export,
        dynamic=dynamic,
    )


class TorchPatcher:
    @staticmethod
    @functools.lru_cache(None)
    def patch():
        # A better way to disable the following would be decorate the source
        # functions with @torch._disable_dynamo. However, this causes issues
        # with torch.deploy internally.
        from .decorators import disable

        torch.jit.trace = disable(torch.jit.trace)
        torch.jit.trace_module = disable(torch.jit.trace_module)
        torch.jit._get_trace_graph = disable(torch.jit._get_trace_graph)
        torch.fx._symbolic_trace.Tracer.trace = disable(
            torch.fx._symbolic_trace.Tracer.trace
        )
        torch.distributions.Distribution.set_default_validate_args(False)

        optimizers = [
            opt
            for opt in torch.optim.__dict__.values()
            if inspect.isclass(opt) and issubclass(opt, torch.optim.Optimizer)
        ]

        # Note: this excludes the optimizers that are unsupported in excluded_opts below
        from ..optim import (
            adadelta,
            adagrad,
            adam,
            adamax,
            adamw,
            asgd,
            nadam,
            rmsprop,
            rprop,
            sgd,
        )

        all_opts = {
            adadelta,
            adagrad,
            adam,
            adamax,
            adamw,
            asgd,
            nadam,
            rmsprop,
            rprop,
            sgd,
        }

        disabled_multi_tensor_opts = {
            adamax,
            nadam,
            sgd,  # for now, until we can speed up compilation (this affects the benchmarks)
        }

        for opt_mod in all_opts:
            opt_name = opt_mod.__name__.split(".")[-1]
            multi_tensor_fn_name = f"_multi_tensor_{opt_name}"
            fused_fn_name = f"_fused_{opt_name}"
            if (
                hasattr(opt_mod, multi_tensor_fn_name)
                and opt_mod in disabled_multi_tensor_opts
            ):
                setattr(
                    opt_mod,
                    multi_tensor_fn_name,
                    disable(getattr(opt_mod, multi_tensor_fn_name)),
                )

            if hasattr(opt_mod, fused_fn_name):
                setattr(
                    opt_mod, fused_fn_name, disable(getattr(opt_mod, fused_fn_name))
                )

        # Note: we don't support sparsity, data-dependent control, or tracing through backwards
        excluded_opts = {torch.optim.SparseAdam, torch.optim.RAdam, torch.optim.LBFGS}
        for opt in optimizers:
            if opt in excluded_opts:
                opt.step = disable(opt.step)

            if hasattr(opt, "_init_group"):
                opt._init_group = disable(opt._init_group)

            # disable any currently set hooks
            # Note: we only want to disable the profiling hook
            # which is the *last* hook applied, we want to keep the no_grad hook
            hooked = getattr(opt.step, "hooked", False)
            if hooked:
                unwrapped_step = getattr(opt.step, "__wrapped__", None)
                if unwrapped_step:
                    opt.step = unwrapped_step

            # disable future hooking
            opt.step.hooked = True

        torch._dynamo.variables.lists._register_dynamo_list_to_tree_spec()
        torch._dynamo.variables.lists._register_dynamo_tuple_to_tree_spec()
        torch._dynamo.variables.dicts._register_dynamo_dict_to_tree_spec()

    @staticmethod
    def suppress_torch_distributed_warnings(fn):
        def inner_fn(*args, **kwargs):
            warnings.filterwarnings(
                "ignore", category=UserWarning, module="torch.distributed"
            )
            return fn(*args, **kwargs)

        return inner_fn<|MERGE_RESOLUTION|>--- conflicted
+++ resolved
@@ -903,7 +903,6 @@
         f = innermost_fn(f)
         call_to_inspect = f.forward if isinstance(f, torch.nn.Module) else f
         original_signature = inspect.signature(call_to_inspect)
-
         assert (
             not fake_mode or fake_mode.shape_env is not None
         ), "The specified fake_mode must contain a valid shape_env"
@@ -947,14 +946,11 @@
 
         def guard_export_print(guards: Set[_guards.Guard]):
             nonlocal out_guards
-            assert (
-                out_guards is None
-            ), "whole graph export entails exactly one guard export"
+            assert out_guards is None, "whole graph export entails exactly one guard export"
             out_guards = guards
 
         example_inputs = []
 
-<<<<<<< HEAD
         def dynamo_normalization_capturing_compiler(
             gm: torch.fx.GraphModule, inner_example_inputs
         ):
@@ -986,10 +982,11 @@
         if tracing_mode != "symbolic":
             assume_static_by_default = True
         with patch(f"{__name__}.most_recent_backend", None), config.patch(
-            summarize_dim_constraints=True,
             specialize_int=True,
             assume_static_by_default=assume_static_by_default,
             automatic_dynamic_shapes=False,
+            capture_dynamic_output_shape_ops=True,
+            capture_scalar_outputs=True,
         ), torch._guards.export_fake_mode(fake_mode):
             opt_f = optimize_assert(
                 dynamo_normalization_capturing_compiler,
@@ -1015,80 +1012,6 @@
             dim_constraints.solve()
             msg = dim_constraints.prettify_results(original_signature)
             forced_specializations = dim_constraints.forced_specializations()
-=======
-    def dynamo_normalization_capturing_compiler(
-        gm: torch.fx.GraphModule, inner_example_inputs
-    ):
-        nonlocal graph
-        assert (
-            graph is None
-        ), "Tried to emit a second graph during export. Tracing through 'f' must produce a single graph."
-        graph = gm
-
-        nonlocal fake_mode, example_inputs
-        fake_mode = fake_mode or _guards.detect_fake_mode(inner_example_inputs)
-        example_inputs = inner_example_inputs
-
-        def result_capturing_wrapper(*graph_inputs):
-            nonlocal graph_captured_result
-            nonlocal graph_captured_input
-
-            graph_captured_input = graph_inputs
-            assert graph is not None
-            graph_captured_result = graph(*graph_inputs)
-            return graph_captured_result
-
-        return result_capturing_wrapper
-
-    flat_args, in_spec = pytree.tree_flatten((args, kwargs))
-
-    remove_from_cache(f)
-    constraint_violation_error = None
-    if tracing_mode != "symbolic":
-        assume_static_by_default = True
-    with patch(f"{__name__}.most_recent_backend", None), config.patch(
-        specialize_int=True,
-        assume_static_by_default=assume_static_by_default,
-        automatic_dynamic_shapes=False,
-        capture_dynamic_output_shape_ops=True,
-        capture_scalar_outputs=True,
-    ), torch._guards.export_fake_mode(fake_mode):
-        opt_f = optimize_assert(
-            dynamo_normalization_capturing_compiler,
-            hooks=Hooks(
-                guard_export_fn=guard_export_print,
-                guard_fail_fn=None,
-            ),
-            export=True,
-            export_constraints=constraints,
-        )(f)
-        # TODO(voz): We may have instances of `f` that mutate inputs, we should track sideffects and reject.
-        try:
-            result_traced = opt_f(*args, **kwargs)
-        except ConstraintViolationError as e:
-            constraint_violation_error = e
-    remove_from_cache(f)
-
-    if (
-        (shape_env := getattr(fake_mode, "shape_env", None)) is not None
-        and (dim_constraints := shape_env.dim_constraints) is not None
-        and not skipfiles.check(inspect.getsourcefile(call_to_inspect))
-    ):
-        dim_constraints.solve()
-        msg = dim_constraints.prettify_results(original_signature)
-        forced_specializations = dim_constraints.forced_specializations()
-        if forced_specializations:
-            msg = (
-                "Some dynamic dimensions need to be specialized because "
-                "the constraints inferred for them are too complex to specify.\n"
-                f"{forced_specializations}\n{msg}"
-            )
-        if constraint_violation_error:
-            constraint_violation_error.args = (
-                constraint_violation_error.args[0] + msg,
-            )
-        else:
->>>>>>> 90cf6512
             if forced_specializations:
                 msg = (
                     "Some dynamic dimensions need to be specialized because "
@@ -1126,9 +1049,7 @@
         assert out_guards is not None, "Failed to produce guards during tracing"
         assert fake_mode is not None
 
-        matched_input_elements_positions = produce_matching(
-            flat_args, graph_captured_input
-        )
+        matched_input_elements_positions = produce_matching(flat_args, graph_captured_input)
 
         # NB: This is mostly hitting the cache; Dynamo already converted these
         example_fake_inputs = [fake_mode.from_tensor(t) for t in example_inputs]
@@ -1136,9 +1057,7 @@
 
         assert graph_captured_result is not None
         flat_both = list(graph_captured_result) + flat_args
-        matched_output_elements_positions = produce_matching(
-            flat_both, flat_results_traced
-        )
+        matched_output_elements_positions = produce_matching(flat_both, flat_results_traced)
 
         if aten_graph:
             # Running graph with interpreter is needed for propagating the stack_trace
@@ -1181,20 +1100,16 @@
             params = list(sig.parameters.values())
             # Separate positional arguments, keyword-only arguments and varargs/varkw
             args = [
-                p.name
-                for p in params
-                if p.kind == inspect.Parameter.POSITIONAL_OR_KEYWORD
+                p.name for p in params if p.kind == inspect.Parameter.POSITIONAL_OR_KEYWORD
             ]
             kwonlyargs = [
                 p.name for p in params if p.kind == inspect.Parameter.KEYWORD_ONLY
             ]
             varargs = next(
-                (p.name for p in params if p.kind == inspect.Parameter.VAR_POSITIONAL),
-                None,
+                (p.name for p in params if p.kind == inspect.Parameter.VAR_POSITIONAL), None
             )
             varkw = next(
-                (p.name for p in params if p.kind == inspect.Parameter.VAR_KEYWORD),
-                None,
+                (p.name for p in params if p.kind == inspect.Parameter.VAR_KEYWORD), None
             )
             # Get default values for positional arguments and keyword-only arguments
             defaults = tuple(
@@ -1244,9 +1159,7 @@
                 for unprovided_arg in fullargspec.args[
                     len(args) : -len(fullargspec.defaults or [])
                 ]:
-                    assert (
-                        unprovided_arg in kwargs
-                    ), f"Missing argument {unprovided_arg}"
+                    assert unprovided_arg in kwargs, f"Missing argument {unprovided_arg}"
 
             # 4. Keyword arguments provided in `kwargs`.
             input_strs += list(kwargs.keys())
